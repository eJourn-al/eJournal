name: eJournal CI
on: push

jobs:
  backend-tests:
    name: Run Django Tests
    runs-on: ubuntu-18.04
    services:
      postgres:
        image: postgres:12.3-alpine
        env:
          POSTGRES_USER: postgres
          POSTGRES_DB: postgres
          POSTGRES_PASSWORD: password
          POSTGRES_HOST: localhost
          POSTGRES_PORT: 5432
        options: >-
          --mount type=tmpfs,destination=/var/lib/postgresql/data
          --health-cmd pg_isready
          --health-interval 10s
          --health-timeout 5s
          --health-retries 5
        ports:
          - 5432:5432
    steps:
      - name: Checkout
        uses: actions/checkout@v2
        with:
          token: ${{ secrets.ACTIONS_TOKEN }}
          submodules: recursive

      - name: Set up Python 3.6.9
        uses: actions/setup-python@v2
        with:
          python-version: 3.6.9

      - name: Cache python environment
        uses: actions/cache@v2
        with:
          path: ${{ env.pythonLocation }}
          key: python-${{ hashFiles('requirements/base.txt') }}-${{ hashFiles('requirements/ci.txt') }}

      - name: Install dependencies
        run: pip3 install -r requirements/ci.txt

      - name: Run tests
<<<<<<< HEAD
        run: pytest src/django/test -x -k -n auto
=======
        run: cd src/django && python3 manage.py test --failfast --verbosity 0 --parallel
>>>>>>> 5fdb8202
        env:
          BASELINK: 'http://localhost:8080'
          DJANGO_SECRET_KEY: '@a4c3cpgfe0@8s!be=23d5+3e30vyj7!q%tolqpewafp^-@=br'
          DATABASE_NAME: postgres
          DATABASE_USER: postgres
          DATABASE_PASSWORD: password
          DATABASE_HOST: localhost
          DATABASE_PORT: 5432
          BROKER_URL: 'amqp://postgres:password@localhost/postgres'
          DEFAULT_LMS_PROFILE_PICTURE: 'images/messages/avatar-50.png'
          LTI_SECRET: 4339900ae5861f3086861ea492772864
          LTI_KEY: 0cd500938a8e7414ccd31899710c98ce
          DJANGO_SETTINGS_MODULE: 'VLE.settings.ci_cd'
          SENTRY_DSN: ''
          SENTRY_SENTRY_ORG: ejournal
          SENTRY_PROJECT: ejournal
          MAILGUN_API_KEY: placeholder
          MAILGUN_SENDER_DOMAIN: placeholder
          API_URL: 'http://localhost:8000'
          RELEASE_VERSION: '1.0.0'
          CODE_VERSION: 937aa7be86b36e1d30444336c073bbf6a4e72b2f
          CI_CD: true

      - uses: codecov/codecov-action@v1<|MERGE_RESOLUTION|>--- conflicted
+++ resolved
@@ -44,11 +44,7 @@
         run: pip3 install -r requirements/ci.txt
 
       - name: Run tests
-<<<<<<< HEAD
         run: pytest src/django/test -x -k -n auto
-=======
-        run: cd src/django && python3 manage.py test --failfast --verbosity 0 --parallel
->>>>>>> 5fdb8202
         env:
           BASELINK: 'http://localhost:8080'
           DJANGO_SECRET_KEY: '@a4c3cpgfe0@8s!be=23d5+3e30vyj7!q%tolqpewafp^-@=br'
