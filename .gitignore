--- conflicted
+++ resolved
@@ -1,7 +1,6 @@
 /venv
-<<<<<<< HEAD
 VLE.db
-=======
+
 # Created by https://www.gitignore.io/api/intellij
 
 ### Intellij ###
@@ -55,5 +54,4 @@
 # Comment Reason: https://github.com/joeblau/gitignore.io/issues/186#issuecomment-215987721
 
 # *.iml
-# modules.xml
->>>>>>> c1a7f0f4
+# modules.xml