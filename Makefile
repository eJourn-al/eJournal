--- conflicted
+++ resolved
@@ -28,11 +28,7 @@
 setup: cleansetup
 	#Install apt dependencies and ppa's.
 	(sudo apt-cache show python3.6 | grep "Package: python3.6") || (sudo add-apt-repository ppa:deadsnakes/ppa -y; sudo apt update) || echo "0"
-<<<<<<< HEAD
-	sudo apt install npm nodejs git-flow python3.6 python3-pip python3.6-dev -y
-=======
-	sudo apt install npm nodejs git-flow python3.6 mysql-client mysql-server python3-pip python3.6-dev libmysqlclient-dev pep8 -y
->>>>>>> dbf37b55
+	sudo apt install npm nodejs git-flow python3.6 python3-pip python3.6-dev pep8 -y
 	
 	#Install dependencies for python (django, etc).
 	sudo pip3 install virtualenv
