test:
	pep8 ./src/django --max-line-length=120 --exclude='./src/django/VLE/migrations'
	bash -c "source ./venv/bin/activate && cd ./src/django/ && python3.6 manage.py test && deactivate"
	npm run lint --prefix ./src/vue
	npm run test --prefix ./src/vue

migrate-back:
<<<<<<< HEAD
	bash -c "source ./venv/bin/activate && python3.6 ./src/django/manage.py makemigrations && python3.6 ./src/django/manage.py migrate && python3.6 ./src/django/manage.py makemigrations VLE && python3.6 ./src/django/manage.py migrate VLE && deactivate"
=======
	bash -c "source ./venv/bin/activate && python3.6 ./src/django/manage.py makemigrations VLE && ./src/django/manage.py migrate && deactivate"
>>>>>>> 84972ee0

run-front:
	python -mwebbrowser http://localhost:8080
	bash -c "source ./venv/bin/activate && npm run dev --prefix ./src/vue && deactivate"

run-back:
	python -mwebbrowser http://localhost:8000
	bash -c "source ./venv/bin/activate && python3.6 ./src/django/manage.py runserver && deactivate"

clean:
	rm -rf ./venv
	rm -rf ./src/vue/node_modules
	rm -rf ./src/django/VLE/migrations

fixnpm:
	npm cache clean -f
	npm config set strict-ssl false
	sudo npm install -g n
	npm config set strict-ssl true
	sudo n stable

setup: clean
	#Install apt dependencies and ppa's.
	(sudo apt-cache show python3.6 | grep "Package: python3.6") || (sudo add-apt-repository ppa:deadsnakes/ppa -y; sudo apt update) || echo "0"
	sudo apt install npm nodejs git-flow python3.6 python3-pip python3.6-dev pep8 -y
	
	#Install dependencies for python (django, etc).
	sudo pip3 install virtualenv
	virtualenv -p python3.6 venv
	bash -c 'source ./venv/bin/activate && pip install -r requirements.txt && deactivate'
	
	#Update n & install nodejs dependencies.
	npm install --prefix ./src/vue
	
	@echo "DONE!"<|MERGE_RESOLUTION|>--- conflicted
+++ resolved
@@ -5,11 +5,7 @@
 	npm run test --prefix ./src/vue
 
 migrate-back:
-<<<<<<< HEAD
-	bash -c "source ./venv/bin/activate && python3.6 ./src/django/manage.py makemigrations && python3.6 ./src/django/manage.py migrate && python3.6 ./src/django/manage.py makemigrations VLE && python3.6 ./src/django/manage.py migrate VLE && deactivate"
-=======
 	bash -c "source ./venv/bin/activate && python3.6 ./src/django/manage.py makemigrations VLE && ./src/django/manage.py migrate && deactivate"
->>>>>>> 84972ee0
 
 run-front:
 	python -mwebbrowser http://localhost:8080
@@ -35,13 +31,13 @@
 	#Install apt dependencies and ppa's.
 	(sudo apt-cache show python3.6 | grep "Package: python3.6") || (sudo add-apt-repository ppa:deadsnakes/ppa -y; sudo apt update) || echo "0"
 	sudo apt install npm nodejs git-flow python3.6 python3-pip python3.6-dev pep8 -y
-	
+
 	#Install dependencies for python (django, etc).
 	sudo pip3 install virtualenv
 	virtualenv -p python3.6 venv
 	bash -c 'source ./venv/bin/activate && pip install -r requirements.txt && deactivate'
-	
+
 	#Update n & install nodejs dependencies.
 	npm install --prefix ./src/vue
-	
+
 	@echo "DONE!"