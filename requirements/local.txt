--- conflicted
+++ resolved
@@ -19,8 +19,5 @@
 pytest-django==3.5.1 # Pytest
 pytest-xdist==1.30.0 # Run Pytest in parallel
 django-silk==4.0.1 # Profiling / Optimisation
-<<<<<<< HEAD
 deepdiff==5.0.2 # Testing deep difference of dictionary and list combinations
-=======
-django-test-migrations==0.3.0
->>>>>>> 4eb9ca35
+django-test-migrations==0.3.0