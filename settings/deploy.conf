# Apache directory
APACHE_DIR='/etc/apache2'

# Target directory where all the files will be stored
<<<<<<< HEAD
TARGET='/home/lars/ejournal' # example: /var/www/ejournal


# The base URL of the website.
URL='http://ejourn.al' # example: http://ejourn.al
SERVERNAME='ejourn.al' # example: ejourn.al
APIURL='http://api.ejourn.al' # example: http://api.ejourn.al
=======
TARGET='/var/www/ejournal' # example: /var/www/ejournal


# The base URL of the website.
TYPE='http' # example: https
SERVERNAME='localhost' # example: ejoun.al
APIURL='api.localhost' # example: api.ejoun.al
>>>>>>> 109c1c2d

# Port to serve the website to
PORT=8080 # example: 80

# Base attachment point of the ejournal module on the website.
HOOKPOINT='/'<|MERGE_RESOLUTION|>--- conflicted
+++ resolved
@@ -2,26 +2,16 @@
 APACHE_DIR='/etc/apache2'
 
 # Target directory where all the files will be stored
-<<<<<<< HEAD
 TARGET='/home/lars/ejournal' # example: /var/www/ejournal
 
 
 # The base URL of the website.
-URL='http://ejourn.al' # example: http://ejourn.al
+TYPE='http' # example: https
 SERVERNAME='ejourn.al' # example: ejourn.al
-APIURL='http://api.ejourn.al' # example: http://api.ejourn.al
-=======
-TARGET='/var/www/ejournal' # example: /var/www/ejournal
-
-
-# The base URL of the website.
-TYPE='http' # example: https
-SERVERNAME='localhost' # example: ejoun.al
-APIURL='api.localhost' # example: api.ejoun.al
->>>>>>> 109c1c2d
+APIURL='api.ejourn.al' # example: api.ejourn.al
 
 # Port to serve the website to
-PORT=8080 # example: 80
+PORT=80 # example: 80
 
 # Base attachment point of the ejournal module on the website.
 HOOKPOINT='/'