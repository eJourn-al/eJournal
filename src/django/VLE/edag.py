--- conflicted
+++ resolved
@@ -22,10 +22,6 @@
     ).order_by('sort_deadline')
 
 
-<<<<<<< HEAD
-def get_nodes_dict(journal):
-    """Get all the nodes in a dictionary."""
-=======
 def get_nodes_dict(journal, requester):
     """Convert a journal to a list of node dictionaries.
 
@@ -37,7 +33,6 @@
     if requester and journal.user == requester:
         is_own_journal = True
 
->>>>>>> b0895af7
     nodes = get_sorted_nodes(journal)
     node_dict = []
     added_add_node = False
