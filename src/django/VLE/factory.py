--- conflicted
+++ resolved
@@ -90,71 +90,15 @@
     return course_group
 
 
-<<<<<<< HEAD
 def make_assignment(*args, **kwargs):
     """Make a new assignment."""
-    format = kwargs.get('format')
-    due_date = kwargs.get('due_date')
-    points_possible = kwargs.get('points_possible')
-    if format is None:
-        if due_date:
-            kwargs['format'] = make_default_format(due_date, points_possible)
-        else:
-            kwargs['format'] = make_default_format(timezone.now() + timedelta(days=365), points_possible)
+    if kwargs.get('format', None) is None:
+        VLE.models.Format.objects.create()
 
     courses = kwargs.pop('courses', [])
     assignment = VLE.models.Assignment.objects.create(**kwargs)
-=======
-@transaction.atomic
-def make_assignment(
-    name,
-    description,
-    author=None,
-    is_published=False,
-    points_possible=10,
-    unlock_date=None,
-    due_date=None,
-    lock_date=None,
-    courses=[],
-    active_lti_id=None,
-    is_group_assignment=False,
-    remove_grade_upon_leaving_group=False,
-    can_set_journal_name=False,
-    can_set_journal_image=False,
-    can_lock_journal=False,
-):
-    """
-    Arguments:
-    name -- name of assignment
-    description -- description of the assignment
-    author -- author of assignment
-    courseIDs -- ID of the courses the assignment belongs to
-    courses -- courses it belongs to
-    active_lti_id -- (optional) lti_id, this links an eJournal course to a VLE course, only the active id receives
-        grade passback.
-    """
-    format = VLE.models.Format.objects.create()
-
-    assignment = VLE.models.Assignment.objects.create(
-        name=name,
-        description=description,
-        author=author,
-        is_published=is_published,
-        points_possible=points_possible,
-        unlock_date=unlock_date,
-        due_date=due_date,
-        lock_date=lock_date,
-        format=format,
-        active_lti_id=active_lti_id,
-        is_group_assignment=is_group_assignment,
-        remove_grade_upon_leaving_group=remove_grade_upon_leaving_group,
-        can_set_journal_name=can_set_journal_name,
-        can_set_journal_image=can_set_journal_image,
-        can_lock_journal=can_lock_journal,
-    )
 
     setup_default_assignment_layout(assignment)
->>>>>>> 65e8162e
 
     for course in courses:
         assignment.add_course(course)
