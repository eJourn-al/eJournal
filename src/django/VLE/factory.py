<<<<<<< HEAD

from VLE.models import *
=======
"""
factory.py.

The facory has all kinds of functions to create entries in the database.
Sometimes this also supports extra functionallity like adding courses to assignments.
"""
from VLE.models import User, Participation, Course, Assignment, Role, JournalFormat, PresetNode, Node, EntryComment, \
    Entry, EntryTemplate, Field, Content, Deadline, Journal
>>>>>>> 04c57c43
import random
import datetime
import django.utils.timezone as timezone


def make_user(username, password, email=None, lti_id=None, profile_picture=None, is_admin=False):
    """Create a user.

    Arguments:
    username -- username (is the user came from the UvA canvas, this will be its studentID)
    password -- password of the user to login
    email -- mail of the user (default: none)
    lti_id -- to link the user to canvas (default: none)
    profile_picture -- profile picture of the user (default: none)
    is_admin -- if the user needs all permissions, set this true (default: False)
    """
    user = User(username=username, email=email, lti_id=lti_id, is_admin=is_admin)
    user.save()
    user.set_password(password)
    if profile_picture:
        user.profile_picture = profile_picture
    else:
        user.profile_picture = '/static/oh_no/{}.png'.format(random.randint(1, 10))
    user.save()
    return user


def make_participation(user=None, course=None, role=None):
    """Create a participation.

    Arguments:
    user -- user that participates
    course -- course the user participates in
    role -- role the user has on the course
    """
    participation = Participation(user=user, course=course, role=role)
    participation.save()
    return participation


def make_course(name, abbrev, startdate=None, author=None, lti_id=None):
    """Create a course.

    Arguments:
    name -- name of the course
    abbrev -- abbreviation of the course
    startdate -- startdate of the course
    author -- author of the course, this will also get the teacher role as participation
    lti_id -- potential lti_id, this is to link the canvas course to the VLE course.
    """
    course = Course(name=name, abbreviation=abbrev, startdate=startdate, author=author, lti_id=lti_id)
    course.save()
    if author:
        participation = Participation()
        participation.user = author
        participation.course = course
        participation.role = Role.objects.get(name='Teacher')
        participation.save()
    return course


def make_assignment(name, description, author=None, format=None, cIDs=None, courses=None):
    """Make a new assignment.

    Arguments:
    name -- name of assignment
    description -- description of the assignment
    author -- author of assignment
    format -- format of assignment
    courseIDs -- ID of the courses the assignment belongs to
    courses -- courses it belongs to

    On success, returns a new assignment.
    """
    if format is None:
        format = JournalFormat()
        format.save()
    assign = Assignment(name=name, description=description, author=author, format=format)
    assign.save()
    if cIDs:
        for cID in cIDs:
            assign.courses.add(Course.objects.get(pk=cID))
    if courses:
        for course in courses:
            assign.courses.add(course)
    return assign


def make_format(templates=[], max_points=10):
    """Make a format.

    Arguments:
    templates -- list of all the templates to add to the format.
    max-points -- maximum points of the format (default: 10)

    Returns the format
    """
    format = JournalFormat(max_points=max_points)
    format.save()
    format.available_templates.add(*templates)
    return format


def make_progress_node(format, deadline):
    """Make a progress node.

    Arguments:
    format -- format the node belongs to.
    deadline -- deadline of the node.
    """
    node = PresetNode(type=Node.PROGRESS, deadline=deadline, format=format)
    node.save()
    return node


def make_entrydeadline_node(format, deadline, template):
    """Make entry deadline.

    Arguments:
    format -- format of the entry deadline.
    deadline -- deadline en the entry deadline.
    template -- template of the entrydeadline.
    """
    node = PresetNode(type=Node.ENTRYDEADLINE, deadline=deadline,
                      forced_template=template, format=format)
    node.save()
    return node


def make_node(journal, entry):
    """Make a node.

    Arguments:
    journal -- journal the node belongs to.
    entry -- entry the node belongs to.
    """
    node = Node(type=Node.ENTRY, entry=entry, journal=journal)
    node.save()
    return node


def make_journal(assignment, user):
    """Make a new journal.

    First creates all nodes defined by the format.
    The deadlines and templates are the same object
    as those in the format, so any changes should
    be reflected in the Nodes as well.
    """
    preset_nodes = assignment.format.presetnode_set.all()
    journal = Journal(assignment=assignment, user=user)
    journal.save()

    for preset_node in preset_nodes:
        Node(type=preset_node.type,
             journal=journal,
             preset=preset_node).save()
    return journal


def make_entry(template, posttime=timezone.now()):
    """Create a new entry in a journal.

    Posts it at the specified moment, or when unset, now.
    Arguments:
    journal -- is the journal to post the entry in.
    posttime -- is the time of posting (defaults: now).
    """
    # TODO: Too late logic.

    entry = Entry(template=template, createdate=posttime)
    entry.save()
    return entry


def make_entry_template(name):
    """Make an entry template."""
    entry_template = EntryTemplate(name=name)
    entry_template.save()
    return entry_template


def make_field(template, descrip, loc, type=Field.TEXT):
    """Make a field."""
    field = Field(type=type, title=descrip, location=loc, template=template)
    field.save()
    return field


def make_content(entry, data, field=None):
    """Make content."""
    content = Content(field=field, entry=entry, data=data)
    content.save()
    return content


def make_deadline(datetime=datetime.datetime.now(), points=None):
    """Make deadline (with possible points).

    Arguments:
    datetime -- time the deadline ends (default: now)
    points -- points that have to be aquired to pass the deadline.
    """
    if points:
        deadline = Deadline(datetime=datetime, points=points)
    else:
        deadline = Deadline(datetime=datetime)
    deadline.save()
    return deadline


def make_journal_format():
    """Make a journal format."""
    journal_format = JournalFormat()
    journal_format.save()
    return journal_format


def make_role(name, course, can_edit_grades=False, can_view_grades=False, can_edit_assignment=False,
              can_view_assignment=False, can_submit_assignment=False, can_edit_course=False,
              can_delete_course=False):
    """Make a role.

    Arguments:
    name -- name of the role (needs to be unique)
    can_edit_grades -- Can edit grades
    can_view_grades -- Can view grades
    can_edit_assignment -- Can edit assignment
    can_view_assignment -- Can view assignment
    can_submit_assignment -- Can submit assignment
    can_edit_course -- Can edit course
    can_delete_course -- Can delete course
    """
    role = Role(
        name=name,
        course=course,
        can_edit_grades=can_edit_grades,
        can_view_grades=can_view_grades,
        can_edit_assignment=can_edit_assignment,
        can_view_assignment=can_view_assignment,
        can_submit_assignment=can_submit_assignment,
        can_edit_course=can_edit_course,
        can_delete_course=can_delete_course
    )
    role.save()
    return role


def make_entrycomment(entry, author, text):
    """Make an Entry Comment.

    Make an Entry Comment for an entry based on its ID.
    With the author and the given text.
    Arguments:
    entry -- entry where the comment belongs to
    author -- author of the comment
    text -- content of the comment
    """
    return EntryComment.objects.create(
        entry=entry,
        author=author,
        text=text
    )<|MERGE_RESOLUTION|>--- conflicted
+++ resolved
@@ -1,7 +1,3 @@
-<<<<<<< HEAD
-
-from VLE.models import *
-=======
 """
 factory.py.
 
@@ -10,7 +6,6 @@
 """
 from VLE.models import User, Participation, Course, Assignment, Role, JournalFormat, PresetNode, Node, EntryComment, \
     Entry, EntryTemplate, Field, Content, Deadline, Journal
->>>>>>> 04c57c43
 import random
 import datetime
 import django.utils.timezone as timezone
