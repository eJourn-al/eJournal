--- conflicted
+++ resolved
@@ -159,7 +159,6 @@
     return journal_format
 
 
-<<<<<<< HEAD
 def make_role(name, can_edit_grades=False, can_view_grades=False, can_edit_assignment=False,
               can_view_assignment=False, can_submit_assignment=False, can_edit_course=False,
               can_delete_course=False):
@@ -175,7 +174,8 @@
     )
     role.save()
     return role
-=======
+
+
 def make_entrycomment(entryID, author, text):
     """
     Make an Entry Comment for an entry based on its ID.
@@ -185,5 +185,4 @@
         entry=entryID,
         author=author,
         text=text
-    )
->>>>>>> f41a5f0d
+    )