from VLE.models import *
import random
import datetime
import django.utils.timezone as timezone


def make_user(username, password, email=None, lti_id=None, profile_picture=None):
    user = User(username=username, email=email, lti_id=lti_id)
    user.save()
    user.set_password(password)
    if profile_picture:
        user.profile_picture = profile_picture
    else:
        user.profile_picture = '/static/oh_no/{}.png'.format(random.randint(1, 10))
    user.save()
    return user


def make_role(name):
    role = Role(name=name)
    role.save()
    return role


def make_participation(user, course, role):
    participation = Participation(user=user, course=course, role=role)
    participation.save()
    return participation


def make_course(name, abbrev, startdate=None, author=None):
    course = Course(name=name, abbreviation=abbrev, startdate=startdate, author=author)
    course.save()
    if author:
        participation = Participation()
        participation.user = author
        participation.course = course
        participation.role = Role.objects.get(name='teacher')
        participation.save()
    return course


<<<<<<< HEAD
def make_assignment(name, description, author=None, format=None, deadline=None):
=======
def make_assignment(name, description, courseID=None, author=None, format=None):
>>>>>>> eb3535a6
    if format is None:
        format = JournalFormat()
        format.save()
    assign = Assignment(name=name, description=description, author=author, deadline=deadline, format=format)
    assign.save()
    if courseID:
        assign.courses.add(Course.objects.get(pk=courseID))
        assign.save()
    return assign


def make_format(templates=[]):
    format = JournalFormat()
    format.save()
    format.available_templates.add(*templates)
    return format


def make_progress_node(format, deadline):
    node = PresetNode(type=Node.PROGRESS, deadline=deadline, format=format)
    node.save()
    return node


def make_entrydeadline_node(format, deadline, template):
    node = PresetNode(type=Node.ENTRYDEADLINE, deadline=deadline,
                      forced_template=template, format=format)
    node.save()
    return node


def make_node(journal, entry):
    node = Node(type=Node.ENTRY, entry=entry, journal=journal)
    node.save()
    return node


def make_journal(assignment, user):
    """
    Creates a new journal.
    First creates all nodes defined by the format.
    The deadlines and templates are the same object
    as those in the format, so any changes should
    be reflected in the Nodes as well.
    """
    preset_nodes = assignment.format.presetnode_set.all()
    journal = Journal(assignment=assignment, user=user)
    journal.save()

    for preset_node in preset_nodes:
        Node(type=preset_node.type,
             journal=journal,
             preset=preset_node).save()

    return journal


def make_entry(template, posttime=timezone.now()):
    """
    Creates a new entry in a journal.
    Posts it at the specified moment, or when unset, now.
    -journal is the journal to post the entry in.
    -posttime is the time of posting, defaults to current time.
    """
    # TODO: Too late logic.

    entry = Entry(template=template, createdate=posttime)
    entry.save()
    return entry


def make_entry_template(name):
    entry_template = EntryTemplate(name=name)
    entry_template.save()
    return entry_template


def make_field(template, descrip, loc, type=Field.TEXT):
    field = Field(type=type, title=descrip, location=loc, template=template)
    field.save()
    return field


def make_content(entry, data, field=None):
    content = Content(field=field, entry=entry, data=data)
    content.save()
    return content


def make_deadline(datetime=datetime.datetime.now(), points=None):
    if points:
        deadline = Deadline(datetime=datetime, points=points)
    else:
        deadline = Deadline(datetime=datetime)
    deadline.save()
    return deadline


def make_journal_format():
    journal_format = JournalFormat()
    journal_format.save()
    return journal_format<|MERGE_RESOLUTION|>--- conflicted
+++ resolved
@@ -35,16 +35,12 @@
         participation = Participation()
         participation.user = author
         participation.course = course
-        participation.role = Role.objects.get(name='teacher')
+        participation.role = Role.objects.get(name='Teacher')
         participation.save()
     return course
 
 
-<<<<<<< HEAD
-def make_assignment(name, description, author=None, format=None, deadline=None):
-=======
-def make_assignment(name, description, courseID=None, author=None, format=None):
->>>>>>> eb3535a6
+def make_assignment(name, description, courseID=None, author=None, format=None, deadline=None):
     if format is None:
         format = JournalFormat()
         format.save()
