"""
factory.py.

The facory has all kinds of functions to create entries in the database.
Sometimes this also supports extra functionallity like adding courses to assignments.
"""
from VLE.models import User, Participation, Course, Assignment, Role, JournalFormat, PresetNode, Node, EntryComment, \
    Entry, EntryTemplate, Field, Content, Journal
import random
import django.utils.timezone as timezone


<<<<<<< HEAD
def make_user(username, password, email=None, lti_id=None, profile_picture=None, is_superuser=False, is_teacher=False):
=======
def make_user(username, password, email=None, lti_id=None, profile_picture=None, is_admin=False, is_teacher=False,
              first_name=None, last_name=None):
>>>>>>> 21f12468
    """Create a user.

    Arguments:
    username -- username (is the user came from the UvA canvas, this will be its studentID)
    password -- password of the user to login
    email -- mail of the user (default: none)
    lti_id -- to link the user to canvas (default: none)
    profile_picture -- profile picture of the user (default: none)
    is_superuser -- if the user needs all permissions, set this true (default: False)
    """
<<<<<<< HEAD
    user = User(username=username, email=email, lti_id=lti_id, is_superuser=is_superuser, is_teacher=is_teacher)
=======
    # TODO first and last name should always be given but it isnt in the demo db
    if first_name is None or last_name is None:
        user = User(username=username, email=email, lti_id=lti_id, is_admin=is_admin,
                    is_teacher=is_teacher)
    else:
        user = User(username=username, email=email, lti_id=lti_id, is_admin=is_admin,
                    is_teacher=is_teacher, first_name=first_name, last_name=last_name)
>>>>>>> 21f12468
    user.save()
    user.set_password(password)
    if profile_picture:
        user.profile_picture = profile_picture
    else:
        user.profile_picture = '/static/oh_no/{}.png'.format(random.randint(1, 10))
    user.save()
    return user


def make_participation(user=None, course=None, role=None):
    """Create a participation.

    Arguments:
    user -- user that participates
    course -- course the user participates in
    role -- role the user has on the course
    """
    participation = Participation(user=user, course=course, role=role)
    participation.save()
    return participation


def make_course(name, abbrev, startdate=None, enddate=None, author=None, lti_id=None):
    """Create a course.

    Arguments:
    name -- name of the course
    abbrev -- abbreviation of the course
    startdate -- startdate of the course
    author -- author of the course, this will also get the teacher role as participation
    lti_id -- potential lti_id, this is to link the canvas course to the VLE course.
    """
    course = Course(name=name, abbreviation=abbrev, startdate=startdate, enddate=enddate, author=author, lti_id=lti_id)
    course.save()

    # Student, TA and Teacher role are created on course creation as is saves check for lti.
    make_role_student("Student", course)
    make_role_ta("TA", course)
    role = make_role_teacher("Teacher", course)
    if author is not None:
        make_participation(author, course, role)
    return course


def make_assignment(name, description, author=None, format=None, lti_id=None,
                    points_possible=None, cIDs=None, courses=None):
    """Make a new assignment.

    Arguments:
    name -- name of assignment
    description -- description of the assignment
    author -- author of assignment
    format -- format of assignment
    courseIDs -- ID of the courses the assignment belongs to
    courses -- courses it belongs to

    On success, returns a new assignment.
    """
    if format is None:
        format = JournalFormat()
        format.save()
    assign = Assignment(name=name, description=description, author=author, format=format)
    assign.save()
    if cIDs:
        for cID in cIDs:
            assign.courses.add(Course.objects.get(pk=cID))
    if courses:
        for course in courses:
            assign.courses.add(course)
    if lti_id is not None:
        assign.lti_id = lti_id
    if points_possible is not None:
        assign.points_possible = points_possible
    assign.save()

    return assign


def make_format(templates=[], max_points=10):
    """Make a format.

    Arguments:
    templates -- list of all the templates to add to the format.
    max-points -- maximum points of the format (default: 10)

    Returns the format
    """
    format = JournalFormat(max_points=max_points)
    format.save()
    format.available_templates.add(*templates)
    return format


def make_progress_node(format, deadline, target):
    """Make a progress node.

    Arguments:
    format -- format the node belongs to.
    deadline -- deadline of the node.
    """
    node = PresetNode(type=Node.PROGRESS, deadline=deadline, target=target, format=format)
    node.save()
    return node


def make_entrydeadline_node(format, deadline, template):
    """Make entry deadline.

    Arguments:
    format -- format of the entry deadline.
    deadline -- deadline en the entry deadline.
    template -- template of the entrydeadline.
    """
    node = PresetNode(type=Node.ENTRYDEADLINE, deadline=deadline,
                      forced_template=template, format=format)
    node.save()

    return node


def make_node(journal, entry=None, type=Node.ENTRY, preset=None):
    """Make a node.

    Arguments:
    journal -- journal the node belongs to.
    entry -- entry the node belongs to.
    """
    node = Node(type=type, entry=entry, preset=preset, journal=journal)
    node.save()
    return node


def make_journal(assignment, user):
    """Make a new journal.

    First creates all nodes defined by the format.
    The deadlines and templates are the same object
    as those in the format, so any changes should
    be reflected in the Nodes as well.
    """
    preset_nodes = assignment.format.presetnode_set.all()
    journal = Journal(assignment=assignment, user=user)
    journal.save()

    for preset_node in preset_nodes:
        Node(type=preset_node.type,
             journal=journal,
             preset=preset_node).save()
    return journal


def make_entry(template, posttime=timezone.now()):
    """Create a new entry in a journal.

    Posts it at the specified moment, or when unset, now.
    Arguments:
    journal -- is the journal to post the entry in.
    posttime -- is the time of posting (defaults: now).
    """
    # TODO: Too late logic.

    entry = Entry(template=template, createdate=posttime)
    entry.save()
    return entry


def make_entry_template(name):
    """Make an entry template."""
    entry_template = EntryTemplate(name=name)
    entry_template.save()
    return entry_template


def make_field(template, descrip, loc, type=Field.TEXT):
    """Make a field."""
    field = Field(type=type, title=descrip, location=loc, template=template)
    field.save()
    return field


def make_content(entry, data, field=None):
    """Make content."""
    content = Content(field=field, entry=entry, data=data)
    content.save()
    return content


def make_journal_format():
    """Make a journal format."""
    journal_format = JournalFormat()
    journal_format.save()
    return journal_format


def make_role_default_no_perms(name, course, can_edit_course_roles=False, can_view_course_participants=False,
                               can_edit_course=False, can_delete_course=False,
                               can_add_assignment=False, can_view_assignment_participants=False,
                               can_delete_assignment=False, can_publish_assigment_grades=False,
                               can_grade_journal=False, can_publish_journal_grades=False,
                               can_edit_journal=False, can_comment_journal=False):
    """Make a role using the given permissions.

    A complete overview of the role requirements can be found here:
    https://docs.google.com/spreadsheets/d/1M7KnEKL3cG9PMWfQi9HIpRJ5xUMou4Y2plnRgke--Tk

    Arguments:
    name -- name of the role (needs to be unique)
    can_... -- permission
    """
    role = Role(
        name=name,
        course=course,

        can_edit_course_roles=can_edit_course_roles,
        can_view_course_participants=can_view_course_participants,
        can_edit_course=can_edit_course,
        can_delete_course=can_delete_course,

        can_add_assignment=can_add_assignment,
        can_view_assignment_participants=can_view_assignment_participants,
        can_delete_assignment=can_delete_assignment,
        can_publish_assigment_grades=can_publish_assigment_grades,

        can_grade_journal=can_grade_journal,
        can_publish_journal_grades=can_publish_journal_grades,
        can_edit_journal=can_edit_journal,
        can_comment_journal=can_comment_journal
    )
    role.save()
    return role


def make_role_default_all_perms(name, course, can_edit_course_roles=True, can_view_course_participants=True,
                                can_edit_course=True, can_delete_course=True,
                                can_add_assignment=True, can_view_assignment_participants=True,
                                can_delete_assignment=True, can_publish_assigment_grades=True,
                                can_grade_journal=True, can_publish_journal_grades=True,
                                can_edit_journal=True, can_comment_journal=True):
    """Make a role where at default all permissions are given.

    This enables a participant of the course to do everything within that course.
    This should not be confused with the global roles: these also have effect
    outside of the course.
    """
    return make_role_default_no_perms(name, course, can_edit_course_roles, can_view_course_participants,
                                      can_edit_course, can_delete_course,
                                      can_add_assignment, can_view_assignment_participants,
                                      can_delete_assignment, can_publish_assigment_grades,
                                      can_grade_journal, can_publish_journal_grades,
                                      can_edit_journal, can_comment_journal)


def make_role_student(name, course):
    """Make a default student role."""
    return make_role_default_no_perms(name, course, can_edit_journal=True, can_comment_journal=True)


def make_role_ta(name, course):
    """Make a default teacher assitant role."""
    return make_role_default_no_perms(name, course, can_view_course_participants=True,
                                      can_view_assignment_participants=True, can_grade_journal=True,
                                      can_publish_journal_grades=True, can_comment_journal=True)


def make_role_observer(name, course):
    """"Make a default observer role."""
    return make_role_default_no_perms(name, course, can_view_course_participants=True,
                                      can_view_assignment_participants=True)


def make_role_teacher(name, course):
    """Make a default teacher role."""
    return make_role_default_all_perms(name, course, can_edit_journal=False)


def make_entrycomment(entry, author, text):
    """Make an Entry Comment.

    Make an Entry Comment for an entry based on its ID.
    With the author and the given text.
    Arguments:
    entry -- entry where the comment belongs to
    author -- author of the comment
    text -- content of the comment
    """
    return EntryComment.objects.create(
        entry=entry,
        author=author,
        text=text
    )<|MERGE_RESOLUTION|>--- conflicted
+++ resolved
@@ -10,12 +10,8 @@
 import django.utils.timezone as timezone
 
 
-<<<<<<< HEAD
-def make_user(username, password, email=None, lti_id=None, profile_picture=None, is_superuser=False, is_teacher=False):
-=======
 def make_user(username, password, email=None, lti_id=None, profile_picture=None, is_admin=False, is_teacher=False,
               first_name=None, last_name=None):
->>>>>>> 21f12468
     """Create a user.
 
     Arguments:
@@ -26,9 +22,6 @@
     profile_picture -- profile picture of the user (default: none)
     is_superuser -- if the user needs all permissions, set this true (default: False)
     """
-<<<<<<< HEAD
-    user = User(username=username, email=email, lti_id=lti_id, is_superuser=is_superuser, is_teacher=is_teacher)
-=======
     # TODO first and last name should always be given but it isnt in the demo db
     if first_name is None or last_name is None:
         user = User(username=username, email=email, lti_id=lti_id, is_admin=is_admin,
@@ -36,7 +29,6 @@
     else:
         user = User(username=username, email=email, lti_id=lti_id, is_admin=is_admin,
                     is_teacher=is_teacher, first_name=first_name, last_name=last_name)
->>>>>>> 21f12468
     user.save()
     user.set_password(password)
     if profile_picture:
