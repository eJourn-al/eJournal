"""
factory.py.

The factory has all kinds of functions to create entries in the database.
Sometimes this also supports extra functionallity like adding courses to assignments.
"""
from datetime import timedelta

import requests
from django.conf import settings
from django.utils import timezone

import VLE.models
import VLE.validators as validators


def make_user(username, password=None, email=None, lti_id=None, profile_picture=settings.DEFAULT_PROFILE_PICTURE,
              is_superuser=False, is_teacher=False, full_name=None, verified_email=False, is_staff=False,
              is_test_student=False, is_active=True, save=True):
    """Create a user.

    Arguments:
    username -- username (is the user came from the UvA canvas, this will be its studentID)
    password -- password of the user to login
    email -- mail of the user (default: none)
    lti_id -- to link the user to canvas (default: none)
    profile_picture -- profile picture of the user (default: none)
    is_superuser -- if the user needs all permissions, set this true (default: False)
    """
    user = VLE.models.User(
        username=username, email=email, lti_id=lti_id, is_superuser=is_superuser, is_teacher=is_teacher,
        verified_email=verified_email, is_staff=is_staff, full_name=full_name, profile_picture=profile_picture,
        is_test_student=is_test_student, is_active=is_active)

    if is_test_student or not is_active:
        user.set_unusable_password()
    else:
        validators.validate_password(password)
        user.set_password(password)

    user.full_clean()

    if save:
        user.save()
    return user


def make_participation(user=None, course=None, role=None, groups=None, notify_user=True):
    """Create a participation.

    Arguments:
    user -- user that participates
    course -- course the user participates in
    role -- role the user has on the course
    groups -- groups the user belongs to
    """
<<<<<<< HEAD
    participation = Participation.objects.get_or_create(user=user, course=course, role=role)[0]
=======
    participation = VLE.models.Participation(user=user, course=course, role=role)
    participation.save(notify_user=notify_user)
>>>>>>> 235f8f42
    if groups:
        participation.set_groups(groups)

    return participation


def make_course(*args, **kwargs):
    """Create a course.

    Arguments:
    name -- name of the course
    abbrev -- abbreviation of the course
    startdate -- startdate of the course
    author -- author of the course, this will also get the teacher role as participation
    active_lti_id -- (optional) lti_id, this links an eJournal course to a VLE course, only the active id receives
        grade passback.
    """
<<<<<<< HEAD
    course = Course.objects.create(**kwargs)
=======
    course = VLE.models.Course(name=name, abbreviation=abbrev, startdate=startdate, enddate=enddate,
                               author=author, active_lti_id=active_lti_id)
    course.save()
>>>>>>> 235f8f42

    if course.has_lti_link():
        make_lti_groups(course)

    # Student, TA and Teacher role are created on course creation as is saves check for lti.
    make_role_student('Student', course)
    make_role_ta('TA', course)
    role = make_role_teacher('Teacher', course)
    if kwargs.get('author'):
        make_participation(kwargs.get('author'), course, role)
    return course


def make_course_group(name, course, lti_id=None):
    """Make a new course group.

    Arguments:
    name -- name of course group
    course -- course the group belongs to
    lti_id -- potential lti_id, this is to link the canvas course to the VLE course.
    """
    if name is None:
        return None
    course_group = VLE.models.Group(name=name, course=course, lti_id=lti_id)
    course_group.save()
    return course_group


def make_assignment(*args, **kwargs):
    """Make a new assignment."""
    format = kwargs.get('format')
    due_date = kwargs.get('due_date')
    points_possible = kwargs.get('points_possible')
    if format is None:
        if due_date:
            kwargs['format'] = make_default_format(due_date, points_possible)
        else:
<<<<<<< HEAD
            kwargs['format'] = make_default_format(timezone.now() + timedelta(days=365), points_possible)

    courses = kwargs.pop('courses', [])
    assignment = Assignment.objects.create(**kwargs)
=======
            format = make_default_format(timezone.now() + timedelta(days=365), points_possible)

    assign = VLE.models.Assignment(
        name=name, description=description, author=author, format=format,
        is_group_assignment=is_group_assignment, active_lti_id=active_lti_id,
        can_set_journal_name=can_set_journal_name, can_set_journal_image=can_set_journal_image,
        can_lock_journal=can_lock_journal,
        remove_grade_upon_leaving_group=remove_grade_upon_leaving_group
    )
    if points_possible is not None:
        assign.points_possible = points_possible
    if is_published is not None:
        assign.is_published = is_published
    if unlock_date is not None:
        if len(unlock_date.split(' ')) > 2:
            unlock_date = unlock_date[:-1-len(unlock_date.split(' ')[2])]
        assign.unlock_date = unlock_date
    if due_date is not None:
        if len(due_date.split(' ')) > 2:
            due_date = due_date[:-1-len(due_date.split(' ')[2])]
        assign.due_date = due_date
    if lock_date is not None:
        if len(lock_date.split(' ')) > 2:
            lock_date = lock_date[:-1-len(lock_date.split(' ')[2])]
        assign.lock_date = lock_date
    assign.save()
>>>>>>> 235f8f42

    for course in courses:
        assignment.add_course(course)

    return assignment


def get_lti_groups_with_name(course):
    """Get a mapping of group LTI id to group name using the DN API"""
    dn_groups = requests.get(settings.GROUP_API.format(course.active_lti_id)).json()
    lti_groups = {}
    if isinstance(dn_groups, list):
        for group in dn_groups:
            try:
                lti_groups[int(group['CanvasSectionID'])] = group['Name']
            except (ValueError, KeyError):
                continue
    return lti_groups


def make_lti_groups(course):
    groups = get_lti_groups_with_name(course)
    for lti_id, name in groups.items():
        if not VLE.models.Group.objects.filter(course=course, lti_id=lti_id).exists():
            make_course_group(name, course, lti_id)
        else:
            VLE.models.Group.objects.filter(course=course, lti_id=lti_id).update(name=name)


def make_default_format(due_date=None, points_possible=10):
    format = VLE.models.Format()
    format.save()
    template = make_entry_template('Entry', format)
    make_field(template, 'Content', 0, VLE.models.Field.RICH_TEXT, True)
    if due_date and points_possible and int(points_possible) > 0:
        make_progress_node(format, due_date, points_possible)
    return format


def make_progress_node(format, due_date, target):
    """Make a progress node.

    Arguments:
    format -- format the node belongs to.
    due_date -- due_date of the node.
    """
    node = VLE.models.PresetNode(
        type=VLE.models.Node.PROGRESS, due_date=due_date, target=target, format=format, display_name='Progress goal')
    node.save()
    return node


def make_node(journal, entry=None, type=VLE.models.Node.ENTRY, preset=None):
    """Make a node.

    Arguments:
    journal -- journal the node belongs to.
    entry -- entry the node belongs to.
    """
    return VLE.models.Node.objects.get_or_create(type=type, entry=entry, preset=preset, journal=journal)[0]


def make_entry(template, author, node=None):
    entry = VLE.models.Entry.objects.create(template=template, author=author, node=node)
    if node:
        entry.node.entry = entry
        entry.node.save()
    return entry


def make_entry_template(name, format, preset_only=False):
    """Make an entry template."""
    entry_template = VLE.models.Template(name=name, format=format, preset_only=preset_only)
    entry_template.save()
    return entry_template


def make_field(template, title, loc, type=VLE.models.Field.TEXT, required=True, description=None, options=None):
    """Make a field."""
    field = VLE.models.Field(
        type=type,
        title=title,
        location=loc,
        template=template,
        required=required,
        description=description,
        options=options
    )
    field.save()
    return field


def make_content(entry, data, field=None):
    """Make content."""
    content = VLE.models.Content(field=field, entry=entry, data=data)
    content.save()
    return content


def make_role_default_no_perms(name, course, *args, **kwargs):
    """Make a role with all permissions set to false.

    Arguments:
    name -- name of the role (needs to be unique)
    can_... -- permission
    """
    permissions = {permission: kwargs.get(permission, False) for permission in VLE.models.Role.PERMISSIONS}
    role = VLE.models.Role.objects.create(
        name=name,
        course=course,
        **permissions
    )
    return role


def make_role_default_all_perms(name, course, *args, **kwargs):
    """Makes a role with all permissions set to true."""
    permissions = {permission: kwargs.get(permission, True) for permission in VLE.models.Role.PERMISSIONS}
    role = VLE.models.Role.objects.create(
        name=name,
        course=course,
        **permissions
    )
    return role


def make_role_student(name, course):
    """Make a default student role."""
    return make_role_default_no_perms(name, course, can_have_journal=True, can_comment=True)


def make_role_ta(name, course):
    """Make a default teacher assitant role."""
    return make_role_default_no_perms(name, course, can_view_course_users=True, can_edit_course_user_group=True,
                                      can_view_all_journals=True, can_grade=True, can_publish_grades=True,
                                      can_comment=True, can_view_unpublished_assignment=True, can_manage_journals=True)


def make_role_observer(name, course):
    """"Make a default observer role."""
    return make_role_default_no_perms(name, course, can_view_course_users=True,
                                      can_view_all_journals=True)


def make_role_teacher(name, course):
    """Make a default teacher role."""
    return make_role_default_all_perms(name, course, can_have_journal=False)


def make_comment(entry, author, text, published):
    """Make an Entry Comment.

    Make an Entry Comment for an entry based on its ID.
    With the author and the given text.
    Arguments:
    entry -- entry where the comment belongs to
    author -- author of the comment
    text -- content of the comment
    published -- publishment state of the comment
    """
    return VLE.models.Comment.objects.create(
        entry=entry,
        author=author,
        text=text,
        published=published
    )


def make_grade(entry, author, grade, published=False):
    """Make a new grade record for an entry.

    Make a grade record for an entry based on its ID.
    Arguments:
    entry -- entry that the grade belongs to
    author -- uID of the author of the grade
    grade -- the new grade
    published -- publishment state of the grade
    """
    return VLE.models.Grade.objects.create(
        entry=entry,
        author=VLE.models.User.objects.get(pk=author),
        grade=grade,
        published=published
    )


def make_journal_image(file, journal, author):
    validators.validate_user_file(file, author)

    fc = VLE.models.FileContext.objects.create(
        file=file,
        file_name=file.name,
        author=author,
        journal=journal,
        is_temp=False,
    )
    journal.stored_image = fc.download_url(access_id=True)
    journal.save()<|MERGE_RESOLUTION|>--- conflicted
+++ resolved
@@ -54,12 +54,7 @@
     role -- role the user has on the course
     groups -- groups the user belongs to
     """
-<<<<<<< HEAD
-    participation = Participation.objects.get_or_create(user=user, course=course, role=role)[0]
-=======
-    participation = VLE.models.Participation(user=user, course=course, role=role)
-    participation.save(notify_user=notify_user)
->>>>>>> 235f8f42
+    participation = VLE.models.Participation.objects.get_or_create(user=user, course=course, role=role)[0]
     if groups:
         participation.set_groups(groups)
 
@@ -67,23 +62,8 @@
 
 
 def make_course(*args, **kwargs):
-    """Create a course.
-
-    Arguments:
-    name -- name of the course
-    abbrev -- abbreviation of the course
-    startdate -- startdate of the course
-    author -- author of the course, this will also get the teacher role as participation
-    active_lti_id -- (optional) lti_id, this links an eJournal course to a VLE course, only the active id receives
-        grade passback.
-    """
-<<<<<<< HEAD
-    course = Course.objects.create(**kwargs)
-=======
-    course = VLE.models.Course(name=name, abbreviation=abbrev, startdate=startdate, enddate=enddate,
-                               author=author, active_lti_id=active_lti_id)
-    course.save()
->>>>>>> 235f8f42
+    """Create a course."""
+    course = VLE.models.Course.objects.create(**kwargs)
 
     if course.has_lti_link():
         make_lti_groups(course)
@@ -121,39 +101,10 @@
         if due_date:
             kwargs['format'] = make_default_format(due_date, points_possible)
         else:
-<<<<<<< HEAD
             kwargs['format'] = make_default_format(timezone.now() + timedelta(days=365), points_possible)
 
     courses = kwargs.pop('courses', [])
-    assignment = Assignment.objects.create(**kwargs)
-=======
-            format = make_default_format(timezone.now() + timedelta(days=365), points_possible)
-
-    assign = VLE.models.Assignment(
-        name=name, description=description, author=author, format=format,
-        is_group_assignment=is_group_assignment, active_lti_id=active_lti_id,
-        can_set_journal_name=can_set_journal_name, can_set_journal_image=can_set_journal_image,
-        can_lock_journal=can_lock_journal,
-        remove_grade_upon_leaving_group=remove_grade_upon_leaving_group
-    )
-    if points_possible is not None:
-        assign.points_possible = points_possible
-    if is_published is not None:
-        assign.is_published = is_published
-    if unlock_date is not None:
-        if len(unlock_date.split(' ')) > 2:
-            unlock_date = unlock_date[:-1-len(unlock_date.split(' ')[2])]
-        assign.unlock_date = unlock_date
-    if due_date is not None:
-        if len(due_date.split(' ')) > 2:
-            due_date = due_date[:-1-len(due_date.split(' ')[2])]
-        assign.due_date = due_date
-    if lock_date is not None:
-        if len(lock_date.split(' ')) > 2:
-            lock_date = lock_date[:-1-len(lock_date.split(' ')[2])]
-        assign.lock_date = lock_date
-    assign.save()
->>>>>>> 235f8f42
+    assignment = VLE.models.Assignment.objects.create(**kwargs)
 
     for course in courses:
         assignment.add_course(course)
