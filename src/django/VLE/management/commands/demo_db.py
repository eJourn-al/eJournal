--- conflicted
+++ resolved
@@ -21,49 +21,39 @@
     def gen_users(self):
         """Generate a student and teacher."""
         users_examples = [
-<<<<<<< HEAD
             {
                 "username": "Student",
                 "first_name": "Rick",
                 "last_name": "Hen",
                 "pass": "pass",
-                "is_admin": False
+                "is_superuser": False
             }, {
                 "username": "Teacher",
                 "first_name": "Marco",
                 "last_name": "Polo",
                 "pass": "pass",
-                "is_admin": False,
+                "is_superuser": False,
                 "is_teacher": True
             }, {
                 "username": "Admin",
                 "first_name": "Best",
                 "last_name": "Admin",
                 "pass": "pass",
-                "is_admin": True,
+                "is_superuser": True,
                 "is_teacher": True
             }, {
                 "username": "Student2",
                 "first_name": "Maarten",
                 "last_name": "van den Wijngaerd",
                 "pass": "pass",
-                "is_admin": False
-            },
-=======
-            {"username": "Student", "pass": "pass", "is_superuser": False},
-            {"username": "Teacher", "pass": "pass", "is_superuser": False},
-            {"username": "Admin", "pass": "pass", "is_superuser": True},
->>>>>>> 6760ff79
+                "is_superuser": False
+            },
         ]
 
         self.users = []
         for u in users_examples:
-<<<<<<< HEAD
-            self.users.append(factory.make_user(u['username'], u['pass'], is_superuser=u['is_admin'],
+            self.users.append(factory.make_user(u['username'], u['pass'], is_superuser=u['is_superuser'],
                                                 first_name=u['first_name'], last_name=u['last_name']))
-=======
-            self.users.append(factory.make_user(u['username'], u['pass'], is_superuser=u['is_superuser']))
->>>>>>> 6760ff79
 
     def gen_courses(self):
         """Generate the courses PAV and Beeldbewerken."""
