"""
Demo generate script.

A script that generates demo data.
It generates a teacher and student account. The teacher has permissions.
"""

from django.core.management.base import BaseCommand
from VLE.models import Field, Node
import VLE.factory as factory
from faker import Faker
import random
faker = Faker()


class Command(BaseCommand):
    """Generates data for the database for the demo."""

    help = 'Generates useful data for the database.'

    def gen_users(self):
        """Generate a student and teacher."""
        users_examples = [
            {"username": "Student", "pass": "pass", "is_admin": False},
            {"username": "Teacher", "pass": "pass", "is_admin": True},
        ]

        self.users = []
        for u in users_examples:
            self.users.append(factory.make_user(u['username'], u['pass'], is_admin=u['is_admin']))

<<<<<<< HEAD
=======
    def gen_roles(self):
        """Generate student and teacher roles.

        The teacher has permission.
        """
        self.roles = []
        self.roles.append(factory.make_role("Student"))
        self.roles.append(factory.make_role("Teacher",
                          can_edit_grades=True,
                          can_view_grades=True,
                          can_edit_assignment=True,
                          can_view_assignment=True,
                          can_submit_assignment=True,
                          can_edit_course=True,
                          can_delete_course=True))

>>>>>>> 04c57c43
    def gen_courses(self):
        """Generate the courses PAV and Beeldbewerken."""
        courses_examples = [
            {
                "name": "Portfolio Academische Vaardigheden 1",
                "abbr": "PAV",
                "students": [0],
                "teachers": [1],
            },
            {
                "name": "Beeldbewerken",
                "abbr": "BB",
                "students": [0],
                "teachers": [1],
            }
        ]

        self.courses = []
        for c in courses_examples:
            startdate = faker.date_this_decade(before_today=True)
            course = factory.make_course(c["name"], c["abbr"], startdate, self.users[random.choice(c["teachers"])])

            for sid in c["students"]:
                student = self.users[sid]
                factory.make_participation(student, course, self.roles[0])

            self.courses.append(course)

    def gen_roles(self):
        self.roles = []
        for course in self.courses:
            self.roles.append(make_role("Student", course))
            self.roles.append(make_role("Teacher", course,
            can_edit_grades=True,
            can_view_grades=True,
            can_edit_assignment=True,
            can_view_assignment=True,
            can_submit_assignment=True,
            can_edit_course=True,
            can_delete_course=True))

    def gen_templates(self):
        """Generate templates.

        One with title, summary, experience and requested points.
        One with only a title.
        """
        template_examples = [
            {
                "name": "Colloquium",
                "fields": [
                    {"title": "Title", "location": 0, "type": Field.TEXT},
                    {"title": "Summary", "location": 1, "type": Field.TEXT},
                    {"title": "Experience", "location": 2, "type": Field.TEXT},
                    {"title": "Requested Points", "location": 3, "type": Field.TEXT},
                ]
            },
            {
                "name": "Beeldbewerken Cijfers",
                "fields": [
                    {"title": "Text", "location": 0, "type": Field.TEXT},
                ]
            },
        ]

        self.templates = []
        for t in template_examples:
            template = factory.make_entry_template(t["name"])
            for f in t["fields"]:
                factory.make_field(template, f["title"], f["location"], f["type"])

            self.templates.append(template)

    def gen_format(self):
        """Generate a assignment format."""
        format_examples = [
            {
                "templates": [1],
                "presets": [
                    {"type": Node.PROGRESS, "points": 5}
                ]
            },
            {
                "templates": [0],
                "presets": [
                    {"type": Node.PROGRESS, "points": 5},
                    {"type": Node.PROGRESS, "points": 10},
                ]
            },
        ]

        self.formats = []
        for f in format_examples:
            templates = [self.templates[template] for template in f["templates"]]
            format = factory.make_format(templates)

            for p in f["presets"]:
                deadline_date = faker.date_time_between(start_date="now", end_date="+1y", tzinfo=None)

                if p["type"] == Node.PROGRESS:
                    deadline = factory.make_deadline(deadline_date, p["points"])
                    factory.make_progress_node(format, deadline)
                elif p["type"] == Node.ENTRYDEADLINE:
                    deadline = factory.make_deadline(deadline_date)
                    factory.make_entrydeadline_node(format, deadline, self.templates[p["template"]])

            self.formats.append(format)

    def gen_assignments(self):
        """Generate assignments."""
        assign_examples = [
            {
                "name": "Colloquium",
                "description": "This is the best colloquium logbook in the world",
                "courses": [0],
                "format": 1,
                "author": 1,
            },
            {
                "name": "Verslag",
                "description": "Verslag your verslag",
                "courses": [1],
                "format": 0,
                "author": 1,
            },
        ]

        self.assignments = []
        for a in assign_examples:
            author = self.users[a["author"]]
            format = self.formats[a["format"]]
            faker.date_time_between(start_date="now", end_date="+1y", tzinfo=None)
            assignment = factory.make_assignment(a["name"], a["description"], author, format)

            for course in a["courses"]:
                assignment.courses.add(self.courses[course])
            self.assignments.append(assignment)

    def gen_journals(self):
        """Generate journals."""
        self.journals = []
        for a in self.assignments:
            for u in self.users:
                journal = factory.make_journal(a, u)
                self.journals.append(journal)

    def handle(self, *args, **options):
        """Generate data to test and fill the database with.

        This only contains the 'useful data'. For random data, execute demo_db as well.
        """
        self.gen_users()
        self.gen_courses()
        self.gen_roles()
        self.gen_templates()
        self.gen_format()
        self.gen_assignments()
        self.gen_journals()<|MERGE_RESOLUTION|>--- conflicted
+++ resolved
@@ -29,25 +29,6 @@
         for u in users_examples:
             self.users.append(factory.make_user(u['username'], u['pass'], is_admin=u['is_admin']))
 
-<<<<<<< HEAD
-=======
-    def gen_roles(self):
-        """Generate student and teacher roles.
-
-        The teacher has permission.
-        """
-        self.roles = []
-        self.roles.append(factory.make_role("Student"))
-        self.roles.append(factory.make_role("Teacher",
-                          can_edit_grades=True,
-                          can_view_grades=True,
-                          can_edit_assignment=True,
-                          can_view_assignment=True,
-                          can_submit_assignment=True,
-                          can_edit_course=True,
-                          can_delete_course=True))
-
->>>>>>> 04c57c43
     def gen_courses(self):
         """Generate the courses PAV and Beeldbewerken."""
         courses_examples = [
