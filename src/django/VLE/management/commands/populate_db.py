--- conflicted
+++ resolved
@@ -1,10 +1,7 @@
 from django.core.management.base import BaseCommand
 from VLE.models import *
-<<<<<<< HEAD
 from VLE.util import *
-=======
 import VLE.edag as edag
->>>>>>> b7d1bdad
 from faker import Faker
 import random
 faker = Faker()
