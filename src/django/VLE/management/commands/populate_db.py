--- conflicted
+++ resolved
@@ -202,26 +202,14 @@
         """
         Generate random journals.
         """
-<<<<<<< HEAD
+        journal_list = []
         for assignment in Assignment.objects.all():
             for user in User.objects.all():
                 journal = Journal(assignment=assignment, user=user)
-                journal.save()
-=======
-        assignments = Assignment.objects.all()
-        users = User.objects.all()
-        journal_list = list()
-        for _ in range(amount):
-            if assignments.count() == 0:
-                continue
-            journal = Journal()
-            journal.assignment = random.choice(assignments)
-            journal.user = random.choice(users)
-            journal_list.append(journal)
+                journal_list.append(journal)
 
         # Using a bulk create speeds the process up.
         Journal.objects.bulk_create(journal_list)
->>>>>>> e7e2997f
 
     def gen_random_entries(self, amount):
         """
