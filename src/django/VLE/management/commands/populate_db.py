from django.core.management.base import BaseCommand
from VLE.models import *
<<<<<<< HEAD
from VLE.util import *
import VLE.edag as edag
=======
from VLE.factory import *
>>>>>>> 511bcf26
from faker import Faker
import random
faker = Faker()


class Command(BaseCommand):
    help = 'Generates data for the database.'

    def gen_prepared_data(self, ):
        """Generate useful data to test with.

        These are preselected users and are assigned to courses to run tests with.
        """
        users_examples = [
            {"username": "Lars", "type": "SD"},
            {"username": "Rick", "type": "SD"},
            {"username": "Dennis", "type": "SD"},
            {"username": "Zi", "type": "TA"},
            {"username": "Jeroen", "type": "TE"},
            {"username": "Maarten", "type": "SU"}
        ]
        courses_examples = [
            {"name": "Portfolio Academische Vaardigheden 1", "abbr": "PAV"},
            {"name": "Portfolio Academische Vaardigheden 2", "abbr": "PAV"},
            {"name": "Beeldbewerken", "abbr": "BB"},
            {"name": "Automaten en Formele Talen", "abbr": "AFT"}
        ]
        assign_examples = [
            {"name": "Logboek", "courses": [0, 1, 2, 3]},
            {"name": "Colloquium", "courses": [0]},
            {"name": "Verslag", "courses": [0, 1]},
        ]
        journal_examples = [
            {"assigns": 0, "users": 0},
            {"assigns": 1, "users": 2},
        ]

        users = []
        for u in users_examples:
            users.append(make_user(u['username'], 'pass'))

        courses = []
        for c in courses_examples:
            course = Course(name=c["name"], abbreviation=c["abbr"])
            course.save()
            role = Role(name='TA')
            role.save()
            Participation(user=users[0], role=role, course=course).save()
            Participation(user=users[1], role=role, course=course).save()
            Participation(user=users[2], role=role, course=course).save()
            course.author = users[2]
            course.startdate = faker.date_this_decade(before_today=True)
            course.save()
            courses.append(course)

        assignments = []
        for a in assign_examples:
            format = JournalFormat()
            format.save()
            assignment = Assignment(name=a["name"], format=format)
            assignment.save()
            assignment.author = users[4]
            assignment.deadline = faker.date_time_between(start_date="now", end_date="+1y", tzinfo=None)
            assignment.save()
            for course in a["courses"]:
                assignment.courses.add(courses[course])
            assignments.append(assignment)

    def gen_random_users(self, amount):
        """
        Generate random users.
        """
        used_email = [email['email'] for email in User.objects.all().values('email')]
        used_names = [email['username'] for email in User.objects.all().values('username')]
        used_lti = [email['lti_id'] for email in User.objects.all().values('lti_id')]

        for _ in range(amount):
            user = User()
            # Generate unique email or exit.
            user.email = faker.ascii_safe_email()
            counter = 0
            while(user.email in used_email and counter < 10000):
                user.email = faker.ascii_safe_email()
                counter += 1
            if counter == 10000:
                print("Could not find unique email")
                exit()

            # Generate unique name or exit.
            user.username = faker.name()
            counter = 0
            while(user.username in used_names and counter < 10000):
                user.username = faker.name()
                counter += 1
            if counter == 10000:
                print("Could not find unique username")
                exit()

            user.set_password(faker.password())
            user.profile_picture = '/static/oh_no/{}.png'.format(random.randint(1, 10))

            # Generate unique lti_id.
            user.lti_id = faker.name()
            counter = 0
            while(user.lti_id in used_lti and counter < 10000):
                user.lti_id = faker.name()
                counter += 1
            if counter == 10000:
                print("Could not find unique lti_id")
                exit()

            user.save()
            used_email.append(user.email)
            used_names.append(user.username)
            used_lti.append(user.lti_id)

    def gen_random_courses(self, amount):
        """
        Generate random courses.
        """
        for _ in range(amount):
            course = Course()
            course.save()
            course.name = faker.company()

            teachers = User.objects.all()
            if len(teachers) > 0:
                course.author = random.choice(teachers)

            course.abbrevation = random.choices(course.name, k=4)
            course.startdate = faker.date_this_decade(before_today=True)
            course.save()

    def gen_roles(self):
        """
        Generate roles for participation in courses.
        """
        ta = Role()
        ta.name = "TA"

        ta.can_edit_grades = True
        ta.can_view_grades = True
        ta.can_edit_assignment = True
        ta.can_view_assignment = True
        ta.can_submit_assignment = True
        ta.save()

        student = Role()
        student.name = "student"

        student.can_edit_grades = False
        student.can_view_grades = False
        student.can_edit_assignment = False
        student.can_view_assignment = True
        student.can_submit_assignment = True
        student.save()

    def gen_random_participation_for_each_user(self):
        """
        Generate participants to link students to courses with a role.
        """
        courses = Course.objects.all()
        participation_list = list()
        if courses.count() > 0:
            for user in User.objects.all():
                participation = Participation()
                participation.user = user
                participation.course = courses[random.randint(0, len(courses) - 1)]
                participation.role = random.choice(Role.objects.all())
                participation_list.append(participation)

        # Using a bulk create speeds the process up.
        Participation.objects.bulk_create(participation_list)

    def gen_random_assignments(self, amount):
        """
        Generate random assignments.
        """
        for _ in range(amount):
            if Course.objects.all().count() == 0:
                continue
            format = JournalFormat()
            format.save()
            assignment = Assignment(format=format)
            assignment.save()
            assignment.name = faker.catch_phrase()
            assignment.deadline = faker.date_time_between(start_date="now", end_date="+1y", tzinfo=None)
            assignment.author = User.objects.get(pk=1)
            assignment.description = faker.paragraph()
            courses = Course.objects.all()
            course_list = list()
            for course in random.choices(courses, k=3):
                if assignment.courses.count():
                    course_list.append(course)
                else:
                    if random.randint(1, 101) > 70:
                        course_list.append(course)

            assignment.courses.add(*(course_list))
            assignment.save()

    def gen_random_journals(self, amount):
        """
        Generate random journals.
        """
        journal_list = []
        for assignment in Assignment.objects.all():
            for user in User.objects.all():
                journal = Journal(assignment=assignment, user=user)
                journal_list.append(journal)

        # Using a bulk create speeds the process up.
        Journal.objects.bulk_create(journal_list)

    def gen_random_entries(self, amount):
        """
        Generate random entries.
        """
        journals = Journal.objects.all()
        template = EntryTemplate(name="some_template")
        template.save()

        entry_list = list()
        for _ in range(amount):
            if journals.count() == 0:
                continue
            entry = Entry(template=template)
            entry.journal = random.choice(journals)
            entry.datetime = faker.date_time_this_month(before_now=True)
            entry.late = faker.boolean()
            entry_list.append(entry)

        # Using a bulk create speeds the process up.
        Entry.objects.bulk_create(entry_list)

    def handle(self, *args, **options):
        """This function generates data to test and fill the database with.

        It has both useful test data and randomly created data to create a more real life example.
        """

        # Preselected items
        self.gen_prepared_data()

        amount = 10
        # Random users
        self.gen_random_users(amount*10)
        # Random course
        self.gen_random_courses(amount)
        # Create the roles
        self.gen_roles()
        # Random participation
        self.gen_random_participation_for_each_user()
        # Random assignments
        self.gen_random_assignments(amount*10)
        # Random journals
        self.gen_random_journals(amount*100)
        # Random entries
        self.gen_random_entries(amount*1000)<|MERGE_RESOLUTION|>--- conflicted
+++ resolved
@@ -1,11 +1,6 @@
 from django.core.management.base import BaseCommand
 from VLE.models import *
-<<<<<<< HEAD
-from VLE.util import *
-import VLE.edag as edag
-=======
 from VLE.factory import *
->>>>>>> 511bcf26
 from faker import Faker
 import random
 faker = Faker()
