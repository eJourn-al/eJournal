"""
models.py.

Database file
"""
import os
import random
import re
import string
from datetime import datetime

from django.conf import settings
from django.contrib.auth.models import AbstractUser, UserManager
from django.contrib.postgres.aggregates import ArrayAgg, StringAgg
from django.contrib.postgres.fields import ArrayField, CIEmailField, CITextField
from django.core.exceptions import ValidationError
from django.db import models, transaction
from django.db.models import (Case, CharField, CheckConstraint, Count, F, FloatField, IntegerField, Min, OuterRef,
                              Prefetch, Q, Subquery, Sum, TextField, Value, When)
from django.db.models.deletion import CASCADE, SET_NULL
from django.db.models.functions import Cast, Coalesce
from django.db.models.query import QuerySet
from django.dispatch import receiver
from django.utils import timezone
from django.utils.timezone import now

import VLE.permissions
import VLE.utils.file_handling as file_handling
import VLE.utils.generic_utils as generic_utils
from VLE.tasks.email import send_push_notification
from VLE.tasks.notifications import (generate_new_assignment_notifications, generate_new_comment_notifications,
                                     generate_new_entry_notifications, generate_new_node_notifications)
from VLE.utils import sanitization
from VLE.utils.error_handling import (VLEBadRequest, VLEParticipationError, VLEPermissionError, VLEProgrammingError,
                                      VLEUnverifiedEmailError)
from VLE.utils.query_funcs import Round2


class CreateUpdateModel(models.Model):
    creation_date = models.DateTimeField(auto_now_add=True, editable=False)
    update_date = models.DateTimeField(auto_now=True)

    class Meta:
        abstract = True


class Instance(CreateUpdateModel):
    """Global settings for the running instance."""
    CANVAS = 'Canvas'
    SUPPORTED_LMS = {
        None: None,
        CANVAS: {
            'iss': 'https://canvas.instructure.com',
            'auth_login_url': '{lms_url}/api/lti/authorize_redirect',
            'auth_token_url': '{lms_url}/login/oauth2/token',
            'key_set_url': '{lms_url}/api/lti/security/jwks',
            'default_profile_picture': 'https://canvas.instructure.com/images/messages/avatar-50.png',
        },
    }
    allow_standalone_registration = models.BooleanField(
        default=True
    )
    name = models.TextField(
<<<<<<< HEAD
        null=True
    )

    lms_name = models.TextField(
        null=True,
        blank=True,
        choices=[(i, i) for i in SUPPORTED_LMS.keys()],
    )
    lms_url = models.TextField(
        null=True,
    )
    lti_client_id = models.TextField(
        null=True,
        blank=True,
        unique=True,
    )
    lti_deployment_ids = models.TextField(
        null=True,
        blank=True,
        unique=True,
=======
        default='Demo'
    )
    kaltura_url = models.URLField(
        blank=True,
>>>>>>> 2353a476
    )
    api_client_id = models.TextField(
        null=True,
        blank=True,
        unique=True,
    )
    api_client_secret = models.TextField(
        null=True,
        blank=True,
        unique=True,
    )

    @property
    def default_lms_profile_picture(self):
        return self.SUPPORTED_LMS[self.lms_name]['default_profile_picture'] if self.lms_name else None

    @property
    def auth_login_url(self):
        if self.lms_name:
            return self.SUPPORTED_LMS[self.lms_name]['auth_login_url'].format(lms_url=self.lms_url)

    @property
    def auth_token_url(self):
        if self.lms_name:
            return self.SUPPORTED_LMS[self.lms_name]['auth_token_url'].format(lms_url=self.lms_url)

    @property
    def key_set_url(self):
        if self.lms_name:
            return self.SUPPORTED_LMS[self.lms_name]['key_set_url'].format(lms_url=self.lms_url)

    @property
    def iss(self):
        if self.lms_name:
            return self.SUPPORTED_LMS[self.lms_name]['iss']

    def save(self, *args, **kwargs):
        super().save(*args, **kwargs)
        if self.lms_url:
            self.lms_url = self.lms_url.strip()
            # TODO LTI: test this
            if not re.match(r'^https?://[^/]*$', self.lms_url):
                raise ValidationError('The LMS URL should be as follows: "http(s)://example.com". No leading "/".')

        if self.iss:
            settings.TOOL_CONF.update_config(instance=self)

    def to_string(self, user=None):
        return self.name


def gen_url(node=None, journal=None, assignment=None, course=None, user=None):
    """Generate the corresponding frontend url to the supplied object.

    Works for: node, journal, assignment, and course
    User needs to be added if no course is supplied, this is to get the correct course.
    """
    if not (node or journal or assignment or course):
        raise VLEProgrammingError('(gen_url) no object was supplied.')

    if journal is None and node is not None:
        journal = node.journal
    if assignment is None and journal is not None:
        assignment = journal.assignment
    if course is None and assignment is not None:
        if user is None:
            raise VLEProgrammingError('(gen_url) if course is not supplied, user needs to be supplied.')
        course = assignment.get_active_course(user)
        if course is None:
            raise VLEParticipationError(assignment, user)

    url = '{}/Home/Course/{}'.format(settings.BASELINK, course.pk)
    if assignment:
        url += '/Assignment/{}'.format(assignment.pk)
        if journal:
            url += '/Journal/{}'.format(journal.pk)
            if node:
                url += '?nID={}'.format(node.pk)

    return url


# https://stackoverflow.com/a/2257449
def access_gen(size=128, chars=string.ascii_lowercase + string.ascii_uppercase + string.digits):
    return ''.join(random.SystemRandom().choice(chars) for _ in range(size))


class FileContextQuerySet(models.QuerySet):
    def unused_file_field_files(self, func='filter'):
        """Queries for files linked to a FILE field where the data no longer holds the FC's `pk`"""
        return getattr(self, func)(
            ~Q(content__data=Cast(F('pk'), TextField())),
            content__field__type=VLE.models.Field.FILE,
        )

    def unused_rich_text_field_files(self, func='filter'):
        """Queries for files linked to a FILE field where the data no longer holds the FC's `access_id`"""
        return getattr(self, func)(
            ~Q(content__data__contains=F('access_id')),
            content__field__type=VLE.models.Field.RICH_TEXT,
        )

    def unused_category_description_files(self, func='filter'):
        return getattr(self, func)(
            ~Q(category__description__contains=F('access_id')),
            category__isnull=False,
        )


class FileContext(CreateUpdateModel):
    """FileContext.

    FileContext is a file uploaded by the user stored in MEDIA_ROOT/uID/<category>/?[id/]<filename>
        Where category is selected from {course, assignment, journal}

    - file: the actual filefield contain a reference to the physical file.
    - file_name: The name of the file (not unique and no parts of the path to the file included).
    - author: The user who uploaded the file. Can be null so the File persist on user deletion.
    - assignment: The assignment that the File is linked to (e.g. assignment description).
    - content: The content that the File is linked to. Can be rich text or a dedicated file field.
    - course: The course that the File is linked to (e.g. course description).
    - journal: The journal that the File is linked to (e.g. comment).
    """
    objects = models.Manager.from_queryset(FileContextQuerySet)()

    file = models.FileField(
        null=False,
        upload_to=file_handling.get_file_path,
        max_length=255,
    )
    in_rich_text = models.BooleanField(
        default=False
    )
    access_id = models.CharField(
        null=False,
        default=access_gen,
        max_length=128,
        unique=True,
    )
    file_name = models.TextField(
        null=False
    )
    author = models.ForeignKey(
        'User',
        null=True,
        on_delete=models.SET_NULL
    )
    assignment = models.ForeignKey(
        'Assignment',
        on_delete=models.CASCADE,
        null=True
    )
    category = models.ForeignKey(
        'Category',
        on_delete=models.CASCADE,
        null=True
    )
    content = models.ForeignKey(
        'Content',
        on_delete=models.CASCADE,
        null=True
    )
    comment = models.ForeignKey(
        'Comment',
        on_delete=models.CASCADE,
        null=True
    )
    journal = models.ForeignKey(
        'Journal',
        on_delete=models.CASCADE,
        null=True
    )
    is_temp = models.BooleanField(
        default=True
    )

    def download_url(self, access_id=False):
        if access_id:
            return '{}/files/{}?access_id={}'.format(settings.API_URL, self.pk, self.access_id)
        return '/files/{}/'.format(self.pk)

    def cascade_from_user(self, user):
        return self.author is user and self.assignment is None and self.journal is None and self.content is None \
            and self.comment is None

    def save(self, *args, **kwargs):
        if self._state.adding:
            if not self.author:
                raise VLEProgrammingError('FileContext author should be set on creation.')

        return super(FileContext, self).save(*args, **kwargs)

    def delete(self, *args, **kwargs):
        self.file.delete()
        super(FileContext, self).delete(*args, **kwargs)

    def to_string(self, user=None):
        return "FileContext"


@receiver(models.signals.post_delete, sender=FileContext)
def auto_delete_file_on_delete(sender, instance, **kwargs):
    """Deletes file from filesystem when corresponding `FileContext` object is deleted."""
    if instance.file:
        if os.path.isfile(instance.file.path):
            os.remove(instance.file.path)


class UserQuerySet(models.QuerySet):
    def bulk_create(self, users, *args, **kwargs):
        with transaction.atomic():
            users = super().bulk_create(users, *args, **kwargs)

            # Bulk create preferences.
            preferences = []
            for user in users:
                preferences.append(Preferences(user=user))
            Preferences.objects.bulk_create(preferences)

            return users

    def annotate_course_role(self, course):
        """
        Annotates a users course participation role as `role_name` for a specific course.
        Defaults to None if the user is not a participant of that course.
        """
        role_sub_qry = Participation.objects.filter(user=OuterRef('pk'), course=course).select_related('role')
        return self.annotate(role_name=Subquery(role_sub_qry.values('role__name')))

    def prefetch_course_groups(self, course):
        """Prefetches all groups for the users related to the provided course"""
        return self.prefetch_related(
            Prefetch(
                'participation_set',
                queryset=Participation.objects.filter(course=course).prefetch_related('groups')
            )
        )


class UserManagerExtended(UserManager):
    """Using from queryset not possible due to the extra functionality that comes with the UserManager"""
    def get_queryset(self):
        return UserQuerySet(self.model, using=self._db)


class User(AbstractUser):
    """User.

    User is an entity in the database with the following features:
    - full_name: full name of the user
    - email: email of the user.
    - verified_email: Boolean to indicate if the user has validated their email address.
    - password: the hash of the password of the user.
    - lti_id: the DLO id of the user.
    """
    objects = UserManagerExtended()

    UNKNOWN_STR = 'Unknown or deleted account'

    full_name = models.CharField(
        null=False,
        max_length=200
    )
    username = CITextField(
        null=True,
        unique=True,
        blank=True,
        max_length=150,
    )
    email = CIEmailField(
        blank=True,
        unique=True,
        null=True,
    )
    verified_email = models.BooleanField(
        default=False
    )
    lti_1p3_id = models.TextField(
        null=True,
        unique=True,
        blank=True,
    )
    lti_1p0_id = models.TextField(
        null=True,
        unique=True,
        blank=True,
    )
    sis_id = models.TextField(
        null=True,
        unique=True,
        blank=True,
    )
    # Used for the Canvas API
    access_token = models.TextField(
        null=True,
        unique=True,
        blank=True,
    )
    profile_picture = models.TextField(
        null=True,
        blank=True,
    )
    is_teacher = models.BooleanField(
        default=False
    )
    feedback_file = models.FileField(
        null=True,
        blank=True,
        upload_to=file_handling.get_feedback_file_path,
        max_length=255,
    )
    is_test_student = models.BooleanField(
        default=False
    )

    def check_permission(self, permission, obj=None, message=None):
        """
        Throws a VLEPermissionError when the user does not have the specified permission, as defined by
        has_permission.
        """
        if not self.has_permission(permission, obj):
            raise VLEPermissionError(permission, message)

    def has_permission(self, permission, obj=None):
        """
        Returns whether the user has the given permission.
        If obj is None, it tests the general permissions.
        If obj is a Course, it tests the course permissions.
        If obj is an Assignment, it tests the assignment permissions.
        Raises a VLEProgramming error when misused.
        """
        if obj is None:
            return VLE.permissions.has_general_permission(self, permission)
        if isinstance(obj, Course):
            return VLE.permissions.has_course_permission(self, permission, obj)
        if isinstance(obj, Assignment):
            return VLE.permissions.has_assignment_permission(self, permission, obj)
        raise VLEProgrammingError("Permission object must be of type None, Course or Assignment.")

    def check_verified_email(self):
        if not self.verified_email:
            raise VLEUnverifiedEmailError()

    def check_participation(self, obj):
        if not self.is_participant(obj):
            raise VLEParticipationError(obj, self)

    def is_supervisor_of(self, user):
        if self.is_superuser:
            return True

        return VLE.permissions.is_user_supervisor_of(self, user)

    def is_participant(self, obj):
        if self.is_superuser:
            return True
        if isinstance(obj, Course):
            return Course.objects.filter(pk=obj.pk, users=self).exists()
        if isinstance(obj, Assignment):
            return Assignment.objects.filter(pk=obj.pk, courses__users=self).exists()
        raise VLEProgrammingError("Participant object must be of type Course or Assignment.")

    def check_can_view(self, obj):
        if not self.can_view(obj):
            raise VLEPermissionError(message='You are not allowed to view {}'.format(obj.to_string(user=self)))

    def can_view(self, obj):
        if self.is_superuser:
            return True

        if isinstance(obj, Course):
            return self.is_participant(obj)

        elif isinstance(obj, Assignment):
            if self.is_participant(obj):
                if self.has_permission('can_have_journal', obj) and obj.assigned_groups.exists() and \
                   not obj.assigned_groups.filter(participation__user=self).exists():
                    return False
                return obj.is_published or self.has_permission('can_view_unpublished_assignment', obj)
            return False
        elif isinstance(obj, Journal):
            if not obj.authors.filter(user=self).exists():
                return self.has_permission('can_view_all_journals', obj.assignment)
            else:
                return self.has_permission('can_have_journal', obj.assignment)

        elif isinstance(obj, Comment):
            if not self.can_view(obj.entry.node.journal):
                return False
            if obj.published:
                return True
            return self.has_permission('can_grade', obj.entry.node.journal.assignment)

        elif isinstance(obj, User):
            if self == obj:
                return True
            if VLE.permissions.is_user_supervisor_of(self, obj):
                return True
            if VLE.permissions.is_user_supervisor_of(obj, self):
                return True
            if Journal.objects.filter(authors__user__in=[self]).filter(authors__user__in=[obj]).exists():
                return True

        return False

    def can_edit(self, obj):
        return VLE.permissions.can_edit(self, obj)

    def check_can_edit(self, obj):
        if not self.can_edit(obj):
            raise VLEPermissionError(message='You are not allowed to edit {}'.format(str(obj)))

    def to_string(self, user=None):
        if user is None:
            return "User"
        if not user.can_view(self):
            return "User"

        return self.username + " (" + str(self.pk) + ")"

    def save(self, *args, **kwargs):
        # NOTE: we no longer check for this, users should also be able to have no email
        # This is because we do not always receive the email adress from all the users through all the endpoints
        # if not self.email and not self.is_test_student:
        #     raise ValidationError('A legitimate user requires an email adress.')

        if self._state.adding:
<<<<<<< HEAD
            if self.is_test_student and settings.LTI_TEST_STUDENT_FULL_NAME.lower() != self.full_name.lower():
                raise ValidationError('Test user\'s full name deviates on creation.')
=======
            if self.is_test_student and self.email:
                raise ValidationError('A test user is not expected to have an email adress.')
>>>>>>> 2353a476
        else:
            pre_save = User.objects.get(pk=self.pk)
            if pre_save.is_test_student and not self.is_test_student:
                raise ValidationError('A test user is expected to remain a test user.')

        # Enforce unique constraint
        if self.email == '':
            self.email = None

        if isinstance(self.email, str):
            self.email = self.email.lower()
        if isinstance(self.username, str):
            self.username = self.username.lower()

        super(User, self).save(*args, **kwargs)


@receiver(models.signals.post_save, sender=User)
def create_user_preferences(sender, instance, created, **kwargs):
    """Create matching preferences whenever a user object is created."""
    if created:
        Preferences.objects.create(user=instance)


@receiver(models.signals.post_delete, sender=User)
def auto_delete_feedback_file_on_user_delete(sender, instance, **kwargs):
    """Deletes feedback file from filesystem when corresponding `User` object is deleted."""
    if instance.feedback_file:
        if os.path.isfile(instance.feedback_file.path):
            os.remove(instance.feedback_file.path)


@receiver(models.signals.post_delete, sender=User)
def delete_dangling_files(sender, instance, **kwargs):
    """Deletes FileContext instances which are only of interest to the deleted user."""
    for f in FileContext.objects.filter(author=instance):
        if f.cascade_from_user(instance):
            f.delete()


class Preferences(CreateUpdateModel):
    """Preferences.

    Describes the preferences of a user:
    - show_format_tutorial: whether or not to show the assignment format tutorial.
    - ..._reminder: when a user wants to be reminded of an event that will happen in the future
    - ..._notifications: when a user wants to receive this notification, either immidiatly, daily, weekly, or never
    - hide_version_alert: latest version number for which a version alert has been dismissed.
    """
    DAILY = 'd'
    WEEKLY = 'w'
    PUSH = 'p'
    OFF = 'o'
    DAY_AND_WEEK = 'p'
    WEEK = 'w'
    DAY = 'd'
    FREQUENCIES = (
        (DAILY, 'd'),
        (WEEKLY, 'w'),
        (PUSH, 'p'),
        (OFF, 'o'),
    )
    REMINDER = (
        (DAY, 'd'),
        (WEEK, 'w'),
        (DAY_AND_WEEK, 'p'),
        (OFF, 'o'),
    )

    user = models.OneToOneField(
        User,
        on_delete=models.CASCADE,
        primary_key=True
    )

    new_grade_notifications = models.TextField(
        max_length=1,
        choices=FREQUENCIES,
        default=PUSH,
    )
    new_comment_notifications = models.TextField(
        max_length=1,
        choices=FREQUENCIES,
        default=DAILY,
    )
    new_assignment_notifications = models.TextField(
        max_length=1,
        choices=FREQUENCIES,
        default=WEEKLY,
    )
    new_course_notifications = models.TextField(
        max_length=1,
        choices=FREQUENCIES,
        default=WEEKLY,
    )
    new_entry_notifications = models.TextField(
        max_length=1,
        choices=FREQUENCIES,
        default=WEEKLY,
    )
    new_node_notifications = models.TextField(
        max_length=1,
        choices=FREQUENCIES,
        default=WEEKLY,
    )
    new_journal_import_request_notifications = models.TextField(
        max_length=1,
        choices=FREQUENCIES,
        default=WEEKLY,
    )

    hide_past_deadlines_of_assignments = models.ManyToManyField(
        'Assignment',
        related_name='+',
    )

    # Only get notifications of people that are in your group
    group_only_notifications = models.BooleanField(
        default=True,
    )

    upcoming_deadline_reminder = models.TextField(
        max_length=1,
        choices=REMINDER,
        default=DAY_AND_WEEK,
    )

    show_format_tutorial = models.BooleanField(
        default=True
    )
    auto_select_ungraded_entry = models.BooleanField(
        default=True
    )
    auto_proceed_next_journal = models.BooleanField(
        default=False
    )
    hide_version_alert = models.TextField(
        max_length=20,
        null=True,
    )
    SAVE = 's'
    PUBLISH = 'p'
    GRADE_BUTTON_OPTIONS = (
        (SAVE, 's'),
        (PUBLISH, 'p'),
    )
    grade_button_setting = models.TextField(
        max_length=1,
        choices=GRADE_BUTTON_OPTIONS,
        default=PUBLISH,
    )
    PUBLISH_AND_PUBLISH_GRADE = 'g'
    COMMENT_SEND_BUTTON_OPTIONS = (
        (SAVE, 's'),
        (PUBLISH, 'p'),
        (PUBLISH_AND_PUBLISH_GRADE, 'g'),
    )
    comment_button_setting = models.TextField(
        max_length=2,
        choices=COMMENT_SEND_BUTTON_OPTIONS,
        default=SAVE,
    )

    def to_string(self, user=None):
        return "Preferences"


class Notification(CreateUpdateModel):
    NEW_COURSE = 'COURSE'
    NEW_ASSIGNMENT = 'ASSIGNMENT'
    NEW_NODE = 'NODE'
    NEW_ENTRY = 'ENTRY'
    NEW_GRADE = 'GRADE'
    NEW_COMMENT = 'COMMENT'
    NEW_JOURNAL_IMPORT_REQUEST = 'JIR'
    UPCOMING_DEADLINE = 'DEADLINE'
    TYPES = {
        NEW_COURSE: {
            'name': 'new_course_notifications',
            'content': {
                'title': 'New course membership',
                'content': 'You are now a member of {course}.',
                'button_text': 'View Course',
            },
        },
        NEW_ASSIGNMENT: {
            'name': 'new_assignment_notifications',
            'content': {
                'title': 'New assignment',
                'content': 'The assignment {assignment} is now available.',
                'button_text': 'View Assignment',
            },
        },
        NEW_NODE: {
            'name': 'new_node_notifications',
            'content': {
                'title': 'New deadline',
                'content': 'A new deadline has been added to your journal.',
                'button_text': 'View Deadline',
            },
        },
        NEW_ENTRY: {
            'name': 'new_entry_notifications',
            'content': {
                'title': 'New entry',
                'content': '{entry} was posted in the journal of {journal}.',
                'batch_content': '{n} new entries were posted in  the journal of {journal}.',
                'button_text': 'View Entry',
            },
        },
        NEW_GRADE: {
            'name': 'new_grade_notifications',
            'content': {
                'title': 'New grade',
                'content': '{entry} has been graded.',
                'batch_content': '{entry} has been graded.',
                'button_text': 'View Grade',
            },
        },
        NEW_COMMENT: {
            'name': 'new_comment_notifications',
            'content': {
                'title': 'New comment',
                'content': '{comment} commented on {entry}.',
                'batch_content': '{n} new comments on {entry} in the journal of {journal}.',
                'button_text': 'View Comment',
            },
        },
        NEW_JOURNAL_IMPORT_REQUEST: {
            'name': 'new_journal_import_request_notifications',
            'content': {
                'title': 'New journal import request',
                'content': '{journal} requested to import another journal.',
                'batch_content': '{journal} requested to import {n} other journals.',
                'button_text': 'View Request',
            },
        },
        UPCOMING_DEADLINE: {
            'name': 'None',
            'content': {
                'title': 'Upcoming deadline',
                'content': 'You have an unfinished deadline ({node}) that is due on {deadline}',
                'button_text': 'View Deadline',
            },
        },
    }
    # Specify which notifications can be batched in the email, and on what model field they need to be batched to
    BATCHED_TYPES = {
        NEW_ENTRY: 'journal',
        NEW_GRADE: 'entry',
        NEW_COMMENT: 'entry',
        NEW_JOURNAL_IMPORT_REQUEST: 'journal',
    }

    OWN_GROUP_TYPES = {NEW_ENTRY, NEW_COMMENT, NEW_JOURNAL_IMPORT_REQUEST}

    type = models.CharField(
        max_length=10,
        choices=((type, dic['name']) for type, dic in TYPES.items()),
        null=False,
    )
    user = models.ForeignKey(
        User,
        on_delete=models.CASCADE,
    )
    message = models.TextField()
    sent = models.BooleanField(
        default=False
    )

    course = models.ForeignKey(
        'course',
        on_delete=models.CASCADE,
        null=True,
    )
    assignment = models.ForeignKey(
        'assignment',
        on_delete=models.CASCADE,
        null=True,
    )
    journal = models.ForeignKey(
        'journal',
        on_delete=models.CASCADE,
        null=True,
    )
    node = models.ForeignKey(
        'node',
        on_delete=models.CASCADE,
        null=True,
    )
    entry = models.ForeignKey(
        'entry',
        on_delete=models.CASCADE,
        null=True,
    )
    grade = models.ForeignKey(
        'grade',
        on_delete=models.CASCADE,
        null=True,
    )
    comment = models.ForeignKey(
        'comment',
        on_delete=models.CASCADE,
        null=True,
    )
    jir = models.ForeignKey(
        'journalimportrequest',
        on_delete=models.CASCADE,
        null=True,
    )

    def _fill_text(self, text, n=None):
        if self.journal:
            journal = Journal.objects.get(pk=self.journal.pk)

        node_name = None
        if self.node:
            if self.node.is_progress:
                node_name = f"{journal.grade}/{self.node.preset.target}"
            elif self.node.is_deadline:
                node_name = self.node.preset.forced_template.name

        return text.format(
            comment=self.comment.author.full_name if self.comment else None,
            entry=self.entry.template.name if self.entry and self.entry.template else None,
            node=node_name,
            journal=journal.name if self.journal else None,
            assignment=self.assignment.name if self.assignment else None,
            course=self.course.name if self.course else None,
            deadline=self.node.preset.due_date.strftime("%B %-d at %H:%M") if self.node and self.node.preset else None,
            n=n,
        )

    @property
    def title(self):
        return self._fill_text(self.TYPES[self.type]['content']['title'])

    @property
    def content(self):
        return self._fill_text(self.TYPES[self.type]['content']['content'])

    @property
    def button_text(self):
        return Notification.TYPES[self.type]['content']['button_text']

    def batch_content(self, n=None):
        return self._fill_text(self.TYPES[self.type]['content']['batch_content'], n=n)

    @property
    def url(self):
        return gen_url(
            node=self.node, journal=self.journal, assignment=self.assignment, course=self.course, user=self.user)

    def has_journal_in_own_groups(self):
        """Checks if a notification is from a user that is connected to the notification user via a group"""
        return self.assignment.get_users_in_own_groups(self.user).filter(
            pk__in=self.journal.authors.values('user')).exists()

    @property
    def email_preference(self):
        return getattr(self.user.preferences, self.TYPES[self.type]['name'], None)

    def save(self, *args, **kwargs):
        # Should not create a notification if notifications are off for this type
        if self.email_preference == Preferences.OFF:
            return

        is_new = self._state.adding
        if is_new:
            if self.comment:
                self.entry = self.comment.entry
            elif self.grade:
                self.entry = self.grade.entry
            if self.entry:
                self.node = self.entry.node
            if self.node:
                self.journal = self.node.journal
            if self.jir:
                self.journal = self.jir.target
            if self.journal:
                self.assignment = self.journal.assignment
            if self.assignment:
                # Should get the active lti course if there is an active LTI link, else the normal procedure
                if self.assignment.active_lti_id:
                    self.course = self.assignment.get_active_lti_course()
                else:
                    self.course = self.assignment.get_active_course(self.user)

        # Should not create notifications for courses that the user cannot see
        if not self.user.can_view(self.course):
            return
        # Should not create a notification as user only wants notification from within their group
        # NOTE: it still sends notifications if there are no users in any groups
        if self.type in self.OWN_GROUP_TYPES and self.user.preferences.group_only_notifications \
           and self.assignment.has_users_in_own_groups(self.user) and not self.has_journal_in_own_groups():
            return

        super(Notification, self).save(*args, **kwargs)

        if is_new:
            # Send notification on creation if user preference is set to push, default (for reminders) is daily
            if self.email_preference == Preferences.PUSH:
                send_push_notification.apply_async(args=[self.pk], countdown=settings.WEBSERVER_TIMEOUT)


class Course(CreateUpdateModel):
    """Course.

    A Course entity has the following features:
    - name: name of the course.
    - author: the creator of the course.
    - abbreviation: a max three letter abbreviation of the course name.
    - startdate: the date that the course starts.
    - lti_id: (optional) the active LTI id of the course linked through LTI which receives grade updates.
    - lms_id: (optional) the active LMS id of the course linked through LTI which receives grade updates.
    - names_role_service: (lti 1.3) the service that allows us to get the user's names / roles from the course
    - assignment_lti_id_set: these are the LTI assignments that belong to this course.
    """

    name = models.TextField()
    abbreviation = models.TextField(
        max_length=10,
        null=True,
    )

    author = models.ForeignKey(
        'User',
        on_delete=models.SET_NULL,
        null=True
    )

    users = models.ManyToManyField(
        'User',
        related_name='participations',
        through='Participation',
        through_fields=('course', 'user'),
    )

    startdate = models.DateTimeField(
        null=True,
    )
    enddate = models.DateTimeField(
        null=True,
    )

    lms_id = models.TextField(
        null=True,
        unique=True,
        blank=True
    )
    lti_id = models.TextField(
        null=True,
        unique=True,
        blank=True,
    )
    names_role_service = models.TextField(
        null=True,
    )

    assignment_lti_id_set = ArrayField(
        models.TextField(),
        default=list,
    )

    def add_assignment_lti_id(self, lti_id):
        if lti_id not in self.assignment_lti_id_set:
            self.assignment_lti_id_set.append(lti_id)

    def has_lti_link(self):
        return bool(self.lti_versions)

    @property
    def lti_versions(self):
        versions = []
        if self.lti_id:
            versions.append(settings.LTI13)
        elif self.lms_id:
            versions.append(settings.LTI10)

        return versions

    def to_string(self, user=None):
        if user is None:
            return "Course"
        if not user.can_view(self):
            return "Course"

        return self.name + " (" + str(self.pk) + ")"


class Group(CreateUpdateModel):
    """Group.

    A Group entity has the following features:
    - name: the name of the group
    - course: the course where the group belongs to
    """
    name = models.TextField()

    course = models.ForeignKey(
        Course,
        on_delete=models.CASCADE
    )

    lms_id = models.TextField(
        null=True,
    )

    class Meta:
        """Meta data for the model: unique_together."""
        unique_together = ('lms_id', 'course')

    def to_string(self, user=None):
        if user is None:
            return "Group"
        if not user.can_view(self.course):
            return "Group"
        return "{} ({})".format(self.name, self.pk)


class Role(CreateUpdateModel):
    """Role.

    A complete overview of the role requirements can be found here:
    https://docs.google.com/spreadsheets/d/1M7KnEKL3cG9PMWfQi9HIpRJ5xUMou4Y2plnRgke--Tk

    A role defines the permissions of a user group within a course.
    - name: name of the role
    - list of permissions (can_...)
    """
    GENERAL_PERMISSIONS = [
        'can_edit_institute_details',
        'can_add_course'
    ]
    COURSE_PERMISSIONS = [
        'can_edit_course_details',
        'can_delete_course',

        'can_edit_course_roles',
        'can_view_course_users',
        'can_add_course_users',
        'can_delete_course_users',

        'can_add_course_user_group',
        'can_delete_course_user_group',
        'can_edit_course_user_group',

        'can_add_assignment',
        'can_delete_assignment',
    ]
    ASSIGNMENT_PERMISSIONS = [
        'can_edit_assignment',
        'can_grade',
        'can_publish_grades',

        'can_view_all_journals',
        'can_view_unpublished_assignment',
        'can_view_grade_history',

        'can_manage_journals',
        'can_have_journal',

        'can_comment',
        'can_edit_staff_comment',

        'can_post_teacher_entries',
        'can_manage_journal_import_requests',
    ]
    PERMISSIONS = COURSE_PERMISSIONS + ASSIGNMENT_PERMISSIONS

    name = models.TextField()

    course = models.ForeignKey(
        Course,
        on_delete=models.CASCADE
    )

    can_edit_course_details = models.BooleanField(default=False)
    can_delete_course = models.BooleanField(default=False)
    can_edit_course_roles = models.BooleanField(default=False)
    can_view_course_users = models.BooleanField(default=False)
    can_add_course_users = models.BooleanField(default=False)
    can_delete_course_users = models.BooleanField(default=False)
    can_add_course_user_group = models.BooleanField(default=False)
    can_delete_course_user_group = models.BooleanField(default=False)
    can_edit_course_user_group = models.BooleanField(default=False)
    can_add_assignment = models.BooleanField(default=False)
    can_delete_assignment = models.BooleanField(default=False)

    can_edit_assignment = models.BooleanField(default=False)
    can_manage_journals = models.BooleanField(default=False)
    can_view_all_journals = models.BooleanField(default=False)
    can_grade = models.BooleanField(default=False)
    can_publish_grades = models.BooleanField(default=False)
    can_view_grade_history = models.BooleanField(default=False)
    can_have_journal = models.BooleanField(default=False)
    can_comment = models.BooleanField(default=False)
    can_post_teacher_entries = models.BooleanField(default=False)
    can_edit_staff_comment = models.BooleanField(default=False)
    can_view_unpublished_assignment = models.BooleanField(default=False)
    can_manage_journal_import_requests = models.BooleanField(default=False)

    def save(self, *args, **kwargs):
        if self.can_add_course_users and not self.can_view_course_users:
            raise ValidationError('A user needs to be able to view course users in order to add them.')

        if self.can_delete_course_users and not self.can_view_course_users:
            raise ValidationError('A user needs to be able to view course users in order to remove them.')

        if self.can_edit_course_user_group and not self.can_view_course_users:
            raise ValidationError('A user needs to be able to view course users in order to manage user groups.')

        if self.can_view_all_journals and self.can_have_journal:
            raise ValidationError('Teaching staff is not allowed to have a journal in their own course.')

        if self.can_grade and not self.can_view_all_journals:
            raise ValidationError('A user needs to be able to view journals in order to grade them.')

        if self.can_publish_grades and not (self.can_view_all_journals and self.can_grade):
            raise ValidationError('A user needs to be able to view and grade journals in order to publish grades.')

        if self.can_view_grade_history and not (self.can_view_all_journals and self.can_grade):
            raise ValidationError('A user needs to be able to view and grade journals in order to see a history\
                                   of grades.')

        if self.can_post_teacher_entries and not (self.can_publish_grades and self.can_grade):
            raise ValidationError('A user must be able to view and publish grades in order to post teacher entries.')

        if self.can_comment and not (self.can_view_all_journals or self.can_have_journal):
            raise ValidationError('A user requires a journal to comment on.')

        if self.can_edit_staff_comment and self.can_have_journal:
            raise ValidationError('Users who can edit staff comments are not allowed to have a journal themselves.')

        if self.can_edit_staff_comment and not self.can_comment:
            raise ValidationError('A user needs to be able to comment in order to edit other comments.')

        if self.can_manage_journal_import_requests and not self.can_grade:
            raise ValidationError('A user needs the permission to grade in order to manage import requests.')

        super(Role, self).save(*args, **kwargs)

    def to_string(self, user=None):
        if user is None:
            return "Role"
        if not user.can_view(self.course):
            return "Role"

        return "{} ({})".format(self.name, self.pk)

    class Meta:
        """Meta data for the model: unique_together."""

        unique_together = ('name', 'course',)


class Participation(CreateUpdateModel):
    """Participation.

    A participation defines the way a user interacts within a certain course.
    The user is now linked to the course, and has a set of permissions
    associated with its role.
    """
    user = models.ForeignKey(User, on_delete=models.CASCADE)
    course = models.ForeignKey(Course, on_delete=models.CASCADE)
    role = models.ForeignKey(
        Role,
        on_delete=models.CASCADE,
        related_name='role',
    )
    groups = models.ManyToManyField(
        Group,
        default=None,
    )

    def set_groups(self, groups):
        self.groups.set(groups)

    def save(self, *args, **kwargs):
        is_new = self._state.adding
        notify_user = kwargs.pop('notify_user', True)
        super(Participation, self).save(*args, **kwargs)

        # Instance is being created (not modified)
        if is_new:
            existing = AssignmentParticipation.objects.filter(user=self.user).values('assignment')
            for assignment in Assignment.objects.filter(courses__in=[self.course]).exclude(pk__in=existing):
                AssignmentParticipation.objects.create(assignment=assignment, user=self.user)
            if notify_user and self.user != self.course.author:
                Notification.objects.create(
                    type=Notification.NEW_COURSE,
                    user=self.user,
                    course=self.course
                )

    class Meta:
        """Meta data for the model: unique_together."""

        unique_together = ('user', 'course',)

    def to_string(self, user=None):
        if user is None:
            return "Participation"
        if not user.can_view(self.course):
            return "Participation"

        return "user: {}, course: {}, role: {}".format(
            self.user.to_string(user=user), self.course.to_string(user=user), self.role.to_string(user=user))


class Assignment(CreateUpdateModel):
    """Assignment.

    An Assignment entity has the following features:
    - name: name of the assignment.
    - description: description for the assignment.
    - courses: a foreign key linked to the courses this assignment
    is part of.
    - format: a one-to-one key linked to the format this assignment
    holds. The format determines how a students' journal is structured.
    - active_lti_id: (optional) the active VLE id of the assignment linked through LTI which receives grade updates.
    - lti_id_set: (optional) the set of VLE assignment lti_id_set which permit basic access.
    """
    class Meta:
        constraints = [
            CheckConstraint(check=Q(points_possible__gte=0.0), name='points_possible_gte_0'),
        ]

    name = models.TextField()
    description = models.TextField(
        blank=True,
    )
    author = models.ForeignKey(
        'User',
        on_delete=models.SET_NULL,
        null=True
    )
    is_published = models.BooleanField(default=False)
    points_possible = models.FloatField(
        'points_possible',
        default=10,
    )
    unlock_date = models.DateTimeField(
        'unlock_date',
        null=True,
        blank=True
    )
    due_date = models.DateTimeField(
        'due_date',
        null=True,
        blank=True
    )
    lock_date = models.DateTimeField(
        'lock_date',
        null=True,
        blank=True
    )
    courses = models.ManyToManyField(Course)
    assigned_groups = models.ManyToManyField(Group)

    format = models.OneToOneField(
        'Format',
        on_delete=models.CASCADE
    )

    active_lti_id = models.TextField(
        null=True,
        unique=True,
        blank=True,
    )
    lti_id_set = ArrayField(
        models.TextField(),
        default=list,
    )
    assignments_grades_service = models.TextField(
        null=True,
    )

    is_group_assignment = models.BooleanField(default=False)
    remove_grade_upon_leaving_group = models.BooleanField(default=False)
    can_set_journal_name = models.BooleanField(default=False)
    can_set_journal_image = models.BooleanField(default=False)
    can_lock_journal = models.BooleanField(default=False)

    def get_all_users(self, user=None, courses=None, journals_only=True):
        """Get all users in an assignment

        if user is set, only get the users that are in the courses that user is connected to as well
        if courses is set, only get the users that are in the given courses
        if journals_only is true, only get users that also have a journal (default: true)
        """
        if courses is None:
            courses = self.courses.all()
        if user is not None:
            courses = courses.filter(users=user)
        if journals_only:
            users = Journal.objects.filter(assignment=self).values('authors__user')
        else:
            users = self.assignmentparticipation_set.values('user')
        return User.objects.filter(participations__in=courses, pk__in=users).distinct()

    def get_users_in_own_groups(self, user, courses=None, **kwargs):
        if courses is None:
            courses = self.courses.all()
        groups = user.participation_set.filter(course__in=courses).values('groups')
        return self.get_all_users(
            user=user, courses=courses, **kwargs).filter(participation__groups__in=groups).distinct()

    def has_users_in_own_groups(self, *args, **kwargs):
        return self.get_users_in_own_groups(*args, **kwargs).exists()

    def has_lti_link(self):
        return self.active_lti_id is not None

    def is_locked(self):
        return self.unlock_date and self.unlock_date > now() or self.lock_date and self.lock_date < now()

    def add_course(self, course):
        if not self.courses.filter(pk=course.pk).exists():
            self.courses.add(course)
            existing = AssignmentParticipation.objects.filter(assignment=self).values('user')
            for user in course.users.exclude(pk__in=existing):
                AssignmentParticipation.objects.create(assignment=self, user=user)

    @classmethod
    def state_actions(cls, new, old=None):
        """
        Returns a dictionary containing multiple actionable booleans. Used
        either for validation, or for further processing of the assignment.

        Args:
            new (:model:`VLE.assignment` or dict): new contains the data to update.
            old (:model:`VLE.assignment`): assignment instance as currently in the DB.

        Returns:
            (dict)
                published (bool): assignment is published and create or was unpublished
                unpublished (bool): assignment was published.
                type_changed (bool): assignment group_assignment field changed.
                active_lti_id_modified (bool): lti_id set and new or lti_id changed.
        """
        if isinstance(new, dict):
            new = cls(**new)

        is_new = not new.pk

        if not is_new and not old:
            raise VLEProgrammingError('Old assignment state is required to check for state actions.')

        if is_new:
            published = new.is_published
            unpublished = False
            type_changed = False
            active_lti_id_modified = new.active_lti_id is not None
        else:
            published = not old.is_published and new.is_published
            unpublished = old.is_published and not new.is_published
            type_changed = old.is_group_assignment != new.is_group_assignment
            active_lti_id_modified = old.active_lti_id != new.active_lti_id

        return {
            'published': published,
            'unpublished': unpublished,
            'type_changed': type_changed,
            'active_lti_id_modified': active_lti_id_modified
        }

    def validate_unlock_date(self):
        if self.due_date and self.unlock_date > self.due_date:
            raise ValidationError('Unlocks after due date.')

        if self.lock_date and self.unlock_date > self.lock_date:
            raise ValidationError('Unlocks after lock date.')

        if self.format.presetnode_set.filter(unlock_date__lt=self.unlock_date).exists():
            raise ValidationError('One or more deadlines unlock before the assignment unlocks.')

        if self.format.presetnode_set.filter(due_date__lt=self.unlock_date).exists():
            raise ValidationError('One or more deadlines are due before the assignment unlocks.')

        if self.format.presetnode_set.filter(lock_date__lt=self.unlock_date).exists():
            raise ValidationError('One or more deadlines are locked before the assignment unlocks.')

    def validate_due_date(self):
        if self.unlock_date and self.due_date < self.unlock_date:
            raise ValidationError('Due before unlock date.')

        if self.lock_date and self.due_date > self.lock_date:
            raise ValidationError('Due after lock date.')

        if self.format.presetnode_set.filter(unlock_date__gt=self.due_date).exists():
            raise ValidationError('One or more deadlines unlock after the assignment is due.')

        if self.format.presetnode_set.filter(due_date__gt=self.due_date).exists():
            raise ValidationError('One or more deadlines are due after the assignment is due.')

    def validate_lock_date(self):
        if self.unlock_date and self.lock_date < self.unlock_date:
            raise ValidationError('Locks before unlock date.')

        if self.due_date and self.lock_date < self.due_date:
            raise ValidationError('Locks before due date.')

        if self.format.presetnode_set.filter(unlock_date__gt=self.lock_date).exists():
            raise ValidationError('One or more deadlines unlock after the assignment locks.')

        if self.format.presetnode_set.filter(due_date__gt=self.lock_date).exists():
            raise ValidationError('One or more deadlines are due after the assignment locks.')

        if self.format.presetnode_set.filter(lock_date__gt=self.lock_date).exists():
            raise ValidationError('One or more deadlines are locked after the assignment locks.')

    @staticmethod
    def validate(new, unpublished, type_changed, active_lti_id_modified, old=None):
        """
        Args:
            new (:model:`VLE.assignment`): new contains the data to update.
            unpublished (bool): assignment was published.
            type_changed (bool): assignment group_assignment field changed.
            active_lti_id_modified (bool): lti_id set and new or lti_id changed.
            old (:model:`VLE.assignment`): assignment instance as currently in the DB.
        """
        if unpublished and not old.can_unpublish():
            raise ValidationError(
                'Cannot unpublish an assignment that has entries or outstanding journal import requests.')

        if type_changed and old.has_entries():
            raise ValidationError('Cannot change the type of an assignment that has entries.')

        if active_lti_id_modified and new.conflicting_lti_link():
            raise ValidationError("An lti_id should be unique, and only part of a single assignment's lti_id_set.")

        if new.unlock_date:
            new.validate_unlock_date()

        if new.due_date:
            new.validate_due_date()

        if new.lock_date:
            new.validate_lock_date()

    def save(self, *args, **kwargs):
        is_new = not self.pk  # self._state.adding is false when copying an instance as, inst.pk = None, inst.save()

        if not is_new:
            old = Assignment.objects.get(pk=self.pk)

        state_actions = Assignment.state_actions(new=self, old=None if is_new else old)

        Assignment.validate(
            new=self,
            old=None if is_new else old,
            unpublished=state_actions['unpublished'],
            type_changed=state_actions['type_changed'],
            active_lti_id_modified=state_actions['active_lti_id_modified']
        )

        self.description = sanitization.strip_script_tags(self.description)
        if self.active_lti_id is not None and self.active_lti_id not in self.lti_id_set:
            self.lti_id_set.append(self.active_lti_id)

        super(Assignment, self).save(*args, **kwargs)

        if state_actions['active_lti_id_modified']:
            self.handle_active_lti_id_modified()

        if state_actions['type_changed']:
            self.handle_type_change()

        if state_actions['published']:
            self.handle_publish()
        elif state_actions['unpublished']:
            self.handle_unpublish()

    def setup_journals(self, new_assignment_notification=False):
        """
        Creates missing journals and assigment participations for all the assignment's users.

        When {new_assignment_notification} it will also create a new assignment notification for all provided users
        """
        if self.is_group_assignment:
            return

        users = User.objects.filter(participations__in=self.courses.all()).distinct()
        users_missing_aps = users.exclude(assignmentparticipation__assignment=self)
        aps_without_journal = AssignmentParticipation.objects.filter(
            assignment=self,
            journal__isnull=True,
            user__in=users,
        )

        # Bulk update existing assignment participations
        self.connect_assignment_participations_to_journals(aps_without_journal)

        # Generate new assignment notification for all users already in course
        generate_new_assignment_notifications.apply_async(
            args=[list(AssignmentParticipation.objects.filter(
                assignment=self,
            ).exclude(user=self.author).values_list('pk', flat=True))],
            countdown=settings.WEBSERVER_TIMEOUT,
        )

        # Bulk create missing assignment participations, automatically generates journals & nodes
        AssignmentParticipation.objects.bulk_create(
            [
                AssignmentParticipation(assignment=self, user=user)
                for user in users_missing_aps
            ],
            new_assignment_notification=new_assignment_notification
        )

    def connect_assignment_participations_to_journals(self, aps):
        """Connect the {aps} to a newly created journal"""
        # Bulk create journals for users that have an AP already
        journals = Journal.objects.bulk_create(
            [Journal(assignment=self) for _ in range(len(aps))]
        )
        for ap, journal in zip(aps, journals):
            ap.journal = journal
        return AssignmentParticipation.objects.bulk_update(aps, ['journal'])

    def handle_active_lti_id_modified(self):
        """
        Reset all the Journals (APs) sourcedids and grade_urls.

        On on each LTI launch, these values are once again set if present.
        """
        AssignmentParticipation.objects.filter(assignment=self).update(sourcedid=None, grade_url=None)

    def handle_type_change(self):
        """
        When the assignments type is changed from group journal to individual journals or vice versa,
        delete all journals.

        A group assignment requires no initial journals (these are setup at a later stage)
        For an individual assignment `setup_journals` will recreate all missing journals as individual ones.
        """
        Journal.objects.filter(assignment=self).delete()

        if not self.is_group_assignment:
            self.setup_journals()

    def handle_publish(self):
        """
        Should be called when an assignment is published.
        Either created as published, or released as such (going from unpublished to published)
        """
        if not self.is_group_assignment:
            self.setup_journals(new_assignment_notification=True)

    def handle_unpublish(self):
        """
        Should be called when an assignment is unpublished. Publish state is changed from True to False.
        """
        self.notification_set.filter(type=Notification.NEW_ASSIGNMENT).delete()

    def get_active_lti_course(self):
        """"Query for retrieving the course which matches the active lti id of the assignment."""
        courses = self.courses.filter(assignment_lti_id_set__contains=[self.active_lti_id])
        return courses.first()

    def get_active_course(self, user):
        """"
        Query for retrieving the course which is most relevant to the assignment.

        Compatible with prefetched courses.
        Will trigger N permission queries for N courses.
        """
        # If there are no courses connected, return none
        courses = self.courses.all()
        if not self.courses:
            return None

        can_view_course_map = {}

        def cached_can_view_courses(course):
            if course not in can_view_course_map:
                can_view_course_map[course] = user.can_view(course)
            return can_view_course_map[course]

        # Get matching LTI course if possible
        for course in courses:
            if self.active_lti_id in course.assignment_lti_id_set:
                if cached_can_view_courses(course):
                    return course

        courses_with_startdate = [course for course in courses if course.startdate]
        now = timezone.now()

        # Else get course that started the most recent
        comparison = [course for course in courses_with_startdate if course.startdate <= now]
        comparison.sort(key=lambda x: x.startdate, reverse=True)
        for course in comparison:
            if cached_can_view_courses(course):
                return course

        # Else get the course that starts the soonest
        comparison = [course for course in courses_with_startdate if course.startdate > now]
        comparison.sort(key=lambda x: x.startdate)
        for course in comparison:
            if cached_can_view_courses(course):
                return course

        # Else get the first course without start date
        comparison = [course for course in courses if course.startdate is None]
        comparison.sort(key=lambda x: x.pk)
        for course in comparison:
            if cached_can_view_courses(course):
                return course

        return None

    def get_lti_id_from_course(self, course):
        """Gets the assignment lti_id that belongs to the course assignment pair if it exists."""
        if not isinstance(course, Course):
            raise VLEProgrammingError("Expected instance of type Course.")

        intersection = list(set(self.lti_id_set).intersection(course.assignment_lti_id_set))
        return intersection[0] if intersection else None

    def set_active_lti_course(self, course):
        active_lti_id = self.get_lti_id_from_course(course)
        if active_lti_id:
            self.active_lti_id = active_lti_id
            self.save()
        else:
            raise VLEBadRequest("This course is not connected to the assignment")

    def add_lti_id(self, lti_id, course):
        if self.get_lti_id_from_course(course) is not None:
            raise VLEBadRequest('Assignment already used in course.')
        # Update assignment
        self.active_lti_id = lti_id
        if not self.courses.filter(pk=course.pk).exists():
            self.courses.add(course)
        self.save()
        # Update course
        course.add_assignment_lti_id(lti_id)
        course.save()

    @property
    def lti_version(self):
        if self.is_lti13_version():
            return settings.LTI13
        elif self.is_lti10_version():
            return settings.LTI10

        return None

    def is_lti13_version(self):
        # NOTE: if you change this, also change JournalQuerySet.annotate_needs_lti_link
        return bool(self.assignments_grades_service) and self.has_lti_link()

    def is_lti10_version(self):
        # NOTE: if you change this, also change JournalQuerySet.annotate_needs_lti_link
        return not self.is_lti13_version() and self.has_lti_link()

    def can_be_unpublished(self):
        return not self.has_entries()

    def has_entries(self):
        return Entry.objects.filter(node__journal__assignment=self).exists()

    def has_outstanding_jirs(self):
        return JournalImportRequest.objects.filter(target__assignment=self, state=JournalImportRequest.PENDING).exists()

    def conflicting_lti_link(self):
        """
        Checks if other assignments exist which are or were at one point linked to its active lti id.
        """
        return Assignment.objects.filter(lti_id_set__contains=[self.active_lti_id]).exclude(pk=self.pk).exists()

    def can_unpublish(self):
        return not (self.has_entries() or self.has_outstanding_jirs())

    def get_teacher_deadline(self):
        """
        Return the earliest date that an entry has been submitted and is not yet graded or has an unpublished grade
        """
        return VLE.models.Journal.objects.filter(assignment=self).require_teacher_action().values(
            'node__entry__last_edited'
        ).aggregate(
            Min('node__entry__last_edited')
        )['node__entry__last_edited__min']

    def get_student_deadline(self, journal):
        """
        Get student deadline.

        This function gets the first upcoming deadline.
        It checks for the first entrydeadline that still need to submitted and still can be, or for the first
        progressnode that is not yet fullfilled.
        """
        grade_sum = journal.bonus_points if journal else 0
        deadline_due_date = None
        deadline_label = None

        if journal is not None:
            for node in journal.get_sorted_nodes().prefetch_related('entry__grade'):
                # Sum published grades to check if PROGRESS node is fullfiled
                if node.holds_published_grade:
                    grade_sum += node.entry.grade.grade
                elif node.is_deadline and node.open_deadline():
                    deadline_due_date = node.preset.due_date
                    deadline_label = node.preset.forced_template.name
                    break
                elif node.is_progress and node.open_deadline(grade=grade_sum):
                    deadline_due_date = node.preset.due_date
                    deadline_label = "{:g}/{:g} points".format(grade_sum, node.preset.target)
                    break

        # If no deadline is found, but the points possible has not been reached,
        # use the assignment due date as the deadline
        if deadline_due_date is None and grade_sum < self.points_possible:
            if self.due_date or self.lock_date and self.lock_date < timezone.now():
                deadline_due_date = self.due_date
                deadline_label = 'End of assignment'

        return deadline_due_date, deadline_label

    def to_string(self, user=None):
        if user is None:
            return "Assignment"
        if not user.can_view(self):
            return "Assignment"

        return "{} ({})".format(self.name, self.pk)


class AssignmentParticipationQuerySet(models.QuerySet):
    def bulk_create(self, aps, *args, create_missing_journals=True, new_assignment_notification=True, **kwargs):
        with transaction.atomic():
            # Create missing journals
            if create_missing_journals:
                journals = []
                aps_missing_journal = []
                for ap in aps:
                    if not ap.journal:
                        journals.append(Journal(assignment=ap.assignment))
                        aps_missing_journal.append(ap)

                journals = Journal.objects.bulk_create(journals)
                for ap, journal in zip(aps_missing_journal, journals):
                    ap.journal = journal

            aps = super().bulk_create(aps, *args, **kwargs)

            # Generate new assignment notifications
            if new_assignment_notification:
                generate_new_assignment_notifications.apply_async(
                    args=[[ap.pk for ap in aps if ap.user != ap.assignment.author]],
                    countdown=settings.WEBSERVER_TIMEOUT,
                )
            return aps


class AssignmentParticipation(CreateUpdateModel):
    """AssignmentParticipation

    A user that is connected to an assignment
    this can then be used as a participation for a journal
    """
    objects = models.Manager.from_queryset(AssignmentParticipationQuerySet)()

    journal = models.ForeignKey(
        'Journal',
        on_delete=models.SET_NULL,
        related_name='authors',
        null=True,
    )

    user = models.ForeignKey(
        'User',
        on_delete=models.CASCADE,
    )

    assignment = models.ForeignKey(
        'Assignment',
        on_delete=models.CASCADE
    )

    sourcedid = models.TextField(null=True)
    grade_url = models.TextField(null=True)

    def save(self, *args, **kwargs):
        is_new = self._state.adding
        super(AssignmentParticipation, self).save(*args, **kwargs)

        # Instance is being created (not modified)
        if is_new:
            if self.assignment.is_published and not self.assignment.is_group_assignment and not self.journal:
                journal = Journal.objects.create(assignment=self.assignment)
                journal.add_author(self)

            if self.assignment.is_published and self.user != self.assignment.author:
                self.create_new_assignment_notification()

    def create_new_assignment_notification(self):
        Notification.objects.create(
            type=Notification.NEW_ASSIGNMENT,
            user=self.user,
            assignment=self.assignment,
        )

    def to_string(self, user=None):
        if user is None or not (user == self.user or user.is_supervisor_of(self.user)):
            return "Participant"

        return "{} in {}".format(self.user.username, self.assignment.name)

    class Meta:
        """A class for meta data.

        - unique_together: assignment and author must be unique together.
        """
        unique_together = ('assignment', 'user',)


class JournalQuerySet(models.QuerySet):
    def bulk_create(self, journals, *args, **kwargs):
        with transaction.atomic():
            journals = super().bulk_create(journals, *args, **kwargs)

            # Bulk create nodes
            nodes = []
            for journal in journals:
                nodes += journal.generate_missing_nodes(create=False)
            # Notifications should not be send when the journal is new. A "new assignment" notification is good enough
            Node.objects.bulk_create(nodes, new_node_notifications=False)

            return journals

    def order_by_authors_first(self):
        """Order by journals with authors first, no authors last."""
        return self.order_by(F('authors__journal').asc(nulls_last=True)).distinct()

    def for_course(self, course):
        """Filter the journals from the perspective of a single course."""
        return self.filter(
            Q(authors__user__in=course.participation_set.values('user'))
            | Q(authors__isnull=True)  # Also include empty (group) journals
        )

    def require_teacher_action(self):
        """Returns journals which have an entry, and are awaiting grading or of which the grade needs publishing"""
        return self.filter(
            Q(node__entry__grade__isnull=True) | Q(node__entry__grade__published=False),
            node__entry__isnull=False
        )

    def allowed_journals(self):
        """Filter on only journals with can_have_journal and that are in the assigned to groups"""
        return self.annotate(
            p_user=F('assignment__courses__participation__user'),
            p_group=F('assignment__courses__participation__groups'),
            can_have_journal=F('assignment__courses__participation__role__can_have_journal')
        ).filter(
            # Filter on only can_have_journal
            Q(assignment__is_group_assignment=True) | Q(p_user__in=F('authors__user'), can_have_journal=True),
        ).filter(
            # Filter on only assigned groups
            Q(assignment__is_group_assignment=True) | Q(p_group__in=F('assignment__assigned_groups')) |
            Q(assignment__assigned_groups=None),
        ).annotate(
            # Reset group, as that could lead to distinct not working
            p_group=F('pk'), p_user=F('pk'), can_have_journal=F('pk'),
        ).distinct().order_by('pk')

    def annotate_fields(self):
        """Calls all individual annotations which were used as computed fields."""
        return (
            self
            .annotate_full_names()
            .annotate_usernames()
            .annotate_name()
            .annotate_import_requests()
            .annotate_image()
            .annotate_unpublished()
            .annotate_grade()
            .annotate_needs_marking()
            .annotate_needs_lti_link()
            .annotate_groups()
        )

    def annotate_grade(self):
        """"Annotates for each journal the rounded published grade sum of all entries as `grade`"""
        grade_qry = Subquery(
            Entry.objects.filter(
                node__journal=OuterRef('pk'),
                grade__published=True,
                is_draft=False,
            ).values(
                'node__journal',  # NOTE: Could be replaced by Sum(distinct=True) in Django 3.0+
            ).annotate(
                entry_grade_sum=Sum('grade__grade'),
            ).values(
                'entry_grade_sum',
            ),
            output_field=FloatField(),
        )

        return self.annotate(grade=(Round2(F('bonus_points') + Coalesce(grade_qry, 0))))

    def annotate_unpublished(self):
        """"Annotates for each journal the count of entries which have an unpublished grade as `unpublished`"""
        unpublished_entries_qry = Subquery(
            Entry.objects.filter(
                grade__published=False,
                node__journal=OuterRef('pk'),
                is_draft=False,
            ).values(
                'node__journal',
            ).annotate(
                unpublished_count=Count('pk')
            ).values(
                'unpublished_count',
            ),
            output_field=IntegerField(),
        )

        return self.annotate(unpublished=Coalesce(unpublished_entries_qry, 0))

    def annotate_needs_marking(self):
        """"Annotates for each journal the count of entries which are ungraded as `needs_marking`"""
        needs_marking_entries_qry = Subquery(
            Entry.objects.filter(
                grade__isnull=True,
                node__journal=OuterRef('pk'),
                is_draft=False,
            ).values(
                'node__journal',
            ).annotate(
                needs_marking_count=Count('pk')
            ).values(
                'needs_marking_count',
            ),
            output_field=IntegerField(),
        )

        return self.annotate(needs_marking=Coalesce(needs_marking_entries_qry, 0))

    def annotate_import_requests(self):
        """"Annotates for each journal the number of pending JIRs with it as target as `import_requests`"""
        return self.annotate(
            import_requests=Count(
                'import_request_targets',
                filter=Q(import_request_targets__state=JournalImportRequest.PENDING),
                distinct=True,
            ),
        )

    def annotate_needs_lti_link(self):
        """
        Annotates for each journal linked to an lti assignment (active lti id is not None)
        the full name as array of the users who do not have a sourcedid set as `needs_lti_link`
        """
        # return self.annotate(needs_lti_link=ArrayAgg(
        #     'authors__user__full_name',
        #     filter=Q(authors__sourcedid__isnull=True, assignment__active_lti_id__isnull=False),
        #     distinct=True,
        # ))
        return self.annotate(
            needs_lti_link=Case(
                When(
                    # If assignment is LTI1.3 (assignments_grades_service exists)
                    Q(assignment__assignments_grades_service__isnull=False, assignment__active_lti_id__isnull=False),
                    # TODO LTI: Then check if the user is also in the course from the LTI1.3 assignment
                    # This case happens when an assignment:
                    # - is linked to both LTI 1.0 and LTI 1.3,
                    # - the active course is LTI 1.3
                    # - the student is only a participant from the non active (LTI 1.0) course
                    then=[],
                ),
                default=ArrayAgg(
                    'authors__user__full_name',
                    filter=Q(authors__sourcedid__isnull=True, assignment__active_lti_id__isnull=False),
                    distinct=True,
                )
            )
        )

    def annotate_name(self):
        """
        Annotates the journal name of each journal as `name`
        Uses the stored name if found, else defaults to a concat of all author names.

        NOTE: Makes use of `annotate_full_names` as a default, as such that annotation needs to happen first.
        """
        return (
            self
            .annotate_full_names()
            .annotate(name=Case(
                When(Q(stored_name__isnull=False), then=F('stored_name')),
                default=F('full_names'),
                output_field=CharField(),
            ))
        )

    def annotate_image(self):
        """
        Annotates for each journal the stored image or the first non default image for each journal as `image`
        """
        first_non_default_profile_pic_user_qry = Subquery(User.objects.filter(
            ~Q(profile_picture=settings.DEFAULT_PROFILE_PICTURE),
            assignmentparticipation__journal=OuterRef('pk'),
        ).values('profile_picture')[:1])

        return self.annotate(image=Case(
            When(Q(stored_image__isnull=False), then=F('stored_image')),
            default=Coalesce(first_non_default_profile_pic_user_qry, Value(settings.DEFAULT_PROFILE_PICTURE)),
            output_field=CharField(),
        ))

    def annotate_full_names(self):
        """Annotates for each journal all journal users full name as a string joined by ', ' as `full_names`"""
        return self.annotate(full_names=StringAgg(
            'authors__user__full_name',
            ', ',
            distinct=True,
        ))

    def annotate_usernames(self):
        """Annotates for each journal all journal users full name as a string joined by ', ' as `usernames`"""
        return self.annotate(usernames=StringAgg('authors__user__username', ', ', distinct=True))

    def annotate_groups(self):
        """Annotates for each journal all journal users their groups as an array of group pks `usernames`"""
        return self.annotate(groups=ArrayAgg(
            'authors__user__participation__groups',
            filter=Q(authors__user__participation__groups__isnull=False),
            distinct=True,
        ))


class JournalManager(models.Manager):
    def get_queryset(self):
        return (
            JournalQuerySet(self.model, using=self._db)
            .allowed_journals()
            .annotate_fields()
        )


class Journal(CreateUpdateModel):
    """Journal.

    A journal is a collection of Nodes that holds the student's
    entries, deadlines and more. It contains the following:
    - assignment: a foreign key linked to an assignment.
    - user: a foreign key linked to a user.
    """
    UNLIMITED = 0
    all_objects = models.Manager.from_queryset(JournalQuerySet)()
    objects = JournalManager()

    ANNOTATED_FIELDS = [
        'full_names',
        'grade',
        'unpublished',
        'needs_marking',
        'import_requests',
        'name',
        'image',
        'usernames',
        'needs_lti_link',
        'groups',
    ]

    assignment = models.ForeignKey(
        'Assignment',
        on_delete=models.CASCADE,
    )

    bonus_points = models.FloatField(
        default=0,
    )

    author_limit = models.IntegerField(
        default=1
    )

    stored_name = models.TextField(
        null=True,
    )

    stored_image = models.TextField(
        null=True,
    )

    locked = models.BooleanField(
        default=False,
    )

    LMS_grade = models.IntegerField(
        default=0,
    )

    # NOTE: Any suggestions for a clear warning msg for all cases?
    outdated_link_warning_msg = 'This journal has an outdated LMS uplink and can no longer be edited. Visit  ' \
        + 'eJournal from an updated LMS connection.'

    def add_author(self, author):
        # NOTE: This approach sucks, author is now first added (SQL operation), then validation is run in the
        # save of the journal. This should obviously be validation first then change DB state.
        self.authors.add(author)
        self.save()
        return author

    def remove_author(self, author):
        self.authors.remove(author)
        self.remove_jirs_on_user_remove_from_jounal(author.user)

        if self.authors.count() == 0:
            self.reset()

    def reset(self):
        Entry.objects.filter(node__journal=self).delete()
        self.import_request_targets.all().delete()
        self.import_request_sources.filter(state=JournalImportRequest.PENDING).delete()

    def is_in_journal(self, user):
        '''Return wether the user is in a journal'''
        return user and self.authors.filter(user=user).exists()

    def can_see_drafted_entries(self, user):
        '''Check if the user can see drafted entries, aka is part of the journal'''
        return user and self.is_in_journal(user)

    def get_sorted_nodes(self, user=None):
        """
        Get all the nodes of a journal in sorted order.

        Sorts first by preset due date, defaulting to entry creation date when dealing with an unlimited entry.
        If "user" is set, it checks if the user can see drafted entries, if so, also return drafted entries
        """
        nodes = self.node_set
        if not user or not self.can_see_drafted_entries(user):
            nodes = nodes.exclude(entry__is_draft=True)

        return nodes.select_related(
            'entry',
            'preset'
        ).annotate(sort_due_date=Case(
            When(preset__isnull=False, then='preset__due_date'),
            default='entry__creation_date')
        ).order_by('sort_due_date')

    def remove_jirs_on_user_remove_from_jounal(self, user):
        """
        Removes any pending JIRs if none of the other journal's authors are also author in the JIR source.

        Args:
            self (:model:`VLE.journal`): Journal where the user is being removed from.
            user (:model:`VLE.user`): User removed from the journal.
        """
        journal_authors_except_user = self.authors.all().exclude(user=user)
        pending_journal_jirs_authored_by_user = self.import_request_targets.filter(
            author=user, state=JournalImportRequest.PENDING)

        jirs_with_no_shared_source_authors = pending_journal_jirs_authored_by_user.exclude(
            source__authors__user__in=journal_authors_except_user.values('user'))

        jirs_with_no_shared_source_authors.delete()

    def save(self, *args, **kwargs):
        if not self.author_limit == self.UNLIMITED and self.authors.count() > self.author_limit:
            raise ValidationError('Journal users exceed author limit.')
        if not self.assignment.is_group_assignment and self.author_limit > 1:
            raise ValidationError('Journal author limit of a non group assignment exceeds 1.')

        is_new = self._state.adding
        if self.stored_name is None:
            if self.assignment.is_group_assignment:
                self.stored_name = 'Journal {}'.format(Journal.objects.filter(assignment=self.assignment).count() + 1)

        super(Journal, self).save(*args, **kwargs)
        # On create add preset nodes
        if is_new:
            self.generate_missing_nodes()

    @property
    def published_nodes(self):
        '''Return the nodes that have a published grade attached'''
        return self.node_set.filter(entry__grade__published=True).order_by('entry__grade__creation_date')

    @property
    def require_grade_action_nodes(self):
        '''Return the nodes that have an unpublished or no grade attached'''
        return self.node_set.filter(
            Q(entry__grade__isnull=True) | Q(entry__grade__published=False),
            entry__isnull=False).order_by('entry__last_edited')

    @property
    def author(self):
        if self.author_limit > 1:
            raise VLEProgrammingError('Unsafe use of journal author property')
        return User.objects.filter(assignmentparticipation__journal=self).first()

    @property
    def missing_annotated_field(self):
        return any(not hasattr(self, field) for field in self.ANNOTATED_FIELDS)

    def can_add(self, user):
        """
        Checks wether the provided user can add an entry to the journal

        Used to help determine if the add node appears in the timeline.
        """
        return user \
            and self.is_in_journal(user) \
            and user.has_permission('can_have_journal', self.assignment) \
<<<<<<< HEAD
            and not (self.needs_lti_link and len(self.needs_lti_link) > 0) \
            and self.assignment.format.template_set.filter(archived=False, preset_only=False).exists()
=======
            and not len(self.needs_lti_link) > 0 \
            and self.assignment.format.template_set.filter(archived=False, preset_only=False).exists() \
            and not self.assignment.is_locked()
>>>>>>> 2353a476

    def generate_missing_nodes(self, create=True):
        nodes = [Node(
            type=preset_node.type,
            entry=None,
            preset=preset_node,
            journal=self,
        ) for preset_node in self.assignment.format.presetnode_set.all()]

        if create:
            nodes = Node.objects.bulk_create(nodes)

        return nodes

    def to_string(self, user=None):
        if user is None or not user.can_view(self):
            return 'Journal'

        return self.name


def CASCADE_IF_UNLIMITED_ENTRY_NODE_ELSE_SET_NULL(collector, field, sub_objs, using):
    # NOTE: Either the function is not yet defined or the node type is not defined.
    # Tag Node.FIELD, update hard coded if changed
    unlimited_entry_nodes = [n for n in sub_objs if n.type == 'e']
    other_nodes = [n for n in sub_objs if n.type != 'e']

    CASCADE(collector, field, unlimited_entry_nodes, using)
    SET_NULL(collector, field, other_nodes, using)


class NodeQuerySet(models.QuerySet):
    def bulk_create(self, nodes, *args, new_node_notifications=True, **kwargs):
        nodes = super().bulk_create(nodes, *args, **kwargs)
        if new_node_notifications:
            generate_new_node_notifications.apply_async(
                args=[[node.pk for node in nodes]],
                countdown=settings.WEBSERVER_TIMEOUT,
            )

        return nodes


class Node(CreateUpdateModel):
    """Node.

    The Node is an Timeline component.
    It can represent many things.
    There are three types of nodes:
    -Progress
        A node that merely is a deadline,
        and contains no entry. This deadline
        contains a 'target point amount'
        which should be reached before the
        due date has passed.
        This type of node has to be predefined in
        the Format. In the Format it is assigned a
        due date and a 'target point amount'.
    -Entry
        A node that is merely an entry,
        and contains no deadline. The entry
        can count toward a total
        'received point amount' which is deadlined
        by one or more Progress nodes.
        This type node can be created by the student
        an unlimited amount of times. It holds one
        of the by format predefined 'global templates'.
    -Entrydeadline
        A node that is both an entry and a deadline.
        This node is entirely separate from the
        Progress and Entry node.
        This type of node has to be predefined in
        the Format. In the Format it is assigned an
        unlock/lock date, a due date and a 'forced template'.
    """
    objects = models.Manager.from_queryset(NodeQuerySet)()

    PROGRESS = 'p'
    ENTRY = 'e'
    ENTRYDEADLINE = 'd'
    ADDNODE = 'a'
    TYPES = (
        (PROGRESS, 'progress'),
        (ENTRY, 'entry'),
        (ENTRYDEADLINE, 'entrydeadline'),
    )

    type = models.TextField(
        max_length=4,
        choices=TYPES,
    )

    entry = models.OneToOneField(
        'Entry',
        null=True,
        on_delete=CASCADE_IF_UNLIMITED_ENTRY_NODE_ELSE_SET_NULL,
    )

    journal = models.ForeignKey(
        'Journal',
        on_delete=models.CASCADE,
    )

    preset = models.ForeignKey(
        'PresetNode',
        null=True,
        on_delete=models.SET_NULL,
    )

    @property
    def is_deadline(self):
        return self.type == self.ENTRYDEADLINE

    @property
    def is_progress(self):
        return self.type == self.PROGRESS

    @property
    def is_entry(self):
        return self.type == self.ENTRY

    @property
    def holds_published_grade(self):
        return self.entry and self.entry.grade and self.entry.grade.grade and self.entry.grade.published

    def open_deadline(self, grade=None):
        """
        Checks if the deadline can be fulfilled

        The due date has not passed and no entry has been submissed or the progress goal has not yet been met.
        """
        if self.is_deadline:
            return not self.entry and self.preset.due_date > timezone.now()

        if self.is_progress:
            if not grade and not hasattr(self.journal, 'grade'):
                raise VLEProgrammingError('Expired deadline check requires a journal grade')

            if grade is None:
                grade = self.journal.grade
            return self.preset.target > grade and self.preset.due_date > timezone.now()

        if self.is_entry:
            return False  # An unlimited entry has no deadline to begin with

        raise VLEProgrammingError('Expired deadline check called on an unsupported node type')

    def to_string(self, user=None):
        return "Node"

    class Meta:
        unique_together = ('preset', 'journal')

    def save(self, *args, **kwargs):
        is_new = self._state.adding

        super(Node, self).save(*args, **kwargs)

        # Create a notification for deadline PresetNodes
        if is_new and self.type in [self.ENTRYDEADLINE, self.PROGRESS]:
            for author in self.journal.authors.all():
                if author.user.can_view(self.journal):
                    Notification.objects.create(
                        type=Notification.NEW_NODE,
                        user=author.user,
                        node=self,
                    )


class Format(CreateUpdateModel):
    """Format.

    Format of a journal.
    The format determines how a students' journal is structured.
    See PresetNodes for attached 'default' nodes.
    """

    def to_string(self, user=None):
        return "Format"


class PresetNodeQuerySet(models.QuerySet):
    def create(self, *args, **kwargs):
        """
        Create a preset node, and creates corresponding nodes for the journals of the assignment in the same
        transaction.
        """
        with transaction.atomic():
            preset = super().create(*args, **kwargs)

            Node.objects.bulk_create([VLE.models.Node(
                type=preset.type,
                entry=None,
                preset=preset,
                journal=journal
            ) for journal in preset.format.assignment.journal_set.all()])

            return preset


class PresetNode(CreateUpdateModel):
    """PresetNode.

    A preset node is a node that has been pre-defined by the teacher.
    It contains the following features:
    - description: user defined text description of the preset node.
    - type: the type of the preset node (progress or entrydeadline node).
    - unlock_date: the date from which the preset node can be filled in.
    - due_date: the due date for this preset node.
    - lock_date: the date after which the preset node can no longer be fulfilled.
    - forced_template: the template for this preset node - null if PROGRESS node.
    - format: a foreign key linked to a format.
    """

    class Meta:
        constraints = [
            CheckConstraint(check=~Q(display_name=''), name='non_empty_display_name'),
        ]

    objects = models.Manager.from_queryset(PresetNodeQuerySet)()

    TYPES = (
        (Node.PROGRESS, 'progress'),
        (Node.ENTRYDEADLINE, 'entrydeadline'),
    )

    display_name = models.TextField()

    description = models.TextField(
        blank=True,
    )

    type = models.TextField(
        max_length=4,
        choices=TYPES,
    )

    target = models.FloatField(
        null=True,
    )

    unlock_date = models.DateTimeField(
        null=True
    )

    due_date = models.DateTimeField()

    lock_date = models.DateTimeField(
        null=True
    )

    forced_template = models.ForeignKey(
        'Template',
        on_delete=models.PROTECT,
        null=True,
    )
    attached_files = models.ManyToManyField(
        'FileContext',
    )

    format = models.ForeignKey(
        'Format',
        on_delete=models.CASCADE
    )

    @staticmethod
    def validate_unlock_date(data, assignment):
        """Own field due_date is checked in full in `validate_due_date`"""
        unlock_date, lock_date = generic_utils.optional_typed_params(
            data,
            (datetime, 'unlock_date'),
            (datetime, 'lock_date'),
        )

        if unlock_date:
            if assignment.unlock_date and unlock_date < assignment.unlock_date:
                raise ValidationError('Deadline unlocks before assignment unlocks.')

            if assignment.due_date and unlock_date > assignment.due_date:
                raise ValidationError('Deadline unlocks after assignment is due.')

            if assignment.lock_date and unlock_date > assignment.lock_date:
                raise ValidationError('Deadline unlocks after assignment locks.')

            if lock_date:
                if unlock_date > lock_date:
                    raise ValidationError('Deadline unlocks after it locks.')

    @staticmethod
    def validate_due_date(data, assignment):
        type, = generic_utils.required_typed_params(data, (str, 'type'))
        due_date, = generic_utils.optional_typed_params(data, (datetime, 'due_date'))

        if not due_date:
            raise ValidationError('Due date is required, cannot be empty.')

        if assignment.unlock_date and due_date < assignment.unlock_date:
            raise ValidationError('Deadline is due before assignment unlocks.')

        if assignment.due_date and due_date > assignment.due_date:
            raise ValidationError('Deadline is due after the assignment is due.')

        if assignment.lock_date and due_date > assignment.lock_date:
            raise ValidationError('Deadline is due after the assignment locks.')

        if type == Node.ENTRYDEADLINE:
            unlock_date, lock_date = generic_utils.optional_typed_params(
                data,
                (datetime, 'unlock_date'),
                (datetime, 'lock_date'),
            )

            if unlock_date:
                if due_date < unlock_date:
                    raise ValidationError('Deadline is due before it unlocks.')

            if lock_date:
                if due_date > lock_date:
                    raise ValidationError('Deadline is due after it locks.')

    @staticmethod
    def validate_lock_date(data, assignment):
        """Own field due_date is checked in full in `validate_due_date`"""
        unlock_date, lock_date = generic_utils.optional_typed_params(
            data,
            (datetime, 'unlock_date'),
            (datetime, 'lock_date'),
        )

        if lock_date:
            if assignment.unlock_date and lock_date < assignment.unlock_date:
                raise ValidationError('Deadline locks before the assignment unlocks.')

            if assignment.lock_date and lock_date > assignment.lock_date:
                raise ValidationError('Deadline locks after the assignment locks.')

            if unlock_date:
                if lock_date < unlock_date:
                    raise ValidationError('Deadline locks before it unlocks.')

    @staticmethod
    def validate(data, assignment, user, old=None):
        display_name, type, description = generic_utils.required_typed_params(
            data,
            (str, 'display_name'),
            (str, 'type'),
            (str, 'description'),
        )
        attached_files, = generic_utils.required_params(data, 'attached_files')
        attached_file_ids = [file['id'] for file in attached_files]

        def validate_display_name():
            if display_name == '':
                raise ValidationError('Display name cannot be empty.')

        def validate_attached_files():
            if FileContext.objects.filter(pk__in=attached_file_ids).count() != len(attached_files):
                raise ValidationError('One or more attached files are not correctly uploaded, please try again.')

            if FileContext.objects.filter(
                pk__in=attached_file_ids
            ).exclude(
                is_temp=True,
            ).exclude(
                assignment=assignment,
            ).exists():
                raise ValidationError('One or more attached files are not part of the assignment.')

            if FileContext.objects.filter(
                pk__in=attached_file_ids,
                is_temp=True,
            ).exclude(author=user).exists():
                raise ValidationError('One or more files recently uploaded are not owned by you.')

        def validate_progress_specific_fields():
            target, due_date = generic_utils.required_typed_params(data, (int, 'target'), (datetime, 'due_date'))

            if target < 0:
                raise ValidationError('Number of points cannot be less than 0.')
            elif target > assignment.points_possible:
                raise ValidationError(
                    'Number of points exceed the maximum amount for the assignment ({}/{}).'.format(
                        target, assignment.points_possible
                    )
                )

            earlier_deadlines_with_higher_target = assignment.format.presetnode_set.filter(
                type=Node.PROGRESS,
                target__gt=target,
                due_date__lt=due_date,
            )
            if old:
                earlier_deadlines_with_higher_target = earlier_deadlines_with_higher_target.exclude(pk=old.pk)
            if earlier_deadlines_with_higher_target.exists():
                deadline_display = generic_utils.format_query_set_values_to_display(
                    earlier_deadlines_with_higher_target, 'display_name')
                raise ValidationError(
                    f'Deadlines {deadline_display} are due earlier, with a higher number of required points.')

            later_deadlines_with_lower_target = assignment.format.presetnode_set.filter(
                type=Node.PROGRESS,
                target__lt=target,
                due_date__gt=due_date,
            )
            if old:
                later_deadlines_with_lower_target = later_deadlines_with_lower_target.exclude(pk=old.pk)
            if later_deadlines_with_lower_target.exists():
                deadline_display = generic_utils.format_query_set_values_to_display(
                    later_deadlines_with_lower_target, 'display_name')
                raise ValidationError(
                    f'Deadlines {deadline_display} are due later, with a lower number of required points.')

        def validate_deadline_specific_fields():
            template, = generic_utils.required_params(data, 'template')

            if not assignment.format.template_set.filter(pk=template['id']).exists():
                raise ValidationError('The provided template is not part of the assignment.')

            PresetNode.validate_unlock_date(data, assignment)
            PresetNode.validate_lock_date(data, assignment)

        validate_display_name()
        validate_attached_files()
        PresetNode.validate_due_date(data, assignment)

        if type == Node.PROGRESS:
            validate_progress_specific_fields()
        elif type == Node.ENTRYDEADLINE:
            validate_deadline_specific_fields()
        else:
            raise ValidationError('Unknown preset node type.')

    @property
    def is_deadline(self):
        return self.type == Node.ENTRYDEADLINE

    @property
    def is_progress(self):
        return self.type == Node.PROGRESS

    def delete(self, *args, **kwargs):
        with transaction.atomic():
            Node.objects.filter(preset=self, entry__isnull=True).delete()
            self.attached_files.all().delete()
            super().delete(*args, **kwargs)

    def is_locked(self):
        return self.unlock_date is not None and self.unlock_date > now() or self.lock_date and self.lock_date < now()

    def to_string(self, user=None):
        return "PresetNode"


class EntryQuerySet(models.QuerySet):
    def annotate_teacher_entry_grade_serializer_fields(self):
        return (
            self
            .annotate_full_names()
            .annotate_usernames()
            .annotate_name()
        )

    def annotate_full_names(self):
        """
        Annotates for each entry all journal users full name as a string joined by ', ' as `full_names`

        NOTE: Not compatible with exact matches of full names, but acceptable (same group and full name)
        """
        return self.annotate(full_names=StringAgg(
            'node__journal__authors__user__full_name',
            ', ',
            distinct=True,
        ))

    def annotate_usernames(self):
        return self.annotate(usernames=StringAgg('node__journal__authors__user__username', ', ', distinct=True))

    def annotate_name(self):
        """
        Annotates for each entry the journal name as `name`
        Uses the stored name if found, else defaults to a concat of all author names.

        NOTE: Makes use of `full_names` annotation as a default, as such that annotation needs to happen first.
        """
        return (
            self
            .annotate_full_names()
            .annotate(name=Case(
                When(Q(node__journal__stored_name__isnull=False), then=F('node__journal__stored_name')),
                default=F('full_names'),
                output_field=CharField(),
            ))
        )


class Entry(CreateUpdateModel):
    """Entry.

    An Entry has the following features:
    - last_edited: the date and time when the etry was last edited by an author. This also changes the last_edited_by
    """
    objects = models.Manager.from_queryset(EntryQuerySet)()

    NEEDS_SUBMISSION = 'Submission needs to be sent to VLE'
    SENT_SUBMISSION = 'Submission is successfully received by VLE'
    NEEDS_GRADE_PASSBACK = 'Grade needs to be sent to VLE'
    LINK_COMPLETE = 'Everything is sent to VLE'
    NO_LINK = 'Ignore VLE coupling (e.g. for teacher entries)'
    TYPES = (
        (NEEDS_SUBMISSION, 'entry_submission'),
        (SENT_SUBMISSION, 'entry_submitted'),
        (NEEDS_GRADE_PASSBACK, 'grade_submission'),
        (LINK_COMPLETE, 'done'),
        (NO_LINK, 'no_link'),
    )

    # TODO Should not be nullable
    template = models.ForeignKey(
        'Template',
        on_delete=models.SET_NULL,
        null=True,
    )
    grade = models.ForeignKey(
        'Grade',
        on_delete=models.SET_NULL,
        related_name='+',
        null=True,
    )
    teacher_entry = models.ForeignKey(
        'TeacherEntry',
        on_delete=models.CASCADE,
        null=True,
    )

    author = models.ForeignKey(
        'User',
        on_delete=models.SET_NULL,
        related_name='entries',
        null=True,
    )

    last_edited = models.DateTimeField(auto_now_add=True)
    last_edited_by = models.ForeignKey(
        'User',
        on_delete=models.SET_NULL,
        related_name='last_edited_entries',
        null=True,
    )

    vle_coupling = models.TextField(
        default=NEEDS_SUBMISSION,
        choices=TYPES,
    )

    jir = models.ForeignKey(
        'JournalImportRequest',
        on_delete=models.SET_NULL,
        blank=True,
        null=True,
    )

    categories = models.ManyToManyField(
        'Category',
        related_name='entries',
        through='EntryCategoryLink',
        through_fields=('entry', 'category'),
    )

    title = models.TextField(
        null=True,
        blank=True,
    )
    is_draft = models.BooleanField(
        default=False,
    )

    @staticmethod
    def validate_categories(category_ids, assignment, template=None):
        """
        Checks whether the provided categories belong to the assignment.

        If a template is provided and has locked categories, checks if the provided categories exactly match the
        template's assigned categories.
        """

        if not category_ids:
            return {}

        category_ids = set(category_ids)
        assignment_category_ids = set(assignment.categories.values_list('pk', flat=True))

        if not category_ids.issubset(assignment_category_ids):
            raise ValidationError('Entry can only be linked to categories which are part of the assignment.')

        if template and not template.chain.allow_custom_categories:
            template_category_ids = set(template.categories.values_list('pk', flat=True))
            if category_ids != template_category_ids:
                raise ValidationError('An entry of this type does not allow for custom categories.')

        return category_ids

    def is_locked(self):
        return (self.node.preset and self.node.preset.is_locked()) or self.node.journal.assignment.is_locked()

    def is_editable(self):
        return not self.is_graded() and not self.is_locked()

    def is_graded(self):
        return not (self.grade is None or self.grade.grade is None)

    def add_category(self, category, author):
        """Should be used over entry.categories.add() so the author is set and the link can be reused."""
        EntryCategoryLink.objects.get_or_create(
            entry=self,
            category=category,
            defaults={
                'entry': self,
                'category': category,
                'author': author,
            },
        )

    def set_categories(self, new_category_ids, author):
        """Should be used over entry.categories.set() so the author is set for all links"""
        existing_category_ids = set(self.categories.values_list('pk', flat=True))
        new_category_ids = set(new_category_ids)
        category_ids_to_delete = existing_category_ids - new_category_ids
        category_ids_to_create = new_category_ids - existing_category_ids

        EntryCategoryLink.objects.filter(entry=self, category__pk__in=category_ids_to_delete).delete()
        links = [EntryCategoryLink(entry=self, category_id=id, author=author) for id in category_ids_to_create]
        EntryCategoryLink.objects.bulk_create(links)

    def save(self, *args, **kwargs):
        is_new = not self.pk
        if not is_new:
            was_draft = Entry.objects.get(pk=self.pk).is_draft
        else:
            # We define newly created entries to come from a draft
            was_draft = True
        author_id = self.__dict__.get('author_id', None)
        node_id = self.__dict__.get('node_id', None)
        author = self.author if self.author else User.objects.get(pk=author_id) if author_id else None
        self.grade = self.grade_set.order_by('creation_date').last()

        if author and not self.last_edited_by:
            self.last_edited_by = author

        if not isinstance(self, TeacherEntry):
            try:
                node = Node.objects.get(pk=node_id) if node_id else self.node
            except Node.DoesNotExist:
                raise ValidationError('Saving entry without corresponding node.')

            if (author and not node.journal.authors.filter(user=author).exists() and not self.teacher_entry and
                    not self.jir):
                raise ValidationError('Saving non-teacher entry created by user not part of journal.')

        super().save(*args, **kwargs)

        if self.should_send_new_entry_notification(is_new, was_draft):
            generate_new_entry_notifications.apply_async(
                args=[self.pk, self.node.pk], countdown=settings.WEBSERVER_TIMEOUT)
        elif self.should_delete_new_entry_notifications(was_draft):
            Notification.objects.filter(entry=self, type=Notification.NEW_ENTRY).delete()

    def should_send_new_entry_notification(self, is_new, was_draft):
        # Teacher entries should never get a notification
        if isinstance(self, TeacherEntry):
            return False
        # Entries should send notification when it is new, and not a draft
        if is_new and not self.is_draft:
            return True
        # Entries should send notification when it is switched from draft to no draft
        if was_draft and not self.is_draft:
            return True

        return False

    def should_delete_new_entry_notifications(self, was_draft):
        # Teacher entries cannot get any notifications, so also dont delete them
        if isinstance(self, TeacherEntry):
            return False

        # If an entry goes from non draft state, to a draft state, delete the notifications
        if not was_draft and self.is_draft:
            return True

        return False

    def to_string(self, user=None):
        return "Entry"


class TeacherEntry(Entry):
    """TeacherEntry.

    An entry posted by a teacher to multiple student journals.
    """
    assignment = models.ForeignKey(
        'Assignment',
        on_delete=models.CASCADE,
    )
    show_title_in_timeline = models.BooleanField(
        default=True
    )

    # Teacher entries objects cannot directly contribute to journal grades. They should be added to each journal and
    # are individually graded / grades passed back to the LMS from there.
    # This allows editing and grade passback mechanics for students like usual.
    grade = None
    teacher_entry = None
    vle_coupling = None

    def save(self, *args, **kwargs):
        is_new = not self.pk
        self.grade = None
        self.teacher_entry = None
        self.vle_coupling = Entry.NO_LINK

        if not self.title:
            raise ValidationError('No valid title provided.')

        if is_new and not self.template:
            raise ValidationError('No valid template provided.')

        if is_new and not self.author:
            raise ValidationError('No author provided.')

        return super(TeacherEntry, self).save(*args, **kwargs)


class Grade(CreateUpdateModel):
    """Grade.

    Used to keep a history of grades.
    """
    entry = models.ForeignKey(
        'Entry',
        related_name='grade_set',
        on_delete=models.CASCADE,
    )
    grade = models.FloatField(
        editable=False,
    )
    published = models.BooleanField(
        default=False,
        editable=False
    )
    author = models.ForeignKey(
        'User',
        null=True,
        editable=False,
        on_delete=models.SET_NULL
    )

    def save(self, *args, **kwargs):
        is_new = self._state.adding
        super(Grade, self).save(*args, **kwargs)
        if self.published:
            for author in self.entry.node.journal.authors.all():
                Notification.objects.create(
                    type=Notification.NEW_GRADE,
                    user=author.user,
                    grade=self
                )
        # Save entry to set this grade as the new entry grade
        if is_new:
            self.entry.save()

    def to_string(self, user=None):
        return "Grade"


class Counter(CreateUpdateModel):
    """Counter.

    A single counter class which can be used to keep track of incremental values
    which do not belong to another object like the message ID for LTI messages.
    """

    name = models.TextField(
        null=False
    )
    count = models.IntegerField(
        default=0
    )

    def to_string(self, user=None):
        return self.name + " is on " + self.count


class TemplateChain(CreateUpdateModel):
    """
    Identifies multiple templates which were updated as belonging to the same template

    Any fields hold for the entire template chain
    """
    class Meta:
        constraints = [
            CheckConstraint(
                check=Q(default_grade__gte=0) | Q(default_grade__isnull=True),
                name='default_grade_gte_0',
            ),
        ]

    format = models.ForeignKey(
        'Format',
        on_delete=models.CASCADE
    )

    allow_custom_categories = models.BooleanField(
        default=False,
    )

    allow_custom_title = models.BooleanField(
        default=True,
    )

    title_description = models.TextField(
        blank=True,
        null=True,
    )

    default_grade = models.FloatField(
        blank=True,
        null=True,
    )


class TemplateQuerySet(models.QuerySet):
    def create(self, format, *args, **kwargs):
        """Creates a template and starts a new chain if not provided in the same transaction."""
        with transaction.atomic():
            allow_custom_categories = kwargs.pop('allow_custom_categories', False)
            allow_custom_title = kwargs.pop('allow_custom_title', True)
            title_description = kwargs.pop('title_description', None)
            default_grade = kwargs.pop('default_grade', None)
            if default_grade == '':
                default_grade = None

            if not kwargs.get('chain', False):
                kwargs['chain'] = TemplateChain.objects.create(
                    format=format,
                    allow_custom_categories=allow_custom_categories,
                    allow_custom_title=allow_custom_title,
                    title_description=title_description,
                    default_grade=default_grade,
                )

            return super().create(*args, **kwargs, format=format)

    def create_template_and_fields_from_data(
        self,
        data,
        format,
        archived_template=None,
        template_import=False,
        author=None,
    ):
        category_ids = [category['id'] for category in data['categories']]

        with transaction.atomic():
            template = Template.objects.create(
                name=data['name'],
                format=format,
                preset_only=data['preset_only'],
                allow_custom_categories=data['allow_custom_categories'],
                allow_custom_title=data['allow_custom_title'],
                title_description=data['title_description'],
                default_grade=data['default_grade'],
                chain=archived_template.chain if archived_template else False,
            )

            if not template_import:
                template.categories.set(category_ids)

            fields = [
                Field(
                    template=template,
                    type=field['type'],
                    title=field['title'],
                    location=field['location'],
                    required=field['required'],
                    description=field['description'],
                    options=field['options'],
                )
                for field in data['field_set']
            ]

            if template_import:
                if not author:
                    raise VLEProgrammingError('Author is required when importing a template')

                template.chain.title_description = file_handling.copy_assignment_related_rt_files(
                    template.chain.title_description,
                    author,
                    assignment=format.assignment,
                )
                template.chain.save()

                fields_with_copied_rt_description_files = []
                for field in fields:
                    field.description = file_handling.copy_assignment_related_rt_files(
                        field.description,
                        author,
                        assignment=format.assignment,
                    )
                    fields_with_copied_rt_description_files.append(field)
                fields = fields_with_copied_rt_description_files

            fields = Field.objects.bulk_create(fields)

        return template

    def unused(self):
        return self.filter(
            presetnode__isnull=True,
            entry__isnull=True,
        ).distinct()

    def full_chain(self, templates):
        if isinstance(templates, list) or isinstance(templates, QuerySet) or isinstance(templates, set):
            return self.filter(chain__template__in=templates).distinct()
        return self.filter(chain__template=templates).distinct()


class Template(CreateUpdateModel):
    """Template.

    A template for an Entry.
    """
    class Meta:
        constraints = [
            CheckConstraint(check=~Q(name=''), name='non_empty_name'),
        ]
        ordering = [
            'name',
        ]

    objects = models.Manager.from_queryset(TemplateQuerySet)()

    name = models.TextField()

    format = models.ForeignKey(
        'Format',
        on_delete=models.CASCADE
    )

    preset_only = models.BooleanField(
        default=False
    )

    archived = models.BooleanField(
        default=False
    )

    chain = models.ForeignKey(
        'TemplateChain',
        on_delete=models.CASCADE,
    )

    @staticmethod
    def validate(data, assignment, old=None):
        def validate_concrete_fields():
            name, = generic_utils.required_typed_params(data, (str, 'name'))
            data['name'] = name.strip()

            if old:
                assert old.format.assignment == assignment

            if (
                not old and assignment.format.template_set.filter(archived=False, name=name).exists()
                or old and assignment.format.template_set.filter(archived=False, name=name).exclude(pk=old.pk).exists()
            ):
                raise ValidationError('Please provide a unique template name.')

            if name == '':
                raise ValidationError('Template name cannot be empty.')

        def validate_chain_fields():
            default_grade, = generic_utils.optional_typed_params(data, (float, 'default_grade'))

            if default_grade is not None:
                if default_grade < 0:
                    raise ValidationError('Default grade should be positive.')

        def validate_categories():
            category_data, = generic_utils.required_params(data, 'categories')
            category_ids = set([category['id'] for category in category_data])

            if not category_ids:
                return

            if len(category_ids) != len(category_data):
                raise ValidationError('Duplicate categories provided.')
            if assignment.categories.filter(pk__in=category_ids).count() != len(category_ids):
                raise ValidationError('One or more categories are not part of the assignment.')

        def validate_field_set():
            field_set_data, = generic_utils.required_params(data, 'field_set')
            locations = set()

            for field_data in field_set_data:
                location, = generic_utils.required_typed_params(field_data, (int, 'location'))

                if location in locations:
                    raise ValidationError('Duplicate template field location provided.')
                if location < 0 or location >= len(field_set_data):
                    raise ValidationError('Template field location is out of bounds.')

                if field_data['type'] == Field.VIDEO:
                    if not field_data['options']:
                        raise ValidationError('Please select which video hosts are allowed.')

                    if not set(field_data['options'].split(',')).issubset(Field.VIDEO_OPTIONS):
                        raise ValidationError('Video host not supported.')

                locations.add(location)

            if len(locations) == 0:
                raise ValidationError('A template should include one or more fields.')

        validate_concrete_fields()
        validate_chain_fields()
        validate_categories()
        validate_field_set()

    def can_be_deleted(self):
        return not (
            self.presetnode_set.exists()
            or self.entry_set.exists()
        )

    def to_string(self, user=None):
        return "Template"


@receiver(models.signals.pre_delete, sender=Template)
def delete_pending_jirs_on_source_deletion(sender, instance, **kwargs):
    if Content.objects.filter(field__template=instance).exists():
        raise VLEProgrammingError('Content still exists which depends on a template being deleted.')


@receiver(models.signals.post_delete, sender=Template)
def delete_floating_empty_template_chain(sender, instance, **kwargs):
    """Deletes the template's chain if no templates are left."""
    if not instance.chain.template_set.exists():
        instance.chain.delete()


class Field(CreateUpdateModel):
    """Field.

    Defines the fields of an Template
    """
    class Meta:
        ordering = ['location']
        unique_together = (
            ('location', 'template'),
        )

    ALLOWED_URL_SCHEMES = ('http', 'https', 'ftp', 'ftps')

    TEXT = 't'
    RICH_TEXT = 'rt'
    FILE = 'f'
    VIDEO = 'v'
    URL = 'u'
    DATE = 'd'
    DATETIME = 'dt'
    SELECTION = 's'
    NO_SUBMISSION = 'n'

    TYPES_WITHOUT_FILE_CONTEXT = {TEXT, VIDEO, URL, DATE, DATETIME, SELECTION, NO_SUBMISSION}

    KALTURA = 'k'
    YOUTUBE = 'y'
    VIDEO_OPTIONS = {KALTURA, YOUTUBE}

    TYPES = (
        (TEXT, 'text'),
        (RICH_TEXT, 'rich text'),
        (FILE, 'file'),
        (VIDEO, 'vid'),
        (URL, 'url'),
        (DATE, 'date'),
        (DATETIME, 'datetime'),
        (SELECTION, 'selection'),
        (NO_SUBMISSION, 'no submission')
    )
    type = models.TextField(
        max_length=4,
        choices=TYPES,
        default=TEXT,
    )
    title = models.TextField()
    description = models.TextField(
        blank=True
    )
    options = models.TextField(
        null=True
    )
    location = models.PositiveIntegerField()
    template = models.ForeignKey(
        'Template',
        on_delete=models.CASCADE
    )
    required = models.BooleanField()

    @property
    def kaltura_allowed(self):
        return self.type == Field.VIDEO and Field.KALTURA in self.options.split(',')

    @property
    def youtube_allowed(self):
        return self.type == Field.VIDEO and Field.YOUTUBE in self.options.split(',')

    def to_string(self, user=None):
        return "{} ({})".format(self.title, self.id)

    def save(self, *args, **kwargs):
        if self.type == Field.FILE and self.options:
            self.options = ', '.join(f.strip().lower() for f in self.options.split(','))
        return super(Field, self).save(*args, **kwargs)


class Content(CreateUpdateModel):
    """Content.

    Defines the content of an Entry
    """

    class Meta:
        unique_together = ('entry', 'field')

    entry = models.ForeignKey(
        'Entry',
        on_delete=models.CASCADE
    )
    field = models.ForeignKey(
        'Field',
        on_delete=models.CASCADE,
    )
    data = models.TextField(
        null=True
    )

    def save(self, *args, **kwargs):
        self.data = sanitization.strip_script_tags(self.data)

        return super(Content, self).save(*args, **kwargs)

    def to_string(self, user=None):
        return "Content"


class Comment(CreateUpdateModel):
    """Comment.

    Comments contain the comments given to the entries.
    It is linked to a single entry with a single author and the comment text.
    """

    entry = models.ForeignKey(
        'Entry',
        on_delete=models.CASCADE
    )
    author = models.ForeignKey(
        'User',
        on_delete=models.SET_NULL,
        null=True
    )
    text = models.TextField()
    published = models.BooleanField(
        default=True
    )
    files = models.ManyToManyField(
        'FileContext',
        related_name='comment_files',
    )
    last_edited = models.DateTimeField(auto_now_add=True)
    last_edited_by = models.ForeignKey(
        'User',
        related_name='last_edited_by',
        on_delete=models.SET_NULL,
        blank=True,
        null=True
    )

    def can_edit(self, user):
        """
        Returns whether the given user is allowed to edit the comment:
            - Has to be the author or super_user
            - Otheriwse has to have the permission 'can_edit_staff_comment' and edit a non journal author comment.
              Because staff members can't have a journal themselves, checking if the author is not the owner of the
              journal the comment is posted to suffices.
        Raises a VLEProgramming error when misused.
        """
        if not isinstance(user, User):
            raise VLEProgrammingError("Expected instance of type User.")

        if user == self.author or user.is_superuser:
            return True

        return user.has_permission('can_edit_staff_comment', self.entry.node.journal.assignment) and \
            not self.entry.node.journal.authors.filter(user=self.author).exists()

    def save(self, *args, **kwargs):
        is_new = not self.pk
        self.text = sanitization.strip_script_tags(self.text)
        super(Comment, self).save(*args, **kwargs)

        if is_new and self.published:
            generate_new_comment_notifications.apply_async(args=[self.pk], countdown=settings.WEBSERVER_TIMEOUT)

    def to_string(self, user=None):
        return "Comment"


class JournalImportRequest(CreateUpdateModel):
    """
    Journal Import Request (JIR).
    Stores a single request to import all entries of a journal (source) into another journal (target).

    Attributes:
        source (:model:`VLE.journal`): The journal from which entries will be copied
        target (:model:`VLE.journal`): The journal into which entries will be copied
        author (:model:`VLE.user`): The user who created the journal import request
        state: State of the JIR
        processor (:model:`VLE.user`): The user who updated the JIR state
    """

    PENDING = 'PEN'
    DECLINED = 'DEC'
    APPROVED_INC_GRADES = 'AIG'
    APPROVED_EXC_GRADES = 'AEG'
    APPROVED_WITH_GRADES_ZEROED = 'AWGZ'
    EMPTY_WHEN_PROCESSED = 'EWP'
    APPROVED_STATES = {APPROVED_INC_GRADES, APPROVED_EXC_GRADES, APPROVED_WITH_GRADES_ZEROED}
    STATES = (
        (PENDING, 'Pending'),
        (DECLINED, 'Declined'),
        (APPROVED_INC_GRADES, 'Approved including grades'),
        (APPROVED_EXC_GRADES, 'Approved excluding grades'),
        (APPROVED_WITH_GRADES_ZEROED, 'Approved with all grades set to zero'),
        (EMPTY_WHEN_PROCESSED, 'Empty when processed')
    )

    state = models.CharField(
        max_length=4,
        choices=STATES,
        default=PENDING,
    )
    source = models.ForeignKey(
        'journal',
        related_name='import_request_sources',
        blank=True,
        null=True,
        on_delete=models.SET_NULL
    )
    target = models.ForeignKey(
        'journal',
        related_name='import_request_targets',
        blank=True,
        null=True,
        on_delete=models.CASCADE
    )
    author = models.ForeignKey(
        'user',
        related_name='jir_author',
        blank=True,
        null=True,
        on_delete=models.SET_NULL
    )
    processor = models.ForeignKey(
        'user',
        related_name='jir_processor',
        blank=True,
        null=True,
        on_delete=models.SET_NULL
    )

    def get_update_response(self):
        responses = {
            self.DECLINED: 'The journal import request has been successfully declined.',
            self.APPROVED_INC_GRADES:
                'The journal import request has been successfully approved including all previous grades.',
            self.APPROVED_EXC_GRADES:
                'The journal import request has been successfully approved excluding all previous grades.',
            self.APPROVED_WITH_GRADES_ZEROED:
                """The journal import request has been successfully approved,
                and all of the imported entries have been locked (by setting their respective grades to zero).""",
            self.EMPTY_WHEN_PROCESSED:
                'The source journal no longer has entries to import, the request has been archived.',
        }

        return responses[self.state]

    def target_url(self):
        return gen_url(journal=self.target)

    def source_url(self):
        return gen_url(journal=self.source)

    @receiver(models.signals.pre_delete, sender=Journal)
    def delete_pending_jirs_on_source_deletion(sender, instance, **kwargs):
        JournalImportRequest.objects.filter(source=instance, state=JournalImportRequest.PENDING).delete()

    def save(self, *args, **kwargs):
        is_new = self._state.adding

        super().save(*args, **kwargs)

        if is_new:
            if self.target and self.source and self.state == self.PENDING:
                for user in VLE.permissions.get_supervisors_of(
                        self.target, with_permissions=['can_manage_journal_import_requests']):
                    Notification.objects.create(
                        user=user,
                        type=Notification.NEW_JOURNAL_IMPORT_REQUEST,
                        jir=self,
                    )
        if self.state != self.PENDING:
            Notification.objects.filter(jir=self, sent=False).delete()


@receiver(models.signals.pre_save, sender=JournalImportRequest)
def validate_jir_before_save(sender, instance, **kwargs):
    if instance.target:
        if instance.target.assignment.lock_date and instance.target.assignment.lock_date < timezone.now():
            raise ValidationError('You are not allowed to create an import request for a locked assignment.')
        if instance.state == JournalImportRequest.PENDING and not instance.target.assignment.is_published:
            raise ValidationError('You are not allowed to create an import request for an unpublished assignment.')

    if instance.source:
        if not Entry.objects.filter(node__journal=instance.source).exists():
            raise ValidationError('You cannot create an import request from a journal with no entries.')

    if instance.target and instance.source:
        if instance.source.assignment.pk == instance.target.assignment.pk:
            raise ValidationError('You cannot import a journal into itself.')

        existing_import_qry = instance.target.import_request_targets.filter(
            state__in=JournalImportRequest.APPROVED_STATES, source=instance.source)
        if instance.pk:
            existing_import_qry = existing_import_qry.exclude(pk=instance.pk)
        if existing_import_qry.exists():
            raise ValidationError('You cannot import the same journal multiple times.')


class CategoryQuerySet(models.QuerySet):
    def create(self, templates=None, *args, **kwargs):
        """Creates a category, setting templates in the same transaction"""
        with transaction.atomic():
            category = super().create(*args, **kwargs)

            if templates is not None:
                category.templates.set(Template.objects.full_chain(templates))

            file_handling.establish_rich_text(author=category.author, rich_text=category.description, category=category)

            return category


class Category(CreateUpdateModel):
    """
    Grouping of multiple templates contributing to a specific category / skill
    """
    class Meta:
        ordering = ['name']
        constraints = [
            CheckConstraint(check=~Q(name=''), name='non_empty_name'),
            CheckConstraint(check=Q(color__regex=r'^#(?:[0-9a-fA-F]{1,2}){3}$'), name='non_valid_rgb_color_code'),
        ]
        unique_together = (
            ('name', 'assignment'),
        )

    objects = models.Manager.from_queryset(CategoryQuerySet)()

    name = models.TextField()
    description = models.TextField(
        blank=True,
    )
    color = models.CharField(
        max_length=9
    )
    author = models.ForeignKey(
        'User',
        blank=True,
        null=True,
        on_delete=models.SET_NULL,
    )
    assignment = models.ForeignKey(
        'assignment',
        related_name='categories',
        on_delete=models.CASCADE,
    )
    templates = models.ManyToManyField(
        'Template',
        related_name='categories',
        through='TemplateCategoryLink',
        through_fields=('category', 'template'),
    )

    @staticmethod
    def validate_category_data(name, assignment, category=None):
        equal_name = Category.objects.filter(name=name, assignment=assignment)

        if category:
            equal_name = equal_name.exclude(pk=category.pk)

        if name == '':
            raise ValidationError('Please provide a non empty name.')
        if equal_name.exists():
            raise ValidationError('Please provide a unqiue category name.')


class TemplateCategoryLink(CreateUpdateModel):
    """
    Explicit M2M table, linking Templates to Categories.
    """
    class Meta:
        unique_together = ('template', 'category')

    template = models.ForeignKey(
        'template',
        on_delete=models.CASCADE,
    )
    category = models.ForeignKey(
        'category',
        on_delete=models.CASCADE,
    )


class EntryCategoryLink(CreateUpdateModel):
    """Explicit M2M table, linking Entries to Categories."""
    class Meta:
        unique_together = ('entry', 'category')

    entry = models.ForeignKey(
        'entry',
        on_delete=models.CASCADE,
    )
    category = models.ForeignKey(
        'category',
        on_delete=models.CASCADE,
    )
    author = models.ForeignKey(
        'user',
        blank=True,
        null=True,
        on_delete=models.SET_NULL,
    )<|MERGE_RESOLUTION|>--- conflicted
+++ resolved
@@ -61,8 +61,8 @@
         default=True
     )
     name = models.TextField(
-<<<<<<< HEAD
-        null=True
+        null=True,
+        default='Demo'
     )
 
     lms_name = models.TextField(
@@ -82,12 +82,9 @@
         null=True,
         blank=True,
         unique=True,
-=======
-        default='Demo'
     )
     kaltura_url = models.URLField(
         blank=True,
->>>>>>> 2353a476
     )
     api_client_id = models.TextField(
         null=True,
@@ -515,13 +512,8 @@
         #     raise ValidationError('A legitimate user requires an email adress.')
 
         if self._state.adding:
-<<<<<<< HEAD
-            if self.is_test_student and settings.LTI_TEST_STUDENT_FULL_NAME.lower() != self.full_name.lower():
-                raise ValidationError('Test user\'s full name deviates on creation.')
-=======
             if self.is_test_student and self.email:
                 raise ValidationError('A test user is not expected to have an email adress.')
->>>>>>> 2353a476
         else:
             pre_save = User.objects.get(pk=self.pk)
             if pre_save.is_test_student and not self.is_test_student:
@@ -2233,14 +2225,9 @@
         return user \
             and self.is_in_journal(user) \
             and user.has_permission('can_have_journal', self.assignment) \
-<<<<<<< HEAD
             and not (self.needs_lti_link and len(self.needs_lti_link) > 0) \
-            and self.assignment.format.template_set.filter(archived=False, preset_only=False).exists()
-=======
-            and not len(self.needs_lti_link) > 0 \
             and self.assignment.format.template_set.filter(archived=False, preset_only=False).exists() \
             and not self.assignment.is_locked()
->>>>>>> 2353a476
 
     def generate_missing_nodes(self, create=True):
         nodes = [Node(
