--- conflicted
+++ resolved
@@ -33,14 +33,7 @@
     )
     email = models.EmailField(
         null=True,
-<<<<<<< HEAD
-        blank=True,
-=======
-    )
-    username = models.TextField(
-        max_length=30,
-        unique=True,
->>>>>>> d9d65781
+        blank=True
     )
     education = models.TextField(
         null=True,
@@ -69,14 +62,9 @@
     - startdate: the date that the course starts.
     """
     name = models.TextField()
-<<<<<<< HEAD
-    authors = models.ManyToManyField(User, related_name="author")
-    participants = models.ManyToManyField(User, related_name="participant")
-=======
     authors = models.ManyToManyField(User, related_name="authors")
     participants = models.ManyToManyField(User, related_name="students")
-    TAs = models.ManyToManyField(User, related_name="TAs")
->>>>>>> d9d65781
+
     abbreviation = models.TextField(
         max_length=4,
         default='XXXX',
