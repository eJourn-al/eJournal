--- conflicted
+++ resolved
@@ -289,9 +289,6 @@
         null=True,
         blank=True
     )
-<<<<<<< HEAD
-
-=======
     unlock_date = models.DateTimeField(
         'unlock_date',
         null=True,
@@ -307,11 +304,7 @@
         null=True,
         blank=True
     )
-    lti_id = models.TextField(
-        'lti_id',
-        null=True
-    )
->>>>>>> 4226e789
+    
     courses = models.ManyToManyField(Course)
 
     format = models.OneToOneField(
