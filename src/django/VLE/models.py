"""
models.py.

Database file
"""
from django.db import models
from django.contrib.auth.models import AbstractUser
from django.utils.timezone import now


class User(AbstractUser):
    """User.

    User is an entity in the database with the following features:
    - email: email of the user.
    - USERNAME_FIELD: username of the username.
    - password: the hash of the password of the user.
    - lti_id: the DLO id of the user.
    """

    email = models.EmailField(
        null=True,
        blank=True,
        unique=True,
    )
    lti_id = models.TextField(
        null=True,
        unique=True,
    )
    profile_picture = models.TextField(
        null=True
    )
    is_admin = models.BooleanField(default=False)
    grade_notifications = models.BooleanField(
        default=True
    )
    comment_notifications = models.BooleanField(
        default=False
    )

    def __str__(self):
        """toString."""
        return self.username + " (" + str(self.id) + ")"


class Course(models.Model):
    """Course.

    A Course entity has the following features:
    - name: name of the course.
    - author: the creator of the course.
    - abbrevation: a max three letter abbrevation of the course name.
    - startdate: the date that the course starts.
    - lti_id: the id of the course linked over LTI.
    """

    name = models.TextField()
    abbreviation = models.TextField(
        max_length=4,
        default='XXXX',
    )

    author = models.ForeignKey(
        'User',
        on_delete=models.SET_NULL,
        null=True
    )

    users = models.ManyToManyField(
        'User',
        related_name='participations',
        through='Participation',
        through_fields=('course', 'user'),
    )

    startdate = models.DateField(
        null=True,
    )

    lti_id = models.TextField(
        null=True,
        unique=True,
    )

    def __str__(self):
        """toString."""
        return self.name + " (" + str(self.id) + ")"


class Role(models.Model):
    """Role.

    A complete overview of the role requirements can be found here:
    https://docs.google.com/spreadsheets/d/1M7KnEKL3cG9PMWfQi9HIpRJ5xUMou4Y2plnRgke--Tk

    A role defines the permissions of a user group within a course.
    - name: name of the role
    - list of permissions (can_...)
    """
    name = models.TextField()
<<<<<<< HEAD
    course = models.ForeignKey(
        Course,
        on_delete=models.CASCADE
    )
    can_edit_grades = models.BooleanField(default=False)
    can_view_grades = models.BooleanField(default=False)
    can_edit_assignment = models.BooleanField(default=False)
    can_view_assignment = models.BooleanField(default=False)
    can_submit_assignment = models.BooleanField(default=False)
=======

    # GLOBAL: is_admin
    # GLOBAL: can_edit_institute

    # Course permissions.
    can_edit_course_roles = models.BooleanField(default=False)
    # GLOBAL: can_add_course
    can_view_course_participants = models.BooleanField(default=False)
>>>>>>> 28e07558
    can_edit_course = models.BooleanField(default=False)
    can_delete_course = models.BooleanField(default=False)

    # Assignment permissions
    can_add_assignment = models.BooleanField(default=False)
    can_view_assignment_participants = models.BooleanField(default=False)
    can_delete_assignment = models.BooleanField(default=False)
    can_publish_assigment_grades = models.BooleanField(default=False)

    # Journal permissions.
    can_grade_journal = models.BooleanField(default=False)
    can_publish_journal_grades = models.BooleanField(default=False)
    can_edit_journal = models.BooleanField(default=False)
    can_comment_journal = models.BooleanField(default=False)

    def __str__(self):
        """toString."""
        return str(self.name) + " (" + str(self.id) + ")"


class Participation(models.Model):
    """Participation.

    A participation defines the way a user interacts within a certain course.
    The user is now linked to the course, and has a set of permissions
    associated with its role.
    """
    user = models.ForeignKey(User, on_delete=models.CASCADE)
    course = models.ForeignKey(Course, on_delete=models.CASCADE)
    role = models.ForeignKey(
        Role,
        null=True,
        on_delete=models.SET_NULL,
        related_name='role',
    )

    class Meta:
        """Meta data for the model: unique_together."""

        unique_together = ('user', 'course',)

    def __str__(self):
        """toString."""
        return "usr: " + str(self.user) + ", crs: " + str(self.course) + ", role: " + str(self.role)


class Assignment(models.Model):
    """Assignemnt.

    An Assignment entity has the following features:
    - name: name of the assignment.
    - description: description for the assignment.
    - courses: a foreign key linked to the courses this assignment
    is part of.
    - format: a one-to-one key linked to the format this assignment
    holds. The format determines how a students' journal is structured.
    - lti_id: The lti id of the assignment linked over lti.
    """

    name = models.TextField()
    description = models.TextField(
        null=True,
    )
    author = models.ForeignKey(
        'User',
        on_delete=models.SET_NULL,
        null=True
    )
    points_possible = models.IntegerField(
        'points_possible',
        null=True
    )
    lti_id = models.TextField(
        'lti_id',
        null=True
    )
    courses = models.ManyToManyField(Course)

    format = models.OneToOneField(
        'JournalFormat',
        on_delete=models.CASCADE
    )

    def __str__(self):
        """toString."""
        return self.name + " (" + str(self.id) + ")"


class Journal(models.Model):
    """Journal.

    A journal is a collection of Nodes that holds the student's
    entries, deadlines and more. It contains the following:
    - assignment: a foreign key linked to an assignment.
    - user: a foreign key linked to a user.
    """

    assignment = models.ForeignKey(
        'Assignment',
        on_delete=models.CASCADE,
    )

    user = models.ForeignKey(
        'User',
        on_delete=models.CASCADE,
    )

    def __str__(self):
        """toString."""
        return self.assignment.name + " from " + self.user.username

    class Meta:
        """A class for meta data.

        - unique_together: assignment and user must be unique together.
        """

        unique_together = ('assignment', 'user',)


class Node(models.Model):
    """Node.

    The Node is an EDAG component.
    It can represent many things.
    There are three types of nodes:
    -Progress
        A node that merely is a deadline,
        and contains no entry. This deadline
        contains a 'target point amount'
        which should be reached before the
        deadline has passed.
        This type of node has to be predefined in
        the Format. In the Format it is assigned a
        deadline and a 'target point amount'.
    -Entry
        A node that is merely an entry,
        and contains no deadline. The entry
        can count toward a total
        'received point amount' which is deadlined
        by one or more Progress nodes.
        This type node can be created by the student
        an unlimited amount of times. It holds one
        of the by format predefined 'global templates'.
    -Entrydeadline
        A node that is both an entry and a deadline.
        This node is entirely separate from the
        Progress and Entry node.
        This type of node has to be predefined in
        the Format. In the Format it is assigned a
        deadline and a 'forced template'.
    """

    PROGRESS = 'p'
    ENTRY = 'e'
    ENTRYDEADLINE = 'd'
    TYPES = (
        (PROGRESS, 'progress'),
        (ENTRY, 'entry'),
        (ENTRYDEADLINE, 'entrydeadline'),
    )

    type = models.TextField(
        max_length=4,
        choices=TYPES,
    )

    entry = models.OneToOneField(
        'Entry',
        null=True,
        on_delete=models.SET_NULL,
    )

    journal = models.ForeignKey(
        'Journal',
        on_delete=models.CASCADE,
    )

    preset = models.ForeignKey(
        'PresetNode',
        null=True,
        on_delete=models.CASCADE,
    )


class JournalFormat(models.Model):
    """JournalFormat.

    Format of a journal.
    The format determines how a students' journal is structured.
    See PresetNodes for attached 'default' nodes.
    - available_templates are those available in 'Entry' nodes.
      'Entrydeadline' nodes hold their own forced template.
    """

    PERCENTAGE = 'PE'
    GRADE = 'GR'
    TYPES = (
        (PERCENTAGE, 'percentage'),
        (GRADE, 'from 0 to 10'),
    )
    grade_type = models.TextField(
        max_length=2,
        choices=TYPES,
        default=PERCENTAGE,
    )
    max_points = models.IntegerField(
        default=10
    )
    available_templates = models.ManyToManyField(
        'EntryTemplate',
    )

    def __str__(self):
        """toString."""
        return str(self.pk)


class PresetNode(models.Model):
    """PresetNode.

    A preset node is a node that has been pre-defined by the teacher.
    It contains the following features:
    - type: the type of the preset node (progress or entrydeadline node).
    - deadline: the deadline for this preset node.
    - forced_template: the template for this preset node - null if PROGRESS node.
    - format: a foreign key linked to a format.
    """

    TYPES = (
        (Node.PROGRESS, 'progress'),
        (Node.ENTRYDEADLINE, 'entrydeadline'),
    )

    type = models.TextField(
        max_length=4,
        choices=TYPES,
    )

    deadline = models.OneToOneField(
        'Deadline',
        on_delete=models.CASCADE,
    )

    forced_template = models.ForeignKey(
        'EntryTemplate',
        on_delete=models.SET_NULL,
        null=True,
    )

    format = models.ForeignKey(
        'JournalFormat',
        on_delete=models.CASCADE
    )


class Deadline(models.Model):
    """Deadline.

    A Deadline has the following features:
    - datetime: the date where the deadline closes
    - points: optionally the amount of points required for this deadline.
    """

    datetime = models.DateTimeField(
        default=now
    )
    points = models.IntegerField(
        null=True,
    )

    def __str__(self):
        """toString."""
        return str(self.pk)


class Entry(models.Model):
    """Entry.

    An Entry has the following features:
    - journal: a foreign key linked to an Journal.
    - createdate: the date and time when the entry was posted.
    - late: if the entry was posted late or not.
    - TODO: edited_at
    """

    template = models.ForeignKey(
        'EntryTemplate',
        on_delete=models.SET_NULL,
        null=True
    )
    createdate = models.DateTimeField(
        default=now,
    )
    grade = models.IntegerField(
        default=None,
        null=True,
    )
    published = models.BooleanField(
        default=False
    )

    def __str__(self):
        """toString."""
        return str(self.pk) + " " + str(self.grade)


class Counter(models.Model):
    """Counter.

    A single counter class which can be used to keep track of incremental values
    which do not belong to another object like the message ID for LTI messages.
    """

    name = models.TextField(
        null=False
    )
    count = models.IntegerField(
        default=0
    )

    def __str__(self):
        """toString."""
        return self.name + " is on " + self.count


class EntryTemplate(models.Model):
    """EntryTemplate.

    A template for an Entry.
    """

    name = models.TextField()
    max_grade = models.IntegerField(
        default=1,
    )

    def __str__(self):
        """toString."""
        return self.name


class Field(models.Model):
    """Field.

    Defines the fields of an EntryTemplate
    """

    TEXT = 't'
    IMG = 'i'
    FILE = 'f'
    TYPES = (
        (TEXT, 'text'),
        (IMG, 'img'),
        (FILE, 'file'),
    )
    type = models.TextField(
        max_length=4,
        choices=TYPES,
        default=TEXT,
    )
    title = models.TextField()
    location = models.IntegerField()
    template = models.ForeignKey(
        'EntryTemplate',
        on_delete=models.CASCADE
    )

    def __str__(self):
        """toString."""
        return self.template.name + " field: " + self.location


class Content(models.Model):
    """Content.

    Defines the content of an Entry
    """

    entry = models.ForeignKey(
        'Entry',
        on_delete=models.CASCADE
    )
    field = models.ForeignKey(
        'Field',
        on_delete=models.SET_NULL,
        null=True
    )
    data = models.TextField()


class EntryComment(models.Model):
    """EntryComment.

    EntryComments contain the comments given to the entries.
    It is linked to a single entry with a single author and the comment text.
    """

    entry = models.ForeignKey(
        'Entry',
        on_delete=models.CASCADE
    )
    author = models.ForeignKey(
        'User',
        on_delete=models.SET_NULL,
        null=True
    )
    text = models.TextField()<|MERGE_RESOLUTION|>--- conflicted
+++ resolved
@@ -98,18 +98,10 @@
     - list of permissions (can_...)
     """
     name = models.TextField()
-<<<<<<< HEAD
     course = models.ForeignKey(
         Course,
         on_delete=models.CASCADE
     )
-    can_edit_grades = models.BooleanField(default=False)
-    can_view_grades = models.BooleanField(default=False)
-    can_edit_assignment = models.BooleanField(default=False)
-    can_view_assignment = models.BooleanField(default=False)
-    can_submit_assignment = models.BooleanField(default=False)
-=======
-
     # GLOBAL: is_admin
     # GLOBAL: can_edit_institute
 
@@ -117,7 +109,6 @@
     can_edit_course_roles = models.BooleanField(default=False)
     # GLOBAL: can_add_course
     can_view_course_participants = models.BooleanField(default=False)
->>>>>>> 28e07558
     can_edit_course = models.BooleanField(default=False)
     can_delete_course = models.BooleanField(default=False)
 
