--- conflicted
+++ resolved
@@ -90,11 +90,13 @@
 class Role(models.Model):
     """Role.
 
+    A complete overview of the role requirements can be found here:
+    https://docs.google.com/spreadsheets/d/1M7KnEKL3cG9PMWfQi9HIpRJ5xUMou4Y2plnRgke--Tk
+
     A role defines the permissions of a user group within a course.
     - name: name of the role
     - list of permissions (can_...)
     """
-
     name = models.TextField()
 
     # GLOBAL: is_admin
@@ -102,13 +104,13 @@
 
     # Course permissions.
     can_edit_course_roles = models.BooleanField(default=False)
-    can_add_course = models.BooleanField(default=False)
+    # GLOBAL: can_add_course
     can_view_course_participants = models.BooleanField(default=False)
     can_edit_course = models.BooleanField(default=False)
     can_delete_course = models.BooleanField(default=False)
 
     # Assignment permissions
-    # GLOBAL: can_add_assignment
+    can_add_assignment = models.BooleanField(default=False)
     can_view_assigment_participants = models.BooleanField(default=False)
     can_delete_assignment = models.BooleanField(default=False)
     can_publish_assigment_grades = models.BooleanField(default=False)
@@ -129,9 +131,8 @@
 
     A participation defines the way a user interacts within a certain course.
     The user is now linked to the course, and has a set of permissions
-    associated with it's role.
-    """
-
+    associated with its role.
+    """
     user = models.ForeignKey(User, on_delete=models.CASCADE)
     course = models.ForeignKey(Course, on_delete=models.CASCADE)
     role = models.ForeignKey(
@@ -147,12 +148,8 @@
         unique_together = ('user', 'course',)
 
     def __str__(self):
-<<<<<<< HEAD
+        """toString."""
         return "usr: " + str(self.user) + ", crs: " + str(self.course) + ", role: " + str(self.role)
-=======
-        """toString."""
-        return "usr: " + str(self.user) + " crs: " + str(self.course) + " role: " + str(self.role)
->>>>>>> 04c57c43
 
 
 class Assignment(models.Model):
