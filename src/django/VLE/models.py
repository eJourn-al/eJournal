# Database file
from django.db import models
from django.contrib.auth.models import AbstractBaseUser, BaseUserManager


class UserManager(BaseUserManager):
    def create_user(self, username, password=None):
        user = User(username=username)
        user.set_password(password)
        user.save()

    def create_superuser(self, username, password):
        user = User(username=username)
        user.set_password(password)
        user.save()


class User(AbstractBaseUser):
    """
    User is an entity in the database with the following features:
    - group: the group determines the permissions on the application.
    - email: email of the user.
    - username: username of the username.
    - passhash: the hash of the password of the user.
    - education: the education institute of the userself.
    - lti_id: the DLO id of the user.
    """
    USERNAME_FIELD = 'username'
    objects = UserManager()

    SUPERUSER = 'SU'
    EXAMINATOR = 'EX'
    TEACHER = 'TE'
    TEACHER_ASSISTANT = 'TA'
    STUDENT = 'SD'
    USER_TYPES = (
        (SUPERUSER, 'Super User'),
        (EXAMINATOR, 'Examintor'),
        (TEACHER, 'Teacher'),
        (TEACHER_ASSISTANT, 'Teacher Assistant'),
        (STUDENT, 'Student'),
    )
    group = models.TextField(
        max_length=2,
        choices=USER_TYPES,
        default=STUDENT,
    )
    email = models.TextField(
        unique=True,
        null=True,
    )
    username = models.TextField(
        unique=True,
    )
<<<<<<< HEAD
    password = models.CharField(
        max_length=256,
    )
=======
>>>>>>> 990f9f6a
    education = models.TextField(
        null=True,
    )
    lti_id = models.TextField(
        null=True,
    )

    def __str__(self):
        return self.username

    class Meta:
        """
        A class for meta data.
        - unique_together: username and education must be unique together.
        """
        unique_together = ('username', 'education',)


class Course(models.Model):
    """
    A Course entity has the following features:
    - name: name of the course.
    - author: the creator of the course.
    - abbrevation: a max three letter abbrevation of the course name.
    - startdate: the date that the course starts.
    """
    name = models.TextField()
<<<<<<< HEAD
    author = models.ManyToManyField(User, related_name="authors")
    participants = models.ManyToManyField(User, related_name="students")
=======
    authors = models.ManyToManyField(User, related_name="authors")
    TAs = models.ManyToManyField(User, related_name="TAs")
>>>>>>> 990f9f6a
    abbreviation = models.TextField(
        max_length=4,
        default='XXXX',
    )
    startdate = models.DateField(
        null=True,
    )

    def __str__(self):
        return self.name


class Assignment(models.Model):
    """
    An Assignment entity has the following features:
    - name: name of the assignment.
    - description: description for the assignment.
    - course: a foreign key linked to a course.
    """
    name = models.TextField()
    description = models.TextField(
        null=True,
    )
    courses = models.ManyToManyField(Course)

    def __str__(self):
        return self.name


class Journal(models.Model):
    """
    A journal contains the following features:
    - assignment: a foreign key linked to an assignment.
    - user: a foreign key linked to an user.
    """
    assignment = models.ForeignKey(
        'Assignment',
        on_delete=models.CASCADE
    )
    user = models.ForeignKey(
        'User',
        on_delete=models.CASCADE
    )

    def __str__(self):
        return self.assignment.name + " from " + self.user.username


class Entry(models.Model):
    """
    An Entry has the following features:
    - journal: a foreign key linked to an Journal.
    - datetime: the date and time when the entry was posted.
    - late: if the entry was posted late or not.
    """
    journal = models.ForeignKey(
        'Journal',
        on_delete=models.CASCADE
    )
    datetime = models.DateTimeField(
        auto_now_add=True
    )
    late = models.BooleanField()

    def __str__(self):
        return str(self.pk)<|MERGE_RESOLUTION|>--- conflicted
+++ resolved
@@ -50,14 +50,9 @@
         null=True,
     )
     username = models.TextField(
+        max_length=30,
         unique=True,
     )
-<<<<<<< HEAD
-    password = models.CharField(
-        max_length=256,
-    )
-=======
->>>>>>> 990f9f6a
     education = models.TextField(
         null=True,
     )
@@ -85,13 +80,9 @@
     - startdate: the date that the course starts.
     """
     name = models.TextField()
-<<<<<<< HEAD
-    author = models.ManyToManyField(User, related_name="authors")
+    authors = models.ManyToManyField(User, related_name="authors")
     participants = models.ManyToManyField(User, related_name="students")
-=======
-    authors = models.ManyToManyField(User, related_name="authors")
     TAs = models.ManyToManyField(User, related_name="TAs")
->>>>>>> 990f9f6a
     abbreviation = models.TextField(
         max_length=4,
         default='XXXX',
