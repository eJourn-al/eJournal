"""
permissions.py.

All the permission functions.
"""
from django.db.models import Q

import VLE.models
import VLE.utils.error_handling


def has_general_permission(user, permission):
    """Check if the user has the needed "global" permission.

    Arguments:
    user -- user that did the request.
    permission -- the permission string to check.

    Raises VLEProgrammingError when the passed permission is not a "General Permission".
    """
    if permission not in VLE.models.Role.GENERAL_PERMISSIONS:
        raise VLE.utils.error_handling.VLEProgrammingError(
            "Permission " + permission + " is not a general level permission.")

    if user.is_superuser:
        return True

    # If the user is a teacher, he is allowed to create courses on the platform.
    if user.is_teacher and permission == 'can_add_course':
        return True

    return False


def has_course_permission(user, permission, course):
    """Check if the user has the needed permission in the given course.

    Arguments:
    user -- user that did the request.
    course -- course used to check against.
    permission -- the permission string to check.

    Raises VLEProgrammingError when the passed permission is not a "Course Permission".
    Raises VLEParticipationError when the user is not participating in the course.
    """
    if permission not in VLE.models.Role.COURSE_PERMISSIONS:
        raise VLE.utils.error_handling.VLEProgrammingError(
            "Permission " + permission + " is not a course level permission.")

    if user.is_superuser:
        return True

    return VLE.models.Role.objects.filter(
        **{permission: True},
        role__user=user, course=course).exists()


def has_assignment_permission(user, permission, assignment):
    """Check if the user has the needed permission in the given assignment.

    Arguments:
    user -- user that did the request.
    assignment -- assignment used to check against.
    permission -- the permission string to check.

    Raises VLEProgrammingError when the passed permission is not an "Assignment Permission".
    Raises VLEParticipationError when the user is not participating in the assignment.
    """

    if permission not in VLE.models.Role.ASSIGNMENT_PERMISSIONS:
        raise VLE.utils.error_handling.VLEProgrammingError(
            "Permission " + permission + " is not an assignment level permission.")

    if user.is_superuser:
        if permission == 'can_have_journal':
            return False
        return True

    if permission == 'can_have_journal' and VLE.models.Role.objects.filter(can_view_all_journals=True,
       role__user=user, course__in=assignment.courses.all()).exists():
        return False

    return VLE.models.Role.objects.filter(
        **{permission: True},
        role__user=user, course__in=assignment.courses.all()).exists()


def is_user_supervisor_of(supervisor, user):
    """Checks whether the user is a participant in any of the assignments where the supervisor has the permission of
    can_view_course_users or where the supervisor is linked to the user through an assignment where the supervisor
    has the permission can_view_all_journals."""
    return VLE.models.Role.objects.filter(
        Q(can_view_all_journals=True) | Q(can_view_course_users=True),
        role__user=supervisor,
        course__in=VLE.models.Participation.objects.filter(user=user).values('course')).exists()


def get_supervisors_of(journal, with_permissions=[]):
    """Get all the supervisors connected to a journal.

    Args:
    journal -- the journal to get the supervisors from
    with_permissions -- the supervisors should have those permissions as well
    """
    return VLE.models.User.objects.filter(pk__in=VLE.models.Participation.objects.filter(
        role__can_view_all_journals=True,
        role__course__in=journal.assignment.courses.all(),
        **{f'role__{permission}': True for permission in with_permissions},
    ).values('user')).distinct()


def can_edit(user, obj):
    if isinstance(obj, VLE.models.Entry):
        return _can_edit_entry(user, obj)

    return False


def _can_edit_entry(user, entry):
    journal = VLE.models.Journal.objects.filter(node__entry=entry).select_related('assignment').get()
    user.check_permission('can_have_journal', journal.assignment)

    if (
        not journal.authors.filter(user=user).exists() or
        journal.assignment.is_locked() or
        entry.is_graded() or
<<<<<<< HEAD
        entry.is_locked()
=======
        entry.is_locked() or
        len(journal.needs_lti_link) > 0
>>>>>>> 235f8f42
    ):
        return False

    return True


def serialize_general_permissions(user):
    return {key: has_general_permission(user, key) for key in VLE.models.Role.GENERAL_PERMISSIONS}


def serialize_course_permissions(user, course):
    return {key: has_course_permission(user, key, course) for key in VLE.models.Role.COURSE_PERMISSIONS}


def serialize_assignment_permissions(user, assignment):
    return {key: has_assignment_permission(user, key, assignment) for key in VLE.models.Role.ASSIGNMENT_PERMISSIONS}<|MERGE_RESOLUTION|>--- conflicted
+++ resolved
@@ -124,12 +124,7 @@
         not journal.authors.filter(user=user).exists() or
         journal.assignment.is_locked() or
         entry.is_graded() or
-<<<<<<< HEAD
         entry.is_locked()
-=======
-        entry.is_locked() or
-        len(journal.needs_lti_link) > 0
->>>>>>> 235f8f42
     ):
         return False
 
