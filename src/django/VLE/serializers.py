from rest_framework import serializers
from VLE.models import *
from random import randint


def user_to_dict(user):
    return {
        'name': user.username,
        'picture': user.profile_picture,
        'uID': user.id
    } if user else None


def course_to_dict(course):
    return {
        'cID': course.id,
        'name': course.name,
        'auth': user_to_dict(course.author),
        'date': course.startdate,
        'abbr': course.abbreviation
    } if course else None


def student_assignment_to_dict(assignment, user):
    if not assignment:
        return None
    try:
        journal = Journal.objects.get(assignment=assignment, user=user)
    except Journal.DoesNotExist:
        journal = None

    assignment_dict = assignment_to_dict(assignment)
    assignment_dict['journal'] = journal_to_dict(journal) if journal else None

    return assignment_dict


def deadline_to_dict(assignment):
    if not assignment:
        return None

    assignment_dict = assignment_to_dict(assignment)
    assignment_dict['courses'] = [course_to_dict(course) for c in assignment.courses.all()]

    return assignment_dict


def assignment_to_dict(assignment):
    return {
        'aID': assignment.id,
        'name': assignment.name,
        'description': assignment.description,
        'auth': user_to_dict(assignment.author),
<<<<<<< HEAD
        'description': assignment.description,
        'courses': [course_to_dict(course) for course in assignment.courses.all()]
=======
>>>>>>> 8e2ae3ea
    } if assignment else None


def journal_to_dict(journal):
    return {
        'jID': journal.id,
        'student': user_to_dict(journal.user),
        'stats': {
            'acquired_points': randint(0, 10),
            'graded': 1,
            'submitted': 1,
            'total_points': 10
        }  # TODO: Change random to real stats
    } if journal else None


def add_node_dict(journal):
    return {
        'type': 'a',
        'nID': -1,
        'templates': [template_to_dict(template) for template in journal.assignment.format.available_templates.all()]
    } if journal else None


def node_to_dict(node):
    if node.type == Node.ENTRY:
        return entry_node_to_dict(node)
    elif node.type == Node.ENTRYDEADLINE:
        return entry_deadline_to_dict(node)
    elif node.type == Node.PROGRESS:
        return progress_to_dict(node)
    return None


def entry_node_to_dict(node):
    return {
        'type': node.type,
        'nID': node.id,
        'jID': node.id,
        'entry': entry_to_dict(node.entry),
    } if node else None


def entry_deadline_to_dict(node):
    return {
        'type': node.type,
        'nID': node.id,
        'jID': node.id,
        'deadline': node.preset.deadline.datetime.strftime('%d-%m-%Y %H:%M'),
        'entry': entry_to_dict(node.entry),
<<<<<<< HEAD
        'deadline': node.preset.deadline.datetime.strftime('%d-%m-%Y %H:%M')
    } if node else None
=======
    }
>>>>>>> 8e2ae3ea


def progress_to_dict(node):
    return {
        'type': node.type,
        'nID': node.id,
        'jID': node.id,
        'deadline': node.preset.deadline.datetime.strftime('%d-%m-%Y %H:%M'),
        'target': node.preset.deadline.points,
    } if node else None


def entry_to_dict(entry):
    return {
        'eID': entry.id,
        'createdate': entry.createdate.strftime('%d-%m-%Y %H:%M'),
        'grade': entry.grade,
        # 'late': TODO
        'template': template_to_dict(entry.template),
        'content': [content_to_dict(content) for content in entry.content_set.all()],
    } if entry else None


def template_to_dict(template):
    return {
        'tID': template.id,
        'name': template.name,
<<<<<<< HEAD
    } if template else None
=======
        'fields': [field_to_dict(field) for field in template.field_set.all()],
    }
>>>>>>> 8e2ae3ea


def field_to_dict(field):
    return {
        'tag': field.id,
        'type': field.type,
        'title': field.title,
        'location': field.location,
<<<<<<< HEAD
    } if field else None
=======
    }
>>>>>>> 8e2ae3ea


def content_to_dict(content):
    return {
        'tag': content.field.pk,
        'data': content.data,
    } if content else None<|MERGE_RESOLUTION|>--- conflicted
+++ resolved
@@ -51,11 +51,6 @@
         'name': assignment.name,
         'description': assignment.description,
         'auth': user_to_dict(assignment.author),
-<<<<<<< HEAD
-        'description': assignment.description,
-        'courses': [course_to_dict(course) for course in assignment.courses.all()]
-=======
->>>>>>> 8e2ae3ea
     } if assignment else None
 
 
@@ -106,12 +101,7 @@
         'jID': node.id,
         'deadline': node.preset.deadline.datetime.strftime('%d-%m-%Y %H:%M'),
         'entry': entry_to_dict(node.entry),
-<<<<<<< HEAD
-        'deadline': node.preset.deadline.datetime.strftime('%d-%m-%Y %H:%M')
     } if node else None
-=======
-    }
->>>>>>> 8e2ae3ea
 
 
 def progress_to_dict(node):
@@ -139,12 +129,8 @@
     return {
         'tID': template.id,
         'name': template.name,
-<<<<<<< HEAD
+        'fields': [field_to_dict(field) for field in template.field_set.all()],
     } if template else None
-=======
-        'fields': [field_to_dict(field) for field in template.field_set.all()],
-    }
->>>>>>> 8e2ae3ea
 
 
 def field_to_dict(field):
@@ -153,11 +139,7 @@
         'type': field.type,
         'title': field.title,
         'location': field.location,
-<<<<<<< HEAD
     } if field else None
-=======
-    }
->>>>>>> 8e2ae3ea
 
 
 def content_to_dict(content):
