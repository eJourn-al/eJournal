"""
Serializers.

Functions to convert certain data to other formats.
"""
import datetime

from django.conf import settings
from django.db.models import Avg, Count, Prefetch, QuerySet, Sum
from rest_framework import serializers
from sentry_sdk import capture_message

import VLE.models
import VLE.permissions
import VLE.utils.generic_utils
import VLE.utils.statistics
from VLE.utils.error_handling import VLEProgrammingError


def prefetched_objects(instance, name, default=None):
    """
    Use when Django does not make use of an queries instance cache (prefetch_related) when it should.

    E.g. the queryset is modified but the prefetch is still valid.

    Args:
        instance (model instance)
        name (str), key expected to be present in the instance cache
        default, value to be returned if the key is not preset in the cache, None by default

    Returns a tuple
        0: values of the cache keyed by name, None by default (or the given default)
        1: (bool), whether the name was found in the instance cache and it was populated sucesfully
    """
    if hasattr(instance, '_prefetched_objects_cache') and name in instance._prefetched_objects_cache:
        return instance._prefetched_objects_cache[name], bool(instance._prefetched_objects_cache[name])

    return default, False


class EagerLoadingMixin:
    """
    Mixin Class that performs eager loading for serializers with O2O, O2M and M2M relationships.
    """
    @classmethod
    def setup_eager_loading(cls, queryset):
        """
        Perform eager loading of model data for nested serializers.

        Args:
        queryset (Queryset): the model queryset

        Returns: queryset containing a prefetch cache
        """
        if hasattr(cls, 'select_related'):
            queryset = queryset.select_related(*cls.select_related)

        if hasattr(cls, 'prefetch_related'):
            queryset = queryset.prefetch_related(*cls.prefetch_related)

        return queryset


class ExtendedModelSerializer(serializers.ModelSerializer):
    """
    Enforces context to be set if defined as 'enforced_context' on the class

    NOTE: Cannot be shifted to __init__ or __new__, nested serializer fields are initialized but receive context later.
    """

    def enforce_context(self):
        if hasattr(self, 'enforced_context'):
            for context in self.enforced_context:
                if context not in self.context:
                    raise VLEProgrammingError(f'Enforced context `{context}` not set')

    def to_representation(self, instance):
        """Read operations"""
        self.enforce_context()
        return super().to_representation(instance)

    def to_internal_value(self, data):
        """Write operations"""
        self.enforce_context()
        return super().to_internal_value(data)


class InstanceSerializer(serializers.ModelSerializer):
    class Meta:
<<<<<<< HEAD
        model = Instance
        fields = (
            # Platform settings
            'allow_standalone_registration', 'name',
            # LMS settings
            'lms_name', 'lms_url', 'api_client_id', 'api_client_secret', 'lti_client_id', 'lti_deployment_ids',
        )
=======
        model = VLE.models.Instance
        fields = ('allow_standalone_registration', 'name')
        read_only_fields = ()


class RoleSerializer(serializers.ModelSerializer):
    class Meta:
        model = VLE.models.Role
        # Get name, course, and all permissions
        fields = ('id', 'name', 'course',) + tuple(VLE.models.Role.PERMISSIONS)
        read_only_fields = ('course',)


class FieldSerializer(serializers.ModelSerializer):
    class Meta:
        model = VLE.models.Field
        fields = ('id', 'type', 'title', 'description', 'options', 'location', 'required',)
        read_only_fields = fields

>>>>>>> 235f8f42

class FileSerializer(serializers.ModelSerializer):
    class Meta:
        model = VLE.models.FileContext
        fields = ('download_url', 'file_name', 'id',)
        read_only_fields = fields

    download_url = serializers.SerializerMethodField()

    def get_download_url(self, file):
        # Get access_id if file is in rich text
        return file.download_url(access_id=file.in_rich_text)


class TemplateSerializer(serializers.ModelSerializer, EagerLoadingMixin):
    class Meta:
        model = VLE.models.Template
        fields = ('id', 'name', 'preset_only', 'archived', 'field_set',)
        read_only_fields = ()

    prefetch_related = [
        Prefetch('field_set', queryset=VLE.models.Field.objects.order_by('location')),
    ]

    field_set = FieldSerializer(many=True, read_only=True)


class UserSerializer(ExtendedModelSerializer):
    class Meta:
        model = VLE.models.User

        user_fields = (
            'id',
            'is_test_student',
            'full_name',
            'username',
            'profile_picture',
        )
        course_specific_fields = (
            'role',
            'groups',
        )
        fields = (
            *user_fields,
            *course_specific_fields,
        )
        read_only_fields = ('is_test_student',)

    enforced_context = [
        'user',
    ]

    username = serializers.SerializerMethodField()
    role = serializers.SerializerMethodField()
    groups = serializers.SerializerMethodField()

    def __init__(self, *args, **kwargs):
        """
        Addresses some issues (in conjunction with `many_init`) with using the same serializer for two types:
            UserSerializer (generic user serializer, no course context specified)
            CourseUserSerializer (serialize a user as part of a specific course)
        """
        super(UserSerializer, self).__init__(*args, **kwargs)

        if 'course' not in self.context:
            for field in self.Meta.course_specific_fields:
                self.fields.pop(field)

    @classmethod
    def many_init(cls, *args, **kwargs):
        """
        Called when many=True, used to initialize a ListSerializer which will handle each of the elems in turn.
        For read operations, it is important repeated information is added to the queryset before the ListSerializer
        is initialized, otherwise each child will execute the same logic or queries.
        """
        if args and isinstance(args[0], QuerySet):
            course = kwargs.get('context', {}).get('course')
            if course:
                qry, *rest = args
                qry = qry.prefetch_course_groups(course)
                qry = qry.annotate_course_role(course)
                args = (qry, *rest)

        return super().many_init(*args, **kwargs)

    def get_username(self, user):
        course = self.context.get('course')
        request_user = self.context.get('user')

        if not (request_user == user or request_user.is_supervisor_of(user) or course
                # Usernames are required to add users to a course (not supervisor yet)
                and request_user.participation_set.filter(role__can_add_course_users=True, course=course).exists()):
            return None

        return user.username if user.username != user.lti_id else 'unknown'

    def get_role(self, user):
        """Only serialized if course is set in context"""
        if hasattr(user, 'role_name'):
            return user.role_name

        try:
            role = VLE.models.Participation.objects.get(user=user, course=self.context['course']).role
        except VLE.models.Participation.DoesNotExist:
            return None
        return role.name if role else None

    def get_groups(self, user):
        """Only serialized if course is set in context"""
        values, prefetched = prefetched_objects(user, 'participation_set')
        # The participation_set is prefetched filtered on the course so we can simply take the first element if found.
        if prefetched:
            participation = values[0]
        else:
            try:
                participation = VLE.models.Participation.objects.get(user=user, course=self.context['course'])
            except VLE.models.Participation.DoesNotExist:
                return None

        return GroupSerializer(participation.groups.all(), many=True, context=self.context, read_only=True).data


class OwnUserSerializer(serializers.ModelSerializer):
    class Meta:
        model = VLE.models.User
        fields = ('id', 'username', 'full_name', 'email', 'permissions', 'is_test_student',
                  'lti_id', 'profile_picture', 'is_teacher', 'verified_email', 'is_superuser')
        read_only_fields = ('lti_id', 'is_teacher', 'is_superuser', 'verified_email', 'username', 'is_test_student')

    permissions = serializers.SerializerMethodField()

    def get_permissions(self, user):
        """Returns a dictionary with all user permissions.

        Arguments:
        user -- The user whose permissions are requested.

        Returns {all_permission:
            course{id}: permisions
            assignment{id}: permissions
            general: permissions
        }"""
        perms = {}
        courses = user.participations.all()

        perms['general'] = VLE.permissions.serialize_general_permissions(user)

        for course in courses:
            if user.can_view(course):
                perms[f'course{course.id}'] = VLE.permissions.serialize_course_permissions(user, course)

        assignments = set()
        for course in courses:
            for assignment in course.assignment_set.all():
                if user.can_view(assignment):
                    assignments.add(assignment)

        for assignment in assignments:
            perms[f'assignment{assignment.pk}'] = VLE.permissions.serialize_assignment_permissions(
                user, assignment)

        return perms


class PreferencesSerializer(serializers.ModelSerializer):
    class Meta:
        model = VLE.models.Preferences
        fields = (
            'user',
            # Toggle preferences
            'auto_select_ungraded_entry', 'auto_proceed_next_journal', 'group_only_notifications',
            # Notification preferences
            'new_grade_notifications', 'new_comment_notifications', 'new_entry_notifications',
            'new_course_notifications', 'new_assignment_notifications', 'new_node_notifications',
            'new_journal_import_request_notifications',
            # Reminder preferences
            'upcoming_deadline_reminder',
            # Hidden preferences
            'show_format_tutorial', 'hide_version_alert', 'grade_button_setting', 'comment_button_setting',
        )
        read_only_fields = ('user',)


class CourseSerializer(serializers.ModelSerializer):
    class Meta:
        model = VLE.models.Course
        fields = ('id', 'name', 'abbreviation', 'startdate', 'enddate', 'lti_linked')
        read_only_fields = ()

    lti_linked = serializers.BooleanField(source='has_lti_link')


class GroupSerializer(serializers.ModelSerializer):
    class Meta:
        model = VLE.models.Group
        fields = ('id', 'name', 'course')
        read_only_fields = ('course',)


<<<<<<< HEAD
class AssignmentParticipationSerializer(serializers.ModelSerializer):
    user = serializers.SerializerMethodField()

    class Meta:
        model = AssignmentParticipation
        fields = ('id', 'journal', 'assignment', 'user')
        read_only_fields = ('id', 'journal', 'assignment')
=======
class AssignmentParticipationSerializer(serializers.ModelSerializer, EagerLoadingMixin):
    class Meta:
        model = VLE.models.AssignmentParticipation
        fields = ('id', 'journal', 'assignment', 'user', 'needs_lti_link')
        read_only_fields = ('journal', 'assignment',)
>>>>>>> 235f8f42

    select_related = [
        'assignment',
        'user',
    ]

<<<<<<< HEAD
=======
    user = UserSerializer(read_only=True)
    needs_lti_link = serializers.BooleanField()

>>>>>>> 235f8f42

class ParticipationSerializer(serializers.ModelSerializer, EagerLoadingMixin):
    class Meta:
        model = VLE.models.Participation
        fields = ('id', 'user', 'course', 'role', 'groups',)
        read_only_fields = ()

    select_related = [
        'user',
        'course',
        'role',
    ]

    prefetch_related = [
        'groups'
    ]

    user = UserSerializer()
    course = CourseSerializer()
    role = RoleSerializer()
    groups = GroupSerializer(many=True)


class AssignmentSerializer(ExtendedModelSerializer, EagerLoadingMixin):
    class Meta:
        model = VLE.models.Assignment
        fields = (
            # Method fields
            'deadline',
            'journal',
            'stats',
            'course',
            'courses',
            'course_count',
            'journals',
            'active_lti_course',
            'lti_courses',
            'has_teacher_entries',
            # Model fields
            'id',
            'name',
            'description',
            'is_published',
            'points_possible',
            'unlock_date',
            'due_date',
            'lock_date',
            'is_group_assignment',
            'remove_grade_upon_leaving_group',
            'can_set_journal_name',
            'can_set_journal_image',
            'can_lock_journal',
            # Not used / missing: active_lti_id, lti_id_set, assigned_groups, format
        )
        read_only_fields = ()

    select_related = []

    prefetch_related = [
        'courses',
    ]

    enforced_context = [
        'user',
    ]

    deadline = serializers.SerializerMethodField()
    journal = serializers.SerializerMethodField()
    stats = serializers.SerializerMethodField()
    course = serializers.SerializerMethodField()
    courses = serializers.SerializerMethodField()
    course_count = serializers.SerializerMethodField()
    journals = serializers.SerializerMethodField()
    active_lti_course = serializers.SerializerMethodField()
    lti_courses = serializers.SerializerMethodField()
    has_teacher_entries = serializers.SerializerMethodField()

    def __init__(self, *args, **kwargs):
        super(AssignmentSerializer, self).__init__(*args, **kwargs)

        user = self.context.get('user')
        permissions = [
            'can_have_journal',
            'can_grade',
            'can_view_all_journals',
            'can_edit_assignment',
            'can_post_teacher_entries',
            'can_manage_journal_import_requests',
        ]

        if user and isinstance(self.instance, VLE.models.Assignment):
            for permission in permissions:
                if permission not in self.context:
                    self.context[permission] = user.has_permission(permission, self.instance)

    def permission_from_context(self, permission, assignment):
        if permission in self.context:
            return self.context[permission]
        return self.context['user'].has_permission(permission, assignment)

    def get_deadline(self, assignment):
        user = self.context.get('user')

        # Student deadlines
        if self.permission_from_context('can_have_journal', assignment):
            journal = VLE.models.Journal.objects.filter(assignment=assignment, authors__user=user).first()
            deadline, name = assignment.get_student_deadline(journal)

            return {'date': deadline, 'name': name}
        # Teacher deadline
        else:
            return {'date': assignment.get_teacher_deadline()}

    def get_journal(self, assignment):
        user = self.context.get('user')

        if not self.permission_from_context('can_have_journal', assignment):
            return None

        try:
            journal = VLE.models.Journal.objects.get(assignment=assignment, authors__user=user)
            if not user.can_view(journal):
                return None
            return journal.pk
        except VLE.models.Journal.DoesNotExist:
            return None

    def get_journals(self, assignment):
        """
        The assignment is serialized from the perspective of a specific course. This impacts which users and journals
        should be used in queries.
        """
        journals = self.context.get('serialize_journals', False)
        course = self.context.get('course')

        if journals and course:
            if assignment.is_group_assignment:
                journals = VLE.models.Journal.objects.filter(assignment=assignment).order_by_authors_first()
            else:
                journals = VLE.models.Journal.objects.filter(assignment=assignment)

            journals = journals.for_course(course)
            journals = journals.annotate(
                author_count=Count('authors', distinct=True)
            ).distinct()

            return JournalSerializer(journals, many=True, context={**self.context, 'assignment': assignment}).data
        else:
            return None

    def get_stats(self, assignment):
        user = self.context.get('user')
        course = self.context.get('course', self._get_course(assignment))
        stats = {}

        # Upcoming specifically requests stats for all of the assignment's courses
        if course == settings.EXPLICITLY_WITHOUT_CONTEXT:
            relevant_stat_users = VLE.utils.statistics.get_user_lists_with_scopes(assignment, user)
        else:
            # We are not dealing explicitly without context, and we have no specific course, stats should not be needed.
            if course is None:
                return None
            relevant_stat_users = VLE.utils.statistics.get_user_lists_with_scopes(assignment, user, course=course)

        # Evaluation needs to be forced to play nice with ArrayAgg annotations (needs_lti_link, groups)
        relevant_stat_users_all = list(relevant_stat_users['all'])
        relevant_stat_users_own = list(relevant_stat_users['own'])

        all_j = VLE.models.Journal.objects.filter(assignment=assignment, authors__user__in=relevant_stat_users_all)
        own_j = VLE.models.Journal.objects.filter(assignment=assignment, authors__user__in=relevant_stat_users_own)

        all_j_stats = all_j.aggregate(
            average_points=Avg('grade'),
            needs_marking_sum=Sum('needs_marking'),
            unpublished_sum=Sum('unpublished'),
            import_requests_sum=Sum('import_requests'),
        )
        own_j_stats = own_j.aggregate(
            needs_marking_sum=Sum('needs_marking'),
            unpublished_sum=Sum('unpublished'),
            import_requests_sum=Sum('import_requests'),
        )

        # Grader stats
        if self.permission_from_context('can_grade', assignment):
            stats.update({
                'needs_marking': all_j_stats['needs_marking_sum'] or 0,
                'unpublished': all_j_stats['unpublished_sum'] or 0,
                'needs_marking_own_groups': own_j_stats['needs_marking_sum'] or 0,
                'unpublished_own_groups': own_j_stats['unpublished_sum'] or 0,
            })
        if self.permission_from_context('can_manage_journal_import_requests', assignment):
            stats.update({
                'import_requests': all_j_stats['import_requests_sum'] or 0,
                'import_requests_own_groups': own_j_stats['import_requests_sum'] or 0,
            })
        # Other stats
        stats['average_points'] = all_j_stats['average_points']

        return stats

    def get_course(self, assignment):
        return CourseSerializer(self._get_course(assignment), read_only=True, context=self.context).data

    def _get_course(self, assignment):
        course = self.context.get('course', None)
        user = self.context.get('user', None)

        if course is None or course == settings.EXPLICITLY_WITHOUT_CONTEXT:
            if user is not None:
                return assignment.get_active_course(user)
            else:
                return None
        elif course not in assignment.courses.all():
            raise VLE.utils.error_handling.VLEProgrammingError('Wrong course is supplied.')
        elif not user.can_view(course):
            raise VLE.utils.error_handling.VLEParticipationError(course, user)

        return course

    def get_courses(self, assignment):
        course = self.context.get('course')

        if course and not course == settings.EXPLICITLY_WITHOUT_CONTEXT:
            return None
        return CourseSerializer(assignment.courses, many=True, read_only=True).data

    def get_active_lti_course(self, assignment):
        if self.context['user'].can_view(assignment):
            course = assignment.get_active_lti_course()
            if course:
                return {'cID': course.pk, 'name': course.name}
        return None

    def get_lti_courses(self, assignment):
        if self.permission_from_context('can_edit_assignment', assignment):
            courses = assignment.courses.filter(assignment_lti_id_set__overlap=assignment.lti_id_set)
            return {c.pk: c.name for c in courses}
        return None

    def get_course_count(self, assignment):
        return assignment.courses.count()

    def get_has_teacher_entries(self, assignment):
        if self.permission_from_context('can_post_teacher_entries', assignment):
            return assignment.teacherentry_set.exists()
        return False


class AssignmentFormatSerializer(AssignmentSerializer):
    lti_count = serializers.SerializerMethodField()
    can_change_type = serializers.SerializerMethodField()
    assigned_groups = serializers.SerializerMethodField()
    all_groups = serializers.SerializerMethodField()
    templates = serializers.SerializerMethodField()

    class Meta:
        model = VLE.models.Assignment
        fields = ('id', 'name', 'description', 'points_possible', 'unlock_date', 'due_date', 'lock_date',
                  'is_published', 'course_count', 'lti_count', 'active_lti_course', 'is_group_assignment',
                  'can_set_journal_name', 'can_set_journal_image', 'can_lock_journal', 'can_change_type',
                  'remove_grade_upon_leaving_group', 'assigned_groups', 'all_groups', 'templates')
        read_only_fields = ()

    def get_assigned_groups(self, assignment):
        if self.context.get('course', None):
            return GroupSerializer(assignment.assigned_groups.filter(course=self.context['course']), many=True).data
        return GroupSerializer(assignment.assigned_groups, many=True).data

    def get_all_groups(self, assignment):
        if self.context.get('course', None):
            return GroupSerializer(VLE.models.Group.objects.filter(course=self.context['course']), many=True).data
        return GroupSerializer(VLE.models.Group.objects.filter(course__in=assignment.courses.all()), many=True).data

    def get_lti_count(self, assignment):
        if 'user' in self.context and self.context['user'] and \
           self.context['user'].has_permission('can_edit_assignment', assignment):
            return len(assignment.lti_id_set)
        return None

    def get_can_change_type(self, assignment):
        return not assignment.has_entries()

    def get_templates(self, assignment):
        return list(assignment.format.template_set.values('id', 'name'))


class SmallAssignmentSerializer(AssignmentSerializer):
    class Meta:
        model = VLE.models.Assignment
        fields = (
            'id', 'name', 'is_group_assignment', 'is_published', 'points_possible', 'unlock_date', 'due_date',
            'lock_date', 'deadline', 'journal', 'stats', 'course', 'courses', 'active_lti_course')
        read_only_fields = fields


class CommentSerializer(serializers.ModelSerializer, EagerLoadingMixin):
    class Meta:
        model = VLE.models.Comment
        fields = ('id', 'entry', 'author', 'text', 'published', 'creation_date', 'last_edited', 'last_edited_by',
                  'can_edit', 'files')
        read_only_fields = ('entry', 'author', 'creation_date', 'last_edited',)

    select_related = [
        'author',
        'last_edited_by',
    ]

    prefetch_related = [
        'files',
    ]

    files = FileSerializer(many=True, read_only=True)
    author = UserSerializer(read_only=True)
    last_edited_by = serializers.SerializerMethodField()
    last_edited = serializers.SerializerMethodField()
    can_edit = serializers.SerializerMethodField()

    def get_last_edited_by(self, comment):
        if comment.last_edited > comment.creation_date + datetime.timedelta(minutes=3):
            return comment.last_edited_by.full_name

    def get_last_edited(self, comment):
        if comment.last_edited > comment.creation_date + datetime.timedelta(minutes=3):
            return comment.last_edited

    def get_can_edit(self, comment):
        user = self.context.get('user', None)
        if not user:
            return False

        return comment.can_edit(user)


class JournalSerializer(serializers.ModelSerializer):
    class Meta:
        model = VLE.models.Journal
        fields = (
            # Normal fields
            'id',
            'bonus_points',
            'author_limit',
            'locked',
            # Annotated fields
            'full_names',
            'usernames',
            'name',
            'author_count',  # NOTE: Will be fetched if missing
            'import_requests',
            'image',
            'grade',
            'unpublished',
            'needs_marking',
            'needs_lti_link',
            'groups',
        )
        read_only_fields = (
            'assignment',
            'authors',
            'import_requests',
            'full_names',
            'usernames',
            'name',
            'image',
            'grade',
            'unpublished',
            'needs_marking',
            'needs_lti_link',
            'groups',
        )

    author_count = serializers.SerializerMethodField()
    # Annotated fields need to be explicitly declared as they can't be derived from the Meta model
    usernames = serializers.SerializerMethodField()
    full_names = serializers.CharField()
    name = serializers.CharField()
    import_requests = serializers.SerializerMethodField()
    image = serializers.CharField()
    grade = serializers.FloatField()
    unpublished = serializers.IntegerField()
    needs_marking = serializers.IntegerField()
    needs_lti_link = serializers.SerializerMethodField()
    groups = serializers.SerializerMethodField()

<<<<<<< HEAD
    class Meta:
        model = Journal
        fields = ('id', 'bonus_points', 'grade', 'name', 'image', 'author_limit',
                  'locked', 'author_count', 'full_names', 'groups',
                  'grade', 'name', 'image', 'unpublished', 'needs_marking', 'usernames')
        read_only_fields = ('id', 'assignment', 'authors', 'grade')
=======
    def __init__(self, *args, **kwargs):
        super(JournalSerializer, self).__init__(*args, **kwargs)

        user = self.context.get('user')
        assignment = self.context.get('assignment')

        permissions = [
            'can_view_all_journals',
            'can_manage_journal_import_requests',
        ]

        if not assignment:
            if isinstance(self.instance, VLE.models.Journal):
                assignment = self.instance.assignment
            elif isinstance(self.instance, VLE.models.JournalQuerySet) and self.instance.exists():
                if VLE.models.Assignment.objects.filter(journal__in=self.instance).distinct().count() > 1:
                    capture_message('Serializing journals from multiple assignments', level='warning')
                assignment = self.instance[0].assignment

        if user and assignment:
            for permission in permissions:
                if permission not in self.context:
                    self.context[permission] = user.has_permission(permission, assignment)
>>>>>>> 235f8f42

    def get_author_count(self, journal):
        """Make use of 'author_count' annotation if provided."""
        if hasattr(journal, 'author_count'):
            return journal.author_count
        return journal.authors.count()

    def get_usernames(self, journal):
        if self.context.get('can_view_all_journals', False):
            return journal.usernames
        return None

    def get_groups(self, journal):
        if 'course' not in self.context:
            return None
        return journal.groups

    def get_import_requests(self, journal):
        if self.context.get('can_manage_journal_import_requests', False):
            return journal.import_requests
        return None

    def get_needs_lti_link(self, journal):
        return journal.needs_lti_link


class PresetNodeSerializer(serializers.ModelSerializer, EagerLoadingMixin):
    class Meta:
        model = VLE.models.PresetNode
        fields = (
            'id',
            'description',
            'display_name',
            'type',
            'unlock_date',
            'due_date',
            'lock_date',
            'target',
            'template',
            'attached_files',
        )
        read_only_fields = ('type',)

    select_related = [
        'forced_template',
    ]

    prefetch_related = [
        Prefetch('forced_template__field_set', queryset=VLE.models.Field.objects.order_by('location')),
        'attached_files',
    ]

    unlock_date = serializers.SerializerMethodField()
    due_date = serializers.SerializerMethodField()
    lock_date = serializers.SerializerMethodField()
    target = serializers.SerializerMethodField()
    template = serializers.SerializerMethodField()
    attached_files = FileSerializer(many=True, read_only=True)

    def get_unlock_date(self, node):
        if node.is_deadline and node.unlock_date is not None:
            return node.unlock_date.strftime(settings.ALLOWED_DATETIME_FORMAT)
        return None

    def get_due_date(self, node):
        return node.due_date.strftime(settings.ALLOWED_DATETIME_FORMAT)

    def get_lock_date(self, node):
        if node.is_deadline and node.lock_date is not None:
            return node.lock_date.strftime(settings.ALLOWED_DATETIME_FORMAT)
        return None

    def get_target(self, node):
        if node.is_progress:
            return node.target
        return None

    def get_template(self, node):
        if node.is_deadline:
            return TemplateSerializer(node.forced_template, read_only=True, context=self.context).data
        return None


class FormatSerializer(serializers.ModelSerializer, EagerLoadingMixin):
    class Meta:
        model = VLE.models.Format
        fields = ('id', 'templates', 'presets',)
        read_only_fields = ()

    presets = PresetNodeSerializer(many=True, source='presetnode_set', read_only=True)
    templates = TemplateSerializer(many=True, source='template_set', read_only=True)

    prefetch_related = [
        Prefetch(
            'presetnode_set',
            queryset=PresetNodeSerializer.setup_eager_loading(
                VLE.models.PresetNode.objects.order_by('due_date')
            )
        ),
        Prefetch(
            'template_set',
            queryset=TemplateSerializer.setup_eager_loading(
                VLE.models.Template.objects.filter(archived=False).order_by('name')
            )
        ),
    ]


# Would massively benefit from top down serialization (many=True)
class EntrySerializer(serializers.ModelSerializer, EagerLoadingMixin):
    class Meta:
        model = VLE.models.Entry
        fields = (
            'id',
            'creation_date',
            'template',
            'title',
            'content',
            'editable',
            'grade',
            'last_edited',
            'comments',
            'author',
            'last_edited_by',
            'jir',
        )
        read_only_fields = (
            'creation_date',
        )

    select_related = [
        'author',
        'template',
        'last_edited_by',
        'teacher_entry',
        'grade',
        'node__journal__assignment',  # used in permission check can grade and locked check
        'jir__source__assignment',
        'jir__processor',
        'node',
        'node__preset',
    ]

    # NOTE: Comments (comment_set) are only serialized via GDPR, which prefetches the comment_set itself.
    prefetch_related = [
        'content_set',
        'content_set__field',
        'content_set__filecontext_set',
        # NOTE: Too uncommon, not worth the additional prefetch.
        # 'jir__source__assignment__courses',
    ]

    template = TemplateSerializer(read_only=True)
    editable = serializers.BooleanField(read_only=True, source='is_editable')
    author = serializers.CharField(source='author.full_name', default=VLE.models.User.UNKNOWN_STR)
    last_edited_by = serializers.CharField(source='last_edited_by.full_name', default=VLE.models.User.UNKNOWN_STR)
    title = serializers.SerializerMethodField()
    content = serializers.SerializerMethodField()
    grade = serializers.SerializerMethodField()
    comments = serializers.SerializerMethodField()
    jir = serializers.SerializerMethodField()

    def get_title(self, entry):
        if (entry.teacher_entry and entry.teacher_entry.show_title_in_timeline):
            return entry.teacher_entry.title

        if entry.node.preset:
            return entry.node.preset.display_name

        return entry.template.name

    def get_content(self, entry):
        def _get_content(entry):
            content_dict = {}

            for content in entry.content_set.all():
                # Only include the actual content (so e.g. text).
                if content.field.type == VLE.models.Field.FILE and content.data:
                    try:
                        values, prefetched = prefetched_objects(content, 'filecontext_set')
                        # A file field only has a single FC associated, so we can directly access the first element
                        # from the prefetch cache if available.
                        fc = values[0] if prefetched else VLE.models.FileContext.objects.get(pk=content.data)
                        content_dict[content.field.id] = FileSerializer(fc).data
                    except VLE.models.FileContext.DoesNotExist:
                        capture_message(
                            f'FILE content {content.pk} refers to unknown file in data: {content.data}', level='error')
                        return {}
                else:
                    content_dict[content.field.id] = content.data

            return content_dict

        content_dict = {}

        # If it is a teacher entry, initialize the content with the content of the teacher entry
        # Only when a user edits the content, set the new content
        if entry.teacher_entry:
            content_dict.update(_get_content(entry.teacher_entry))

        content_dict.update(_get_content(entry))
        return content_dict

    def get_grade(self, entry):
        # TODO: Add permission can_view_grade
        if 'user' not in self.context or not self.context['user']:
            return None

        grade = entry.grade
        if grade and (grade.published or
                      self.context['user'].has_permission('can_grade', entry.node.journal.assignment)):
            return GradeSerializer(grade).data

        return None

    def get_comments(self, entry):
        if 'comments' not in self.context or not self.context['comments']:
            return None

        return CommentSerializer(
            CommentSerializer.setup_eager_loading(entry.comment_set.all()),
            many=True,
            context=self.context
        ).data

    def get_jir(self, entry):
        if entry.jir:
            jir_source_course = entry.jir.source.assignment.get_active_course(self.context['user'])
            return {
                'source': {
                    'assignment': {
                        'name': entry.jir.source.assignment.name,
                        'course': {
                            'abbreviation': jir_source_course.abbreviation if jir_source_course else ''
                        },
                    },
                },
                'processor': {
                    'full_name': entry.jir.processor.full_name
                }
            }
        return None


class GradeSerializer(serializers.ModelSerializer):
    class Meta:
        model = VLE.models.Grade
        fields = ('id', 'entry', 'grade', 'published')
        read_only_fields = fields


class TeacherEntryGradeSerializer(serializers.ModelSerializer, EagerLoadingMixin):
    class Meta:
        model = VLE.models.Entry
        fields = (
            'journal_id',
            'grade',
            'published',
            # Annotations
            'usernames',
            'name',
        )
        read_only_fields = fields

    select_related = [
        'grade',
        'node__journal',
    ]

    journal_id = serializers.IntegerField(source='node.journal_id')
    grade = serializers.FloatField(source='grade.grade', default=None)
    published = serializers.BooleanField(source='grade.published', default=False)
    # Annotated fields need to be explicitly declared as they can't be derived from the Meta model
    usernames = serializers.CharField()
    name = serializers.CharField()


class GradeHistorySerializer(serializers.ModelSerializer, EagerLoadingMixin):
    class Meta:
        model = VLE.models.Grade
        fields = ('grade', 'published', 'creation_date', 'author')
        read_only_fields = fields

    select_related = [
        'author',
    ]

    author = serializers.CharField(source='author.full_name', default=VLE.models.User.UNKNOWN_STR)


class TeacherEntrySerializer(EntrySerializer):
    class Meta:
        model = VLE.models.TeacherEntry
        fields = ('id', 'title', 'template', 'content', 'journals')
        read_only_fields = fields

    journals = TeacherEntryGradeSerializer(many=True, read_only=True, source='entry_set')
    # This is to overwrite the EntrySerializer serializedmethod title field, and use the db variable instead
    title = None

    @staticmethod
    def setup_eager_loading(queryset):
        queryset = EntrySerializer.setup_eager_loading(queryset)

        # Fetch everything the TeacherEntryGradeSerializer requires
        queryset = queryset.prefetch_related(
            Prefetch(
                'entry_set',
                queryset=VLE.models.Entry.objects.select_related(
                    *TeacherEntryGradeSerializer.select_related
                )
                .annotate_teacher_entry_grade_serializer_fields()
                .order_by('name')
            )
        )

        return queryset


class JournalImportRequestSerializer(serializers.ModelSerializer, EagerLoadingMixin):
    class Meta:
        model = VLE.models.JournalImportRequest
        fields = ('id', 'source', 'target', 'author', 'processor')
        read_only_fields = fields

    select_related = [
        'author',
        'processor',
        'source',
        'source__assignment',
        'target',
        'target__assignment',
        *[f'source__assignment__{related}' for related in SmallAssignmentSerializer.select_related],
        *[f'target__assignment__{related}' for related in SmallAssignmentSerializer.select_related],
    ]

    prefetch_related = [
        *[f'source__assignment__{related}' for related in SmallAssignmentSerializer.prefetch_related],
        *[f'target__assignment__{related}' for related in SmallAssignmentSerializer.prefetch_related]
    ]

    author = UserSerializer(read_only=True)
    processor = UserSerializer(read_only=True)
    source = serializers.SerializerMethodField()
    target = serializers.SerializerMethodField()

    def get_source(self, jir):
        if jir.source is None:
            return 'Source journal no longer exists.'

        source = jir.source
        if source.missing_annotated_field:
            source = VLE.models.Journal.objects.get(pk=source.pk)

        return {
            'journal': JournalSerializer(source, context=self.context, read_only=True).data,
            'assignment': SmallAssignmentSerializer(jir.source.assignment, context=self.context, read_only=True).data,
        }

    def get_target(self, jir):
        target = jir.target
        if target.missing_annotated_field:
            target = VLE.models.Journal.objects.get(pk=target.pk)

        return {
            'journal': JournalSerializer(target, context=self.context, read_only=True).data,
            'assignment': SmallAssignmentSerializer(jir.target.assignment, context=self.context, read_only=True).data,
        }<|MERGE_RESOLUTION|>--- conflicted
+++ resolved
@@ -87,17 +87,13 @@
 
 class InstanceSerializer(serializers.ModelSerializer):
     class Meta:
-<<<<<<< HEAD
-        model = Instance
+        model = VLE.models.Instance
         fields = (
             # Platform settings
             'allow_standalone_registration', 'name',
             # LMS settings
             'lms_name', 'lms_url', 'api_client_id', 'api_client_secret', 'lti_client_id', 'lti_deployment_ids',
         )
-=======
-        model = VLE.models.Instance
-        fields = ('allow_standalone_registration', 'name')
         read_only_fields = ()
 
 
@@ -115,7 +111,6 @@
         fields = ('id', 'type', 'title', 'description', 'options', 'location', 'required',)
         read_only_fields = fields
 
->>>>>>> 235f8f42
 
 class FileSerializer(serializers.ModelSerializer):
     class Meta:
@@ -315,33 +310,19 @@
         read_only_fields = ('course',)
 
 
-<<<<<<< HEAD
-class AssignmentParticipationSerializer(serializers.ModelSerializer):
-    user = serializers.SerializerMethodField()
-
-    class Meta:
-        model = AssignmentParticipation
+class AssignmentParticipationSerializer(serializers.ModelSerializer, EagerLoadingMixin):
+    class Meta:
+        model = VLE.models.AssignmentParticipation
         fields = ('id', 'journal', 'assignment', 'user')
-        read_only_fields = ('id', 'journal', 'assignment')
-=======
-class AssignmentParticipationSerializer(serializers.ModelSerializer, EagerLoadingMixin):
-    class Meta:
-        model = VLE.models.AssignmentParticipation
-        fields = ('id', 'journal', 'assignment', 'user', 'needs_lti_link')
         read_only_fields = ('journal', 'assignment',)
->>>>>>> 235f8f42
 
     select_related = [
         'assignment',
         'user',
     ]
 
-<<<<<<< HEAD
-=======
     user = UserSerializer(read_only=True)
-    needs_lti_link = serializers.BooleanField()
-
->>>>>>> 235f8f42
+
 
 class ParticipationSerializer(serializers.ModelSerializer, EagerLoadingMixin):
     class Meta:
@@ -695,7 +676,6 @@
             'grade',
             'unpublished',
             'needs_marking',
-            'needs_lti_link',
             'groups',
         )
         read_only_fields = (
@@ -709,7 +689,6 @@
             'grade',
             'unpublished',
             'needs_marking',
-            'needs_lti_link',
             'groups',
         )
 
@@ -723,17 +702,8 @@
     grade = serializers.FloatField()
     unpublished = serializers.IntegerField()
     needs_marking = serializers.IntegerField()
-    needs_lti_link = serializers.SerializerMethodField()
     groups = serializers.SerializerMethodField()
 
-<<<<<<< HEAD
-    class Meta:
-        model = Journal
-        fields = ('id', 'bonus_points', 'grade', 'name', 'image', 'author_limit',
-                  'locked', 'author_count', 'full_names', 'groups',
-                  'grade', 'name', 'image', 'unpublished', 'needs_marking', 'usernames')
-        read_only_fields = ('id', 'assignment', 'authors', 'grade')
-=======
     def __init__(self, *args, **kwargs):
         super(JournalSerializer, self).__init__(*args, **kwargs)
 
@@ -757,7 +727,6 @@
             for permission in permissions:
                 if permission not in self.context:
                     self.context[permission] = user.has_permission(permission, assignment)
->>>>>>> 235f8f42
 
     def get_author_count(self, journal):
         """Make use of 'author_count' annotation if provided."""
@@ -779,9 +748,6 @@
         if self.context.get('can_manage_journal_import_requests', False):
             return journal.import_requests
         return None
-
-    def get_needs_lti_link(self, journal):
-        return journal.needs_lti_link
 
 
 class PresetNodeSerializer(serializers.ModelSerializer, EagerLoadingMixin):
