--- conflicted
+++ resolved
@@ -109,17 +109,12 @@
         if not journals:
             return None
         stats = {}
-<<<<<<< HEAD
         if permissions.has_assignment_permission(self.context['user'], assignment, 'can_grade_journal'):
             stats['needs_marking'] = sum([x['stats']['submitted'] - x['stats']['graded'] for x in journals])
             stats['unpublished'] = sum([x['stats']['submitted'] - x['stats']['published']
                                         for x in journals]) - stats['needs_marking']
-=======
->>>>>>> 70daf08e
         points = [x['stats']['acquired_points'] for x in journals]
         stats['average_points'] = round(st.mean(points), 2)
-        if permissions.has_assignment_permission(self.context['user'], assignment, 'can_grade_journal'):
-            stats['needs_marking'] = sum([x['stats']['submitted'] - x['stats']['graded'] for x in journals])
         return stats
 
     def get_course(self, assignment):
