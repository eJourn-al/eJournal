--- conflicted
+++ resolved
@@ -93,18 +93,14 @@
 
     class Meta:
         model = VLE.models.Instance
-<<<<<<< HEAD
         fields = (
             'id',
             # Platform settings
-            'allow_standalone_registration', 'name',
+            'allow_standalone_registration', 'name', 'kaltura_url',
             # LMS settings
             'lms_name', 'lms_url', 'api_client_id',
             'has_client_secret', 'lti_client_id', 'lti_deployment_ids',
         )
-=======
-        fields = ('allow_standalone_registration', 'name', 'kaltura_url')
->>>>>>> 2353a476
         read_only_fields = ()
 
     def get_has_client_secret(self, instance):
