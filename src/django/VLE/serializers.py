--- conflicted
+++ resolved
@@ -171,19 +171,6 @@
 
     base = {
         'type': preset.type,
-<<<<<<< HEAD
-        'deadline': deadline_to_dict(preset.deadline),
-        'template': template_to_dict(preset.forced_template),
-    } if preset else None
-
-
-def entrycomment_to_dict(entrycomment):
-    return {
-        'entry': entrycomment.entry,
-        'author': entrycomment.author,
-        'text': entrycomment.text,
-    } if entrycomment else None
-=======
         'deadline': preset.deadline.datetime.strftime('%d-%m-%Y %H:%M'),
     }
 
@@ -193,4 +180,10 @@
         result = {**base, **{'template': template_to_dict(preset.forced_template)}}
 
     return result
->>>>>>> 789761b8
+
+def entrycomment_to_dict(entrycomment):
+    return {
+        'entry': entrycomment.entry,
+        'author': entrycomment.author,
+        'text': entrycomment.text,
+    } if entrycomment else None