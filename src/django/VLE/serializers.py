"""
Serializers.

Functions to convert certain data to other formats.
"""
import datetime

from django.conf import settings
from django.db.models import Avg, Count, Min, Q, Sum
from django.utils import timezone
from rest_framework import serializers

import VLE.permissions as permissions
from VLE.models import (Assignment, AssignmentParticipation, Comment, Content, Course, Entry, Field, FileContext,
                        Format, Grade, Group, Instance, Journal, Node, Participation, Preferences, PresetNode, Role,
                        Template, User)
from VLE.utils import generic_utils as utils
from VLE.utils.error_handling import VLEParticipationError, VLEProgrammingError


class InstanceSerializer(serializers.ModelSerializer):
    class Meta:
        model = Instance
        fields = ('allow_standalone_registration', 'name')


class UserSerializer(serializers.ModelSerializer):
    role = serializers.SerializerMethodField()
    groups = serializers.SerializerMethodField()
    username = serializers.SerializerMethodField()
    profile_picture = serializers.SerializerMethodField()

    class Meta:
        model = User
        fields = ('username', 'full_name', 'profile_picture', 'id',
                  'role', 'groups', 'is_test_student')
        read_only_fields = ('id', 'is_test_student')

    def get_role(self, user):
        if 'course' not in self.context or not self.context['course']:
            return None
        try:
            role = Participation.objects.get(user=user, course=self.context['course']).role
        except Participation.DoesNotExist:
            return None
        if role:
            return role.name
        else:
            return None

    def get_username(self, user):
        if 'user' not in self.context or not self.context['user']:
            return None

        if not (self.context['user'].is_supervisor_of(user) or self.context['user'] == user):
            return None

        return user.username

    def get_profile_picture(self, user):
        if 'user' not in self.context or not self.context['user']:
            return settings.DEFAULT_PROFILE_PICTURE

        if not self.context['user'].can_view(user):
            return settings.DEFAULT_PROFILE_PICTURE

        return user.profile_picture

    def get_groups(self, user):
        if 'course' not in self.context or not self.context['course']:
            return None
        try:
            groups = Participation.objects.get(user=user, course=self.context['course']).groups
            return GroupSerializer(groups, many=True, context=self.context).data
        except Participation.DoesNotExist:
            return None


class OwnUserSerializer(serializers.ModelSerializer):
    permissions = serializers.SerializerMethodField()

    class Meta:
        model = User
        fields = ('id', 'username', 'full_name', 'email', 'permissions', 'is_test_student',
                  'lti_id', 'profile_picture', 'is_teacher', 'verified_email', 'is_superuser')
        read_only_fields = ('id', 'permissions', 'lti_id', 'is_teacher', 'is_superuser',
                            'verified_email', 'username', 'is_test_student')

    def get_permissions(self, user):
        """Returns a dictionary with all user permissions.

        Arguments:
        user -- The user whose permissions are requested.

        Returns {all_permission:
            course{id}: permisions
            assignment{id}: permissions
            general: permissions
        }"""
        perms = {}
        courses = user.participations.all()

        perms['general'] = permissions.serialize_general_permissions(user)

        for course in courses:
            perms['course' + str(course.id)] = permissions.serialize_course_permissions(user, course)

        assignments = set()
        for course in courses:
            for assignment in course.assignment_set.all():
                if user.has_permission('can_grade', assignment) or user.has_permission('can_have_journal', assignment):
                    assignments.add(assignment)

        for assignment in assignments:
            perms['assignment' + str(assignment.id)] = permissions.serialize_assignment_permissions(user, assignment)

        return perms


class PreferencesSerializer(serializers.ModelSerializer):
    class Meta:
        model = Preferences
        fields = ('user', 'grade_notifications', 'comment_notifications', 'upcoming_deadline_notifications',
                  'show_format_tutorial', 'hide_version_alert', 'grade_button_setting', 'comment_button_setting',
                  'auto_select_ungraded_entry', 'auto_proceed_next_journal')
        read_only_fields = ('user', )


class CourseSerializer(serializers.ModelSerializer):
    lti_linked = serializers.SerializerMethodField()

    class Meta:
        model = Course
        fields = ('id', 'name', 'abbreviation', 'startdate', 'enddate', 'lti_linked')
        read_only_fields = ('id', )

    def get_lti_linked(self, course):
        return course.has_lti_link()


class GroupSerializer(serializers.ModelSerializer):
    class Meta:
        model = Group
        fields = '__all__'
        read_only_fields = ('id', 'course', 'lti_id')


class AssignmentParticipationSerializer(serializers.ModelSerializer):
    user = serializers.SerializerMethodField()
    needs_lti_link = serializers.SerializerMethodField()

    class Meta:
        model = AssignmentParticipation
        fields = ('id', 'journal', 'assignment', 'user', 'needs_lti_link')
        read_only_fields = ('id', 'journal', 'assignment')

    def get_user(self, participation):
        return UserSerializer(participation.user, context=self.context).data

    def get_needs_lti_link(self, participation):
        return participation.needs_lti_link()


class ParticipationSerializer(serializers.ModelSerializer):
    user = serializers.SerializerMethodField()
    course = serializers.SerializerMethodField()
    role = serializers.SerializerMethodField()
    groups = serializers.SerializerMethodField()

    class Meta:
        model = Participation
        fields = '__all__'
        read_only_fields = ('id', )

    def get_user(self, participation):
        return UserSerializer(participation.user, context=self.context).data

    def get_course(self, participation):
        return CourseSerializer(participation.course, context=self.context).data

    def get_role(self, participation):
        return RoleSerializer(participation.role, context=self.context).data

    def get_groups(self, participation):
        return GroupSerializer(participation.groups, many=True, context=self.context).data


class AssignmentSerializer(serializers.ModelSerializer):
    deadline = serializers.SerializerMethodField()
    journal = serializers.SerializerMethodField()
    stats = serializers.SerializerMethodField()
    course = serializers.SerializerMethodField()
    courses = serializers.SerializerMethodField()
    course_count = serializers.SerializerMethodField()
    journals = serializers.SerializerMethodField()
    active_lti_course = serializers.SerializerMethodField()
    lti_courses = serializers.SerializerMethodField()

    class Meta:
        model = Assignment
        fields = (
            # Method fields
            'deadline', 'journal', 'stats', 'course', 'courses', 'course_count', 'journals', 'active_lti_course',
            'lti_courses',
            # Model fields
            'id', 'name', 'description', 'is_published', 'points_possible', 'unlock_date', 'due_date', 'lock_date',
            'is_group_assignment', 'remove_grade_upon_leaving_group', 'can_set_journal_name', 'can_set_journal_image',
            'can_lock_journal',
            # Not used / missing: active_lti_id, lti_id_set, assigned_groups, format
        )
        read_only_fields = ('id', )

    def get_is_group_assignment(self, assignment):
        return assignment.is_group_assignment

    def get_deadline(self, assignment):
        # Student deadlines
        if 'user' in self.context and self.context['user'] and \
           self.context['user'].has_permission('can_have_journal', assignment):
            journal = Journal.objects.filter(assignment=assignment, authors__user=self.context['user']).first()
            deadline, name = self._get_student_deadline(journal, assignment)

            return {
                'date': deadline,
                'name': name
            }
        # Teacher deadline
        else:
            return {
                'date': self._get_teacher_deadline(assignment),
            }

    def _get_teacher_deadline(self, assignment):
        return Journal.objects.filter(assignment=assignment) \
            .filter(
                Q(node__entry__grade__grade__isnull=True) | Q(node__entry__grade__published=False),
                node__entry__isnull=False) \
            .values('node__entry__last_edited') \
            .aggregate(Min('node__entry__last_edited'))['node__entry__last_edited__min']

    def _get_student_deadline(self, journal, assignment):
        """Get student deadline.

        This function gets the first upcoming deadline.
        It checks for the first entrydeadline that still need to submitted and still can be, or for the first
        progressnode that is not yet fullfilled.
        """
        t_grade = 0
        deadline = None
        name = None

        if journal is not None:
            for node in utils.get_sorted_nodes(journal):
                if node.entry:
                    grade = node.entry.grade
                else:
                    grade = None

                # Sum published grades to check if PROGRESS node is fullfiled
                if node.type in [Node.ENTRY, Node.ENTRYDEADLINE] and grade and grade.grade:
                    if grade.published:
                        t_grade += grade.grade
                # Set the deadline to the first unfilled ENTRYDEADLINE node date
                elif node.type == Node.ENTRYDEADLINE and not node.entry and node.preset.due_date > timezone.now():
                    deadline = node.preset.due_date
                    name = node.preset.forced_template.name
                    break
                # Set the deadline to first not completed PROGRESS node date
                elif node.type == Node.PROGRESS:
                    if node.preset.target > t_grade and node.preset.due_date > timezone.now():
                        deadline = node.preset.due_date
                        name = "{:g}/{:g} points".format(t_grade, node.preset.target)
                        break

        # If no deadline is found, but the points possible has not been reached, make assignment due date the deadline
        if deadline is None and t_grade < assignment.points_possible:
            if assignment.due_date or \
               assignment.lock_date and assignment.lock_date < timezone.now():
                deadline = assignment.due_date
                name = 'End of assignment'

        return deadline, name

    def get_journal(self, assignment):
        if not ('user' in self.context and self.context['user']):
            return None
        if not self.context['user'].has_permission('can_have_journal', assignment):
            return None
        try:
            journal = Journal.objects.get(assignment=assignment, authors__user=self.context['user'])
            if not self.context['user'].can_view(journal):
                return None
            return journal.pk
        except Journal.DoesNotExist:
            return None

    def get_journals(self, assignment):
        """Retrieves the journals of an assignment."""
        if 'journals' in self.context and 'course' in self.context \
           and self.context['journals'] and self.context['course']:
            # Group assignment retrieves all journals
            if assignment.is_group_assignment:
                # First select all journals with authors, then add journals without any author
                journals = Journal.objects.filter(
                    Q(assignment=assignment, authors__isnull=False) |
                    Q(assignment=assignment, authors__isnull=True)
                )
            # Normal assignments should only get the journals of users that should have a journal
            else:
                journals = Journal.objects.filter(assignment=assignment)
            course = self.context['course']
            users = course.participation_set.filter(role__can_have_journal=True).values('user')
            return JournalSerializer(
                journals.filter(Q(authors__user__in=users) | Q(authors__isnull=True)).annotate(
                    author_count=Count('authors', distinct=True)
                ).distinct(), many=True,
                context={
                    **self.context,
                    'can_view_usernames': self.context['user'].has_permission('can_grade', assignment)
                }).data
        else:
            return None

    def get_stats(self, assignment):
        if 'user' not in self.context or not self.context['user']:
            return None

        course = self.context.get('course', None)
        if course is None:
            # Get the stats from only the course that it's linked to, when no courses are supplied.
            course = self._get_course(assignment)

        all_users = User.objects.filter(
            participation__course=course, participation__role__can_have_journal=True
        )
        own_group_users = all_users

        own_participation = Participation.objects.filter(user=self.context['user'], course=course)
        if own_participation.exists():
            # Get all users that are in any of the request user's groups.
            own_participation = own_participation.first()
            own_group_users = all_users.filter(participation__groups__in=own_participation.groups.all())

        stats = {}
        journal_set = Journal.objects.filter(assignment=assignment, authors__user__in=all_users)

        # Grader stats
        if self.context['user'].has_permission('can_grade', assignment):
            own_group = journal_set.filter(authors__user__in=own_group_users)
            stats.update({
                'needs_marking': journal_set.aggregate(Sum('needs_marking'))['needs_marking__sum'] or 0,
                'unpublished': journal_set.aggregate(Sum('unpublished'))['unpublished__sum'] or 0,
                'needs_marking_own_groups': own_group.aggregate(Sum('needs_marking'))['needs_marking__sum'] or 0,
                'unpublished_own_groups': own_group.aggregate(Sum('unpublished'))['unpublished__sum'] or 0,
            })
        # Other stats
        stats['average_points'] = journal_set.aggregate(Avg('grade'))['grade__avg']

        return stats

    def get_course(self, assignment):
        return CourseSerializer(self._get_course(assignment)).data

    def _get_course(self, assignment):
        if self.context.get('course', None) is None:
            if self.context.get('user', None) is not None:
                return assignment.get_active_course(self.context['user'])
            else:
                return None
        elif not self.context['course'] in assignment.courses.all():
            raise VLEProgrammingError('Wrong course is supplied')
        elif not self.context['user'].can_view(self.context['course']):
            raise VLEParticipationError(self.context['course'], self.context['user'])

        return self.context['course']

    def get_courses(self, assignment):
        if 'course' in self.context and self.context['course']:
            return None
        return CourseSerializer(assignment.courses, many=True).data

    def get_active_lti_course(self, assignment):
        if 'user' in self.context and self.context['user'] and \
           self.context['user'].can_view(assignment):
            c = assignment.get_active_lti_course()
            if c:
                return {'cID': c.pk, 'name': c.name}
            return None
        return None

    def get_lti_courses(self, assignment):
        if 'user' in self.context and self.context['user'] and \
           self.context['user'].has_permission('can_edit_assignment', assignment):
            courses = assignment.courses.filter(assignment_lti_id_set__overlap=assignment.lti_id_set)
            return {c.pk: c.name for c in courses}
        return None

    def get_course_count(self, assignment):
        return assignment.courses.count()


class AssignmentFormatSerializer(AssignmentSerializer):
    lti_count = serializers.SerializerMethodField()
    can_change_type = serializers.SerializerMethodField()
    assigned_groups = serializers.SerializerMethodField()
    all_groups = serializers.SerializerMethodField()
    templates = serializers.SerializerMethodField()

    class Meta:
        model = Assignment
        fields = ('id', 'name', 'description', 'points_possible', 'unlock_date', 'due_date', 'lock_date',
                  'is_published', 'course_count', 'lti_count', 'active_lti_course', 'is_group_assignment',
                  'can_set_journal_name', 'can_set_journal_image', 'can_lock_journal', 'can_change_type',
                  'remove_grade_upon_leaving_group', 'assigned_groups', 'all_groups', 'templates')
        read_only_fields = ('id', )

    def get_assigned_groups(self, assignment):
        if self.context.get('course', None):
            return GroupSerializer(assignment.assigned_groups.filter(course=self.context['course']), many=True).data
        return GroupSerializer(assignment.assigned_groups, many=True).data

    def get_all_groups(self, assignment):
        if self.context.get('course', None):
            return GroupSerializer(Group.objects.filter(course=self.context['course']), many=True).data
        return GroupSerializer(Group.objects.filter(course__in=assignment.courses.all()), many=True).data

    def get_lti_count(self, assignment):
        if 'user' in self.context and self.context['user'] and \
           self.context['user'].has_permission('can_edit_assignment', assignment):
            return len(assignment.lti_id_set)
        return None

    def get_can_change_type(self, assignment):
        return not assignment.has_entries()

    def get_templates(self, assignment):
        return list(assignment.format.template_set.values('id', 'name'))


class SmallAssignmentSerializer(AssignmentSerializer):
    class Meta:
        model = Assignment
        fields = (
            'id', 'name', 'is_group_assignment', 'is_published', 'points_possible', 'unlock_date', 'due_date',
            'lock_date', 'deadline', 'journal', 'stats', 'course')
        read_only_fields = ('id', )


class NodeSerializer(serializers.ModelSerializer):
    class Meta:
        model = Node
        fields = '__all__'
        read_only_fields = ('id', )


class CommentSerializer(serializers.ModelSerializer):
    author = serializers.SerializerMethodField()
    last_edited_by = serializers.SerializerMethodField()
    last_edited = serializers.SerializerMethodField()
    can_edit = serializers.SerializerMethodField()
    files = serializers.SerializerMethodField()

    class Meta:
        model = Comment
        fields = ('id', 'entry', 'author', 'text', 'published', 'creation_date', 'last_edited', 'last_edited_by',
                  'can_edit', 'files')
        read_only_fields = ('id', 'entry', 'author', 'creation_date', 'last_edited')

    def get_author(self, comment):
        return UserSerializer(comment.author, context=self.context).data

    def get_last_edited_by(self, comment):
        if comment.last_edited > comment.creation_date + datetime.timedelta(minutes=3):
            return comment.last_edited_by.full_name

    def get_last_edited(self, comment):
        if comment.last_edited > comment.creation_date + datetime.timedelta(minutes=3):
            return comment.last_edited

    def get_files(self, comment):
        return FileSerializer(comment.files, many=True).data

    def get_can_edit(self, comment):
        user = self.context.get('user', None)
        if not user:
            return False

        return comment.can_edit(user)


class RoleSerializer(serializers.ModelSerializer):
    class Meta:
        model = Role
        fields = '__all__'
        read_only_fields = ('id', 'course')


class JournalSerializer(serializers.ModelSerializer):
    author_count = serializers.SerializerMethodField()
    groups = serializers.SerializerMethodField()
    usernames = serializers.SerializerMethodField()

    class Meta:
        model = Journal
        fields = ('id', 'bonus_points', 'grade', 'name', 'image', 'author_limit',
                  'locked', 'author_count', 'full_names', 'groups',
                  'grade', 'name', 'image', 'needs_lti_link', 'unpublished', 'needs_marking', 'usernames')
        read_only_fields = ('id', 'assignment', 'authors', 'grade')

    def get_author_count(self, journal):
        # If annotated in the query, get that, else query here
        return journal.__dict__.get('author_count', journal.authors.count())

    def get_usernames(self, journal):
        # If annotated that it is allowed, immediatly get it, else check for can_view_all_journals
        if self.context.get('can_view_usernames', False) or \
<<<<<<< HEAD
           'user' in self.context and self.context['user'].has_permission('can_grade', journal.assignment):
            return ', '.join(journal.authors.values_list('user__username', flat=True))
=======
           'user' in self.context and self.context['user'].has_permission('can_view_all_journals', journal.assignment):
            return journal.usernames
>>>>>>> e52c40c8

        return None

    def get_groups(self, journal):
        if 'course' not in self.context:
            return None
        return list(Participation.objects.filter(
            user__in=journal.authors.values('user'),
            course=self.context['course']).values_list('groups__pk', flat=True).distinct())


class FormatSerializer(serializers.ModelSerializer):
    presets = serializers.SerializerMethodField()
    templates = serializers.SerializerMethodField()

    class Meta:
        model = Format
        fields = ('id', 'templates', 'presets', )
        read_only_fields = ('id', )

    def get_templates(self, format):
        return TemplateSerializer(format.template_set.filter(archived=False).order_by('name'), many=True).data

    def get_presets(self, format):
        return PresetNodeSerializer(format.presetnode_set.all().order_by('due_date'), many=True).data


class PresetNodeSerializer(serializers.ModelSerializer):
    unlock_date = serializers.SerializerMethodField()
    due_date = serializers.SerializerMethodField()
    lock_date = serializers.SerializerMethodField()
    target = serializers.SerializerMethodField()
    template = serializers.SerializerMethodField()

    class Meta:
        model = PresetNode
        fields = ('id', 'description', 'type', 'unlock_date', 'due_date', 'lock_date', 'target', 'template')
        read_only_fields = ('id', 'type')

    def get_unlock_date(self, node):
        if node.type == Node.ENTRYDEADLINE and node.unlock_date is not None:
            return node.unlock_date.strftime('%Y-%m-%dT%H:%M')
        return None

    def get_due_date(self, node):
        return node.due_date.strftime('%Y-%m-%dT%H:%M:%S')

    def get_lock_date(self, node):
        if node.type == Node.ENTRYDEADLINE and node.lock_date is not None:
            return node.lock_date.strftime('%Y-%m-%dT%H:%M:%S')
        return None

    def get_target(self, node):
        if node.type == Node.PROGRESS:
            return node.target
        return None

    def get_template(self, node):
        if node.type == Node.ENTRYDEADLINE:
            return TemplateSerializer(node.forced_template).data
        return None


class EntrySerializer(serializers.ModelSerializer):
    template = serializers.SerializerMethodField()
    content = serializers.SerializerMethodField()
    editable = serializers.SerializerMethodField()
    grade = serializers.SerializerMethodField()
    comments = serializers.SerializerMethodField()
    author = serializers.SerializerMethodField()
    last_edited_by = serializers.SerializerMethodField()

    class Meta:
        model = Entry
        fields = ('id', 'creation_date', 'template', 'content', 'editable',
                  'grade', 'last_edited', 'comments', 'author', 'last_edited_by')
        read_only_fields = ('id', 'template', 'creation_date', 'content', 'grade')

    def get_author(self, entry):
        return entry.author.full_name

    def get_last_edited_by(self, entry):
        return None if entry.last_edited_by is None else entry.last_edited_by.full_name

    def get_template(self, entry):
        return TemplateSerializer(entry.template).data

    def get_content(self, entry):
        return ContentSerializer(entry.content_set.all(), many=True).data

    def get_editable(self, entry):
        return entry.is_editable()

    def get_grade(self, entry):
        # TODO: Add permission can_view_grade
        if 'user' not in self.context or not self.context['user']:
            return None
        grade = entry.grade
        if grade and (grade.published or
                      self.context['user'].has_permission('can_grade', entry.node.journal.assignment)):
            return GradeSerializer(grade).data
        return None

    def get_comments(self, entry):
        if 'comments' not in self.context or not self.context['comments']:
            return None
        return CommentSerializer(Comment.objects.filter(entry=entry), many=True).data


class GradeSerializer(serializers.ModelSerializer):
    class Meta:
        model = Grade
        fields = ('id', 'entry', 'grade', 'published')
        read_only_fields = ('id', 'entry', 'grade', 'published')


class GradeHistorySerializer(serializers.ModelSerializer):
    author = serializers.SerializerMethodField()

    class Meta:
        model = Grade
        fields = ('grade', 'published', 'creation_date', 'author')
        read_only_fields = ('grade', 'published', 'creation_date', 'author')

    def get_author(self, grade):
        if grade.author is not None:
            return grade.author.full_name

        return 'Unknown or deleted account'


class TemplateSerializer(serializers.ModelSerializer):
    field_set = serializers.SerializerMethodField()

    class Meta:
        model = Template
        fields = '__all__'
        read_only_fields = ('id', )

    def get_field_set(self, template):
        return FieldSerializer(template.field_set.all().order_by('location'), many=True).data


class ContentSerializer(serializers.ModelSerializer):
    data = serializers.SerializerMethodField()

    class Meta:
        model = Content
        fields = ('entry', 'field', 'data', )
        read_only_fields = ('id', )

    def get_data(self, content):
        if content.field.type in Field.FILE_TYPES:
            try:
                return FileSerializer(FileContext.objects.get(pk=content.data)).data
            except FileContext.DoesNotExist:
                return None

        return content.data


class FileSerializer(serializers.ModelSerializer):
    download_url = serializers.SerializerMethodField()

    class Meta:
        model = FileContext
        fields = ('download_url', 'file_name', 'id', )

    def get_download_url(self, file):
        # Get access_id if file is in rich text
        return file.download_url(access_id=file.in_rich_text)


class FieldSerializer(serializers.ModelSerializer):
    class Meta:
        model = Field
        fields = '__all__'<|MERGE_RESOLUTION|>--- conflicted
+++ resolved
@@ -514,13 +514,8 @@
     def get_usernames(self, journal):
         # If annotated that it is allowed, immediatly get it, else check for can_view_all_journals
         if self.context.get('can_view_usernames', False) or \
-<<<<<<< HEAD
            'user' in self.context and self.context['user'].has_permission('can_grade', journal.assignment):
-            return ', '.join(journal.authors.values_list('user__username', flat=True))
-=======
-           'user' in self.context and self.context['user'].has_permission('can_view_all_journals', journal.assignment):
             return journal.usernames
->>>>>>> e52c40c8
 
         return None
 
