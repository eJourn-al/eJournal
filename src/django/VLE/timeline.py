"""
timeline.py.

Useful timeline functions.
"""
from django.utils import timezone

from VLE.models import Entry, Node, Template
from VLE.serializers import EntrySerializer, FileSerializer, TemplateSerializer
from VLE.utils import generic_utils as utils


def get_nodes(journal, author=None):
    """Convert a journal to a list of node dictionaries.

    First sorts the nodes on date, then attempts to add an
    add-node if the user can add to the journal, the subsequent
    progress node is in the future and maximally one.
    """
    can_add = journal.can_add(author)

    node_qry = utils.get_sorted_nodes(journal)
    node_qry = node_qry.select_related(
        'preset__forced_template',
    )
    node_qry = node_qry.prefetch_related(
        'preset__attached_files',
    )

    node_list = []
    for node in node_qry:
        # Add an add node to the timeline before the first progress goal with a deadline in the future.
        # NOTE: Order is relevant
        if node.is_progress:
            is_future = (node.preset.due_date - timezone.now()).total_seconds() > 0
            if can_add and is_future:
                add_node = get_add_node(journal)
                if add_node:
                    node_list.append(add_node)
                can_add = False

            node_list.append(get_progress(journal, node))
        elif node.is_entry:
            node_list.append(get_entry_node(journal, node, author))
        elif node.is_deadline:
            node_list.append(get_deadline(journal, node, author))

    if can_add and not journal.assignment.is_locked():
        add_node = get_add_node(journal)
        if add_node:
            node_list.append(add_node)

    return node_list


# TODO: Make serializers for these functions as well (if possible)
def get_add_node(journal):
    """
    Creates a dictionary representing an 'add node' for the respective journal
    """
    return {
        'type': Node.ADDNODE,
        'nID': -1,
        'templates': TemplateSerializer(
            TemplateSerializer.setup_eager_loading(
                journal.assignment.format.template_set.filter(
                    archived=False,
                    preset_only=False
                ).order_by(
                    'name'
                )
            ),
            many=True
        ).data
    }


def get_entry_node(journal, node, user):
    entry_data = EntrySerializer(
        EntrySerializer.setup_eager_loading(Entry.objects.filter(node=node))[0],
        context={'user': user}
    ).data if node.entry else None

    return {
        'type': node.type,
        'nID': node.id,
        'jID': journal.pk,
        'entry': entry_data,
    } if node else None


def get_deadline(journal, node, user):
    """Convert entrydeadline to a dictionary."""
    if not node:
        return None

    entry_data = EntrySerializer(
        EntrySerializer.setup_eager_loading(Entry.objects.filter(node=node)).first(),
        context={'user': user}
    ).data if node.entry else None

    node_data = {
        'type': node.type,
        'nID': node.id,
        'jID': journal.pk,
        'entry': entry_data,
        'deleted_preset': node.preset is None
    }

    if not node.preset:
        return node_data

    node_data.update({
        'display_name': node.preset.display_name,
        # NOTE: 'template' duplicate serialization, Entry also serializes its template.
        # Is it needed to serialize the template, if an Entry is present?
<<<<<<< HEAD
        'template': TemplateSerializer(
            TemplateSerializer.setup_eager_loading(Template.objects.filter(pk=node.preset.forced_template_id)).get(),
            context={'user': user},
        ).data,
        'entry': EntrySerializer(
            EntrySerializer.setup_eager_loading(Entry.objects.filter(node=node)).first(),
            context={'user': user}
        ).data if node.entry else None,
=======
        'template': TemplateSerializer(node.preset.forced_template).data,
>>>>>>> 9cc89b7e
        'attached_files': FileSerializer(node.preset.attached_files, many=True).data,
        'description': node.preset.description,
        'unlock_date': node.preset.unlock_date,
        'due_date': node.preset.due_date,
        'lock_date': node.preset.lock_date,
    })

    return node_data


def get_progress(journal, node):
    """Convert progress node to dictionary."""
    return {
        'display_name': node.preset.display_name,
        'description': node.preset.description,
        'type': node.type,
        'nID': node.id,
        'jID': journal.pk,
        'due_date': node.preset.due_date,
        'target': node.preset.target,
        'attached_files': FileSerializer(node.preset.attached_files, many=True).data
    } if node else None<|MERGE_RESOLUTION|>--- conflicted
+++ resolved
@@ -114,18 +114,10 @@
         'display_name': node.preset.display_name,
         # NOTE: 'template' duplicate serialization, Entry also serializes its template.
         # Is it needed to serialize the template, if an Entry is present?
-<<<<<<< HEAD
         'template': TemplateSerializer(
             TemplateSerializer.setup_eager_loading(Template.objects.filter(pk=node.preset.forced_template_id)).get(),
             context={'user': user},
         ).data,
-        'entry': EntrySerializer(
-            EntrySerializer.setup_eager_loading(Entry.objects.filter(node=node)).first(),
-            context={'user': user}
-        ).data if node.entry else None,
-=======
-        'template': TemplateSerializer(node.preset.forced_template).data,
->>>>>>> 9cc89b7e
         'attached_files': FileSerializer(node.preset.attached_files, many=True).data,
         'description': node.preset.description,
         'unlock_date': node.preset.unlock_date,
