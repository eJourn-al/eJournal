--- conflicted
+++ resolved
@@ -29,12 +29,8 @@
 
 from VLE.views.update import update_user_data, update_course, update_assignment, \
     update_password, update_grade_notification, update_comment_notification, \
-<<<<<<< HEAD
     update_grade_entry, update_publish_grade_entry, update_publish_grades_assignment, \
-    update_publish_grades_journal
-=======
-    update_entrycomment
->>>>>>> 470a44fc
+    update_publish_grades_journal, update_entrycomment
 
 from VLE.views.delete import delete_course, delete_assignment
 
