"""VLE URL Configuration

The `urlpatterns` list routes URLs to views. For more information please see:
    https://docs.djangoproject.com/en/2.0/topics/http/urls/
Examples:
Function views
    1. Add an import:  from my_app import views
    2. Add a URL to urlpatterns:  path('', views.home, name='home')
Class-based views
    1. Add an import:  from other_app.views import Home
    2. Add a URL to urlpatterns:  path('', Home.as_view(), name='home')
Including another URLconf
    1. Import the include() function: from django.urls import include, path
    2. Add a URL to urlpatterns:  path('blog/', include('blog.urls'))
"""
from django.contrib import admin
from django.urls import path

from VLE.views.get import lti_launch, lti_grade_replace_result

from VLE.views.get import get_own_user_data, get_course_data, get_assignment_data

from VLE.views.get import get_user_courses, get_course_assignments, \
    get_assignment_journals, get_upcoming_deadlines, get_course_permissions, \
    get_nodes, get_format, get_names, get_course_users, get_entrycomments, \
    get_template

from VLE.views.create import create_new_course, create_new_assignment, create_entry, \
    create_entrycomment

from VLE.views.update import update_user_data, update_course, update_assignment, \
    update_password, update_grade_notification, update_comment_notification, \
    update_grade_entry, update_publish_grade_entry, update_publish_grades_assignment, \
    update_publish_grades_journal, update_entrycomment, update_user_role_course, \
<<<<<<< HEAD
    update_format
=======
    update_template
>>>>>>> aad0c066

from VLE.views.delete import delete_course, delete_assignment, delete_user_from_course

from rest_framework_simplejwt.views import (
    TokenObtainPairView,
    TokenRefreshView,
    TokenVerifyView,
)

urlpatterns = [
    path('admin/', admin.site.urls),

    path('api/token/', TokenObtainPairView.as_view(), name='token_obtain_pair'),
    path('api/token/refresh/', TokenRefreshView.as_view(), name='token_refresh'),
    path('api/token/verify/', TokenVerifyView.as_view(), name='token_verify'),

    path('api/get_own_user_data/', get_own_user_data, name='get_own_user_data'),
    path('api/get_course_data/<int:cID>/', get_course_data, name='get_course_data'),
    path('api/get_assignment_data/<int:cID>/<int:aID>/', get_assignment_data, name='get_assignment_data'),

    path('api/get_user_courses/', get_user_courses, name='get_user_courses'),
    path('api/get_course_assignments/<int:cID>/', get_course_assignments, name='get_course_assignments'),
    path('api/get_assignment_journals/<int:aID>/', get_assignment_journals, name='get_assignment_journals'),
    path('api/get_upcoming_deadlines/', get_upcoming_deadlines, name='get_upcoming_deadlines'),
    path('api/get_course_permissions/<str:cID>/', get_course_permissions, name='get_course_permissions'),
    path('api/get_nodes/<int:jID>/', get_nodes, name='get_nodes'),
    path('api/get_format/<int:aID>/', get_format, name='get_format'),
    path('api/get_names/', get_names, name='get_names'),
    path('api/get_template/<int:tID>/', get_template, name='get_template'),
    path('api/get_entrycomments/<int:entryID/', get_entrycomments, name='get_entrycomments'),
    path('api/get_course_users/<int:cID>/', get_course_users, name='get_course_users'),

    path('api/create_new_course/', create_new_course, name='create_new_course'),
    path('api/create_new_assignment/', create_new_assignment, name='create_new_assignment'),
    path('api/create_entry/', create_entry, name='create_entry'),
    path('api/create_entrycomment/', create_entrycomment, name='create_entrycomment'),

    path('api/update_user_data/', update_user_data, name='update_user_data'),
    path('api/update_course/', update_course, name='update_course'),
    path('api/update_assignment/', update_assignment, name='update_assignment'),
    path('api/update_password/', update_password, name='update_password'),
    path('api/update_grade_notification/', update_grade_notification,
         name='update_grade_notification'),
    path('api/update_comment_notification/', update_comment_notification,
         name='update_comment_notification'),
    path('api/update_format/', update_format, name='update_format'),
    path('api/update_entrycomment/', update_entrycomment, name='update_entrycomment'),

    path('api/update_grade_entry/<int:eID>/', update_grade_entry, name='update_grade_entry'),
    path('api/update_publish_grade_entry/<int:eID>/', update_publish_grade_entry, name='update_grade_entry'),
    path('api/update_publish_grades_assignment/<int:aID>/', update_publish_grades_assignment,
         name='update_publish_grades_assignment'),
    path('api/update_publish_grades_journal/<int:jID>/', update_publish_grades_journal,
         name='update_publish_grades_journal'),
    path('api/update_template/', update_template, name='update_template'),

    path('api/update_user_role_course/', update_user_role_course, name='update_user_role_course'),

    path('api/delete_course/', delete_course, name='delete_course'),
    path('api/delete_assignment/', delete_assignment, name='delete_assignment'),
    path('api/delete_user_from_course/', delete_user_from_course, name='delete_user_from_course'),

    path('api/lti/launch', lti_launch, name='lti_launch'),
]<|MERGE_RESOLUTION|>--- conflicted
+++ resolved
@@ -32,11 +32,7 @@
     update_password, update_grade_notification, update_comment_notification, \
     update_grade_entry, update_publish_grade_entry, update_publish_grades_assignment, \
     update_publish_grades_journal, update_entrycomment, update_user_role_course, \
-<<<<<<< HEAD
-    update_format
-=======
-    update_template
->>>>>>> aad0c066
+    update_format, update_template
 
 from VLE.views.delete import delete_course, delete_assignment, delete_user_from_course
 
