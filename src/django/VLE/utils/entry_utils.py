--- conflicted
+++ resolved
@@ -40,11 +40,7 @@
             raise VLEMissingRequiredField(field)
 
 
-<<<<<<< HEAD
 def validate_node(node, template):
-=======
-def add_entry_to_deadline_preset_node(node, template, author, category_ids=None, title=None):
->>>>>>> d6019c40
     if not (node.preset and node.preset.forced_template == template):
         if (
             node.preset
@@ -64,14 +60,6 @@
     if node.preset.is_locked():
         raise VLEBadRequest('The lock date for this deadline has passed.')
 
-<<<<<<< HEAD
-=======
-    entry = factory.make_entry(template, author, node, category_ids, title)
-    node.entry = entry
-    node.save()
-    return entry
-
->>>>>>> d6019c40
 
 def create_entry_content(content_dict, entry, user):
     try:
