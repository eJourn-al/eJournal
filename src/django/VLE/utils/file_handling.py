--- conflicted
+++ resolved
@@ -28,10 +28,6 @@
         extra_data_dump_name = 'information.json'
         extra_data_dump_path = os.path.join(user_file_dir_path, extra_data_dump_name)
         os.makedirs(os.path.dirname(extra_data_dump_path), exist_ok=True)
-<<<<<<< HEAD
-=======
-
->>>>>>> 68a9a02d
         with open(extra_data_dump_path, 'w') as file:
             file.write(json.dumps(extra_data_dict))
 
