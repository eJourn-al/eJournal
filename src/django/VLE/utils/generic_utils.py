"""
Utilities.

A library with useful functions.
"""
import re

from django.conf import settings
from django.db.models import Case, When

import VLE.factory as factory
<<<<<<< HEAD
from VLE.models import Entry, FileContext, Node, PresetNode, Template
=======
from VLE.models import Entry, Journal, Node, PresetNode, Template
>>>>>>> 68bc6db5
from VLE.utils.error_handling import VLEBadRequest, VLEMissingRequiredKey, VLEParamWrongType


# START: API-POST functions
def required_params(post, *keys):
    """Get required post parameters, throwing KeyError if not present."""
    if keys and not post:
        raise VLEMissingRequiredKey(keys)

    result = []
    for key in keys:
        try:
            result.append(post[key])
        except KeyError:
            raise VLEMissingRequiredKey(key)

    return result


def optional_params(post, *keys):
    """Get optional post parameters, filling them as None if not present."""
    if keys and not post:
        return [None] * len(keys)

    result = []
    for key in keys:
        if key in post and post[key] != '':
            result.append(post[key])
        else:
            result.append(None)
    return result


def required_typed_params(post, *keys):
    if keys and not post:
        raise VLEMissingRequiredKey([key[1] for key in keys])

    result = []
    for func, key in keys:
        try:
            if post[key] is not None:
                result.append(func(post[key]))
            else:
                result.append(None)
        except ValueError as err:
            raise VLEParamWrongType(err)
        except KeyError:
            raise VLEMissingRequiredKey(key)

    return result


def optional_typed_params(post, *keys):
    if keys and not post:
        return [None] * len(keys)

    result = []
    for func, key in keys:
        if key in post and post[key] != '':
            try:
                if post[key] is not None:
                    result.append(func(post[key]))
                else:
                    result.append(None)
            except ValueError as err:
                raise VLEParamWrongType(err)
        else:
            result.append(None)

    return result
# END: API-POST functions


# START: journal stat functions
def get_journal_entries(journal):
    """Get the journal entries from a journal.

    - journal: the journal in question.

    Returns a QuerySet of entries from a journal.
    """
    return Entry.objects.filter(node__journal=journal)


def get_points_possible(journal):
    """Get the maximum amount of points for an assignment."""
    return journal.assignment.points_possible


def get_submitted_count(entries):
    """Count the number of submitted entries.

    - entries: the entries to count with.

    Returns the submitted entry count.
    """
    return entries.count()


def get_graded_count(entries):
    """Count the number of graded entries.

    - entries: the entries to count with.

    Returns the graded entry count.
    """
    return entries.exclude(grade=None).exclude(grade__grade=None).count()


def get_published_count(entries):
    """Count the number of published entries.

    - entries: the entries to count with.

    Returns the published entry count.
    """
    return entries.filter(published=True).count()
# END journal stat functions


def get_sorted_nodes(journal):
    """Get sorted nodes.

    Get all the nodes of a journal in sorted order.
    Order is default by due_date.
    """
    return journal.node_set.annotate(
        sort_due_date=Case(
            When(type=Node.ENTRY, then='entry__creation_date'),
            default='preset__due_date')
    ).order_by('sort_due_date')


def update_templates(format, templates):
    """Update or create templates for a format.

    - format: the format that is being edited
    - templates: the list of temlates that should be updated or created

    Since existing entries that use a template should remain untouched a copy
    of the current template is saved in an archived state before processing any
    changes. The distinction between existing and new templates occurs based on
    the id: newly created templates are assigned a negative id in the format
    editor.
    """
    new_ids = {}
    for template in templates:
        if template['id'] > 0:  # Template already exists.
            old_template = Template.objects.get(pk=template['id'])

            # Archive the previous version of the template if changes were made.
            if (old_template.name != template['name'] or old_template.field_set.count() !=
                    len(template['field_set']) or old_template.preset_only != template['preset_only']):
                old_template.archived = True
            else:
                for old_field, new_field in zip(sorted(old_template.field_set.all(), key=lambda f: f.location),
                                                sorted(template['field_set'], key=lambda f: f['location'])):
                    if (old_field.type != new_field['type'] or old_field.title != new_field['title'] or
                            old_field.location != new_field['location'] or old_field.required !=
                            new_field['required'] or old_field.description != new_field['description'] or
                            old_field.options != new_field['options']):
                        old_template.archived = True
                        break

            if old_template.archived:
                old_template.save()
                new_template = parse_template(template, format)
                new_ids[template['id']] = new_template.pk

                # Update preset nodes to use the new template.
                presets = PresetNode.objects.filter(forced_template=old_template).all()
                for preset in presets:
                    preset.forced_template = new_template
                    preset.save()

                if len(presets) == 0 and not Entry.objects.filter(template=old_template).exists():
                    old_template.delete()

        else:  # Unknown (newly created) template.
            new_template = parse_template(template, format)
            new_ids[template['id']] = new_template.pk

    return new_ids


def parse_template(template_dict, format):
    """Parse a new template according to the passed JSON-serialized template."""
    name = template_dict['name']
    preset_only = template_dict['preset_only']
    fields = template_dict['field_set']

    template = factory.make_entry_template(name, format, preset_only)

    for field in fields:
        type = field['type']
        title = field['title']
        location = field['location']
        required = field['required']
        description = field['description']
        options = field['options']

        factory.make_field(template, title, location, type, required, description, options)

    template.save()
    return template


def update_journals(journals, preset):
    """Create the preset node in all relevant journals.

    Arguments:
    journals -- the journals to update.
    preset -- the preset node to add to the journals.
    """
    for journal in journals:
        factory.make_node(journal, None, preset.type, preset)


def update_presets(assignment, presets, new_ids):
    """Update preset nodes in the assignment according to the passed list.

    Arguments:
    assignment -- the assignment to update the presets in.
    presets -- a list of JSON-serialized presets.
    """
    format = assignment.format
    for preset in presets:
        id, template = required_typed_params(preset, (int, 'id'), (dict, 'template'))
        target, = optional_typed_params(preset, (float, 'target'))
        type, description, unlock_date, due_date, lock_date = \
            required_params(preset, 'type', 'description', 'unlock_date', 'due_date', 'lock_date')

        if id > 0:
            preset_node = PresetNode.objects.get(pk=id)
        else:
            preset_node = PresetNode(format=format)
            preset_node.type = type

        preset_node.description = description
        preset_node.unlock_date = unlock_date if unlock_date else None
        preset_node.due_date = due_date
        preset_node.lock_date = lock_date if lock_date else None

        if preset_node.type == Node.PROGRESS:
            if target > 0 and target <= assignment.points_possible:
                preset_node.target = target
            else:
                raise VLEBadRequest(
                    'Progress goal needs to be between 0 and the maximum amount for the assignment: {}'
                    .format(assignment.points_possible))
        elif preset_node.type == Node.ENTRYDEADLINE:
            if template['id'] in new_ids:
                preset_node.forced_template = Template.objects.get(pk=new_ids[template['id']])
            else:
                preset_node.forced_template = Template.objects.get(pk=template['id'])
        preset_node.save()
        if id < 0:
            update_journals(Journal.objects.filter(assignment=assignment), preset_node)


def delete_presets(presets):
    """Deletes all presets in remove_presets from presets. """
    ids = []
    for preset in presets:
        ids.append(preset['id'])

    for id in ids:
        Node.objects.filter(preset=id, entry__isnull=True).delete()
    PresetNode.objects.filter(pk__in=ids).delete()


def archive_templates(templates):
    """Puts all templates in an archived stated. This means that they cannot be
    used for new entries anymore."""
    ids = []
    for template in templates:
        ids.append(template['id'])

    Template.objects.filter(pk__in=ids).update(archived=True)


def get_embedded_file_context_from_string(string):
    """Retrieves all file contexts embbeded in the given string based on the expected download url pattern by id"""
    base = re.escape('{}/files'.format(settings.API_URL))
    base64ImgEmbedded = re.compile(r'<img\s+src=\"' + base + r'/(\d+)/\"\s*/>')
    return FileContext.objects.filter(pk__in=[int(match) for match in re.findall(base64ImgEmbedded, string)])<|MERGE_RESOLUTION|>--- conflicted
+++ resolved
@@ -9,11 +9,7 @@
 from django.db.models import Case, When
 
 import VLE.factory as factory
-<<<<<<< HEAD
-from VLE.models import Entry, FileContext, Node, PresetNode, Template
-=======
-from VLE.models import Entry, Journal, Node, PresetNode, Template
->>>>>>> 68bc6db5
+from VLE.models import Entry, Journal, FileContext, Node, PresetNode, Template
 from VLE.utils.error_handling import VLEBadRequest, VLEMissingRequiredKey, VLEParamWrongType
 
 
