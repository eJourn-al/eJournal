--- conflicted
+++ resolved
@@ -5,11 +5,8 @@
 """
 import base64
 import re
-<<<<<<< HEAD
 import urllib
-=======
 from datetime import datetime
->>>>>>> 65e8162e
 from mimetypes import guess_extension
 
 import dateutil.parser
@@ -109,7 +106,6 @@
             result.append(None)
 
     return result
-<<<<<<< HEAD
 # END: API-POST functions
 
 
@@ -125,82 +121,6 @@
     return dic
 
 
-def get_sorted_nodes(journal):
-    """Get sorted nodes.
-
-    Get all the nodes of a journal in sorted order.
-    Order is default by due_date.
-    """
-    return journal.node_set.select_related(
-        'entry',
-        'preset'
-    ).annotate(sort_due_date=Case(
-        When(preset__isnull=False, then='preset__due_date'),
-        default='entry__creation_date')
-    ).order_by('sort_due_date')
-
-
-def update_templates(format, templates):
-    """Update or create templates for a format.
-
-    - format: the format that is being edited
-    - templates: the list of temlates that should be updated or created
-
-    Since existing entries that use a template should remain untouched a copy
-    of the current template is saved in an archived state before processing any
-    changes. The distinction between existing and new templates occurs based on
-    the id: newly created templates are assigned a negative id in the format
-    editor.
-    """
-    new_ids = {}
-    for template in templates:
-        if template['id'] > 0:  # Template already exists.
-            old_template = VLE.models.Template.objects.get(pk=template['id'])
-
-            # Archive the previous version of the template if changes were made.
-            if (old_template.name != template['name'] or old_template.field_set.count() !=
-                    len(template['field_set']) or old_template.preset_only != template['preset_only']):
-                old_template.archived = True
-            else:
-                for old_field, new_field in zip(sorted(old_template.field_set.all(), key=lambda f: f.location),
-                                                sorted(template['field_set'], key=lambda f: f['location'])):
-                    if (old_field.type != new_field['type'] or old_field.title != new_field['title'] or
-                            old_field.location != new_field['location'] or old_field.required !=
-                            new_field['required'] or old_field.description != new_field['description'] or
-                            old_field.options != new_field['options']):
-                        old_template.archived = True
-                        break
-
-            if old_template.archived:
-                old_template.save()
-                new_template = parse_template(template, format)
-                new_ids[template['id']] = new_template.pk
-
-                # Update preset nodes to use the new template.
-                presets = VLE.models.PresetNode.objects.filter(forced_template=old_template).all()
-                for preset in presets:
-                    preset.forced_template = new_template
-                    preset.save()
-
-                if len(presets) == 0 and not VLE.models.Entry.objects.filter(template=old_template).exists():
-                    old_template.delete()
-
-        else:  # Unknown (newly created) template.
-            new_template = parse_template(template, format)
-            new_ids[template['id']] = new_template.pk
-
-    return new_ids
-
-
-def parse_template(template_dict, format):
-    """Parse a new template according to the passed JSON-serialized template."""
-    name = template_dict['name']
-    preset_only = template_dict['preset_only']
-    fields = template_dict['field_set']
-=======
->>>>>>> 65e8162e
-
-
 def format_query_set_values_to_display(qry, key):
     qry_values = qry.values_list(key, flat=True)
     return ", ".join(map(lambda x: f'\"{x}\"', qry_values))
@@ -210,7 +130,6 @@
     matches = re.findall(r'data:(.*);base64,(.*)', string)[0]
     mimetype = matches[0]
     extension = guess_extension(mimetype)
-<<<<<<< HEAD
     return ContentFile(base64.b64decode(matches[1]), name='{}{}'.format(filename, extension))
 
 
@@ -219,25 +138,4 @@
     url_parts[2] = path
     if args_dict is not None:
         url_parts[4] = urllib.parse.urlencode(args_dict)
-    return urllib.parse.urlunparse(url_parts)
-
-
-def remove_jirs_on_user_remove_from_jounal(user, journal):
-    """
-    Removes any pending JIRs if no other of the journal authors are also author in the JIR source.
-
-    Args:
-        journal (:model:`VLE.journal`): Journal where the user being remove from.
-        user (:model:`VLE.user`): User removed from the journal.
-    """
-    journal_authors_except_user = journal.authors.all().exclude(user=user)
-    pending_journal_jirs_authored_by_user = journal.import_request_targets.filter(
-        author=user, state=VLE.models.JournalImportRequest.PENDING)
-
-    jirs_with_no_shared_source_authors = pending_journal_jirs_authored_by_user.exclude(
-        source__authors__user__in=journal_authors_except_user.values('user'))
-
-    jirs_with_no_shared_source_authors.delete()
-=======
-    return ContentFile(base64.b64decode(matches[1]), name='{}{}'.format(filename, extension))
->>>>>>> 65e8162e
+    return urllib.parse.urlunparse(url_parts)