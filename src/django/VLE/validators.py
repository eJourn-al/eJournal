--- conflicted
+++ resolved
@@ -3,13 +3,6 @@
 from django.conf import settings
 from django.core.exceptions import ValidationError
 from django.core.validators import URLValidator
-<<<<<<< HEAD
-=======
-import re
->>>>>>> f03b60a6
-
-import VLE.utils.generic_utils as utils
-from VLE.models import Field
 
 TEXT = 't'
 RICH_TEXT = 'rt'
