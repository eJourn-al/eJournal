import json
import os
import re
from datetime import datetime

from django.conf import settings
from django.core.exceptions import ValidationError
from django.core.validators import FileExtensionValidator, URLValidator
from sentry_sdk import capture_message

import VLE.utils.file_handling as file_handling
from VLE.models import Field, FileContext
from VLE.utils.error_handling import VLEMissingRequiredField


def validate_user_file(in_memory_uploaded_file, user):
    """Checks if size does not exceed 10MB. Or the user has reached his maximum storage space."""
    if in_memory_uploaded_file.size > settings.USER_MAX_FILE_SIZE_BYTES:
        raise ValidationError("Max size of file is {} Bytes".format(settings.USER_MAX_FILE_SIZE_BYTES))
    if len(in_memory_uploaded_file.name) > 128:  # reserving 37 for unique key, and the rest (91) as filepath
        raise ValidationError("Maximum filename length is 128, please rename the file.")

    user_files = user.filecontext_set.all()
    # Fast check for allowed user storage space
    if settings.USER_MAX_TOTAL_STORAGE_BYTES - len(user_files) * settings.USER_MAX_FILE_SIZE_BYTES <= \
       in_memory_uploaded_file.size:
        total_user_file_size = sum(user_file.file.size for user_file in user_files)
        if total_user_file_size > settings.USER_MAX_TOTAL_STORAGE_BYTES:
            if user.is_teacher:
                capture_message('Staff user {} file storage of {} exceeds desired limit'.format(
                    user.pk, total_user_file_size), level='error')
            else:
                raise ValidationError('Unsufficient storage space.')


def validate_email_files(files):
    """Checks if total size does not exceed 10MB."""
    if sum(file.size for file in files) > settings.USER_MAX_EMAIL_ATTACHMENT_BYTES:
        raise ValidationError(
            "Maximum email attachments size is {} Bytes.".format(settings.USER_MAX_EMAIL_ATTACHMENT_BYTES))


def validate_password(password):
    """Validates password by length, having a capital letter and a special character."""
    if len(password) < 8:
        raise ValidationError("Password needs to contain at least 8 characters.")
    if password == password.lower():
        raise ValidationError("Password needs to contain at least 1 capital letter.")
    if re.match(r'^[a-zA-Z0-9]+$', password):
        raise ValidationError("Password needs to contain a special character.")


def validate_entry_content(content, field):
    """Validates the given data based on its field type, any validation error will be thrown."""
    if field.required and not (content or content == ''):
        raise VLEMissingRequiredField(field)
<<<<<<< HEAD
    # QUESTION: Is '' really valid data for all fields?
    if not data:
=======
    if not content:
>>>>>>> 4eb9ca35
        return

    if field.type == Field.RICH_TEXT:
        for access_id in file_handling.get_access_ids_from_rich_text(data):
            fc = FileContext.objects.filter(access_id=access_id)
            if not fc.exists():
                raise ValidationError('Rich text contains reference to non existing file')
            fc = fc.first()
            if not fc.file or not os.path.exists(fc.file.path):
                raise ValidationError('Rich text linked to file context whose file does not exists.')

    # TODO: improve VIDEO validator
    if field.type == Field.URL or field.type == Field.VIDEO:
<<<<<<< HEAD
        url_validate = URLValidator(schemes=Field.ALLOWED_URL_SCHEMES)
        url_validate(data)
=======
        url_validate = URLValidator(schemes=('http', 'https', 'ftp', 'ftps'))
        url_validate(content)
>>>>>>> 4eb9ca35

    if field.type == Field.SELECTION:
        if content not in json.loads(field.options):
            raise ValidationError("Selected option is not in the given options.")

    if field.type == Field.DATE:
        try:
<<<<<<< HEAD
            datetime.strptime(data, Field.ALLOWED_DATE_FORMAT)
=======
            datetime.strptime(content, '%Y-%m-%d')
>>>>>>> 4eb9ca35
        except (ValueError, TypeError) as e:
            raise ValidationError(str(e))

    if field.type == Field.DATETIME:
        try:
<<<<<<< HEAD
            datetime.strptime(data, Field.ALLOWED_DATETIME_FORMAT)
=======
            datetime.strptime(content, '%Y-%m-%dT%H:%M:%S')
>>>>>>> 4eb9ca35
        except (ValueError, TypeError) as e:
            raise ValidationError(str(e))

    if field.type == Field.FILE:
        try:
            int(data['id'])
        except (ValueError, KeyError):
            raise ValidationError("The data['id'] of a field file should contain the pk of the related file")

        # Ensures the FC still exists
        fc = FileContext.objects.get(pk=int(data['id']))
        if not os.path.isfile(fc.file.path):
            raise ValidationError("Entry references non existing file")

        if field.options:
            validator = FileExtensionValidator(field.options.split(', '))
<<<<<<< HEAD
            validator(fc.file)
=======
            validator(FileContext.objects.get(pk=content['id']).file)
>>>>>>> 4eb9ca35

    if field.type == Field.NO_SUBMISSION:
        raise ValidationError("No submission is allowed for this field.")<|MERGE_RESOLUTION|>--- conflicted
+++ resolved
@@ -54,16 +54,12 @@
     """Validates the given data based on its field type, any validation error will be thrown."""
     if field.required and not (content or content == ''):
         raise VLEMissingRequiredField(field)
-<<<<<<< HEAD
     # QUESTION: Is '' really valid data for all fields?
-    if not data:
-=======
     if not content:
->>>>>>> 4eb9ca35
         return
 
     if field.type == Field.RICH_TEXT:
-        for access_id in file_handling.get_access_ids_from_rich_text(data):
+        for access_id in file_handling.get_access_ids_from_rich_text(content):
             fc = FileContext.objects.filter(access_id=access_id)
             if not fc.exists():
                 raise ValidationError('Rich text contains reference to non existing file')
@@ -73,13 +69,8 @@
 
     # TODO: improve VIDEO validator
     if field.type == Field.URL or field.type == Field.VIDEO:
-<<<<<<< HEAD
         url_validate = URLValidator(schemes=Field.ALLOWED_URL_SCHEMES)
-        url_validate(data)
-=======
-        url_validate = URLValidator(schemes=('http', 'https', 'ftp', 'ftps'))
         url_validate(content)
->>>>>>> 4eb9ca35
 
     if field.type == Field.SELECTION:
         if content not in json.loads(field.options):
@@ -87,42 +78,30 @@
 
     if field.type == Field.DATE:
         try:
-<<<<<<< HEAD
-            datetime.strptime(data, Field.ALLOWED_DATE_FORMAT)
-=======
-            datetime.strptime(content, '%Y-%m-%d')
->>>>>>> 4eb9ca35
+            datetime.strptime(content, Field.ALLOWED_DATE_FORMAT)
         except (ValueError, TypeError) as e:
             raise ValidationError(str(e))
 
     if field.type == Field.DATETIME:
         try:
-<<<<<<< HEAD
-            datetime.strptime(data, Field.ALLOWED_DATETIME_FORMAT)
-=======
-            datetime.strptime(content, '%Y-%m-%dT%H:%M:%S')
->>>>>>> 4eb9ca35
+            datetime.strptime(content, Field.ALLOWED_DATETIME_FORMAT)
         except (ValueError, TypeError) as e:
             raise ValidationError(str(e))
 
     if field.type == Field.FILE:
         try:
-            int(data['id'])
+            int(content['id'])
         except (ValueError, KeyError):
-            raise ValidationError("The data['id'] of a field file should contain the pk of the related file")
+            raise ValidationError("The content['id'] of a field file should contain the pk of the related file")
 
         # Ensures the FC still exists
-        fc = FileContext.objects.get(pk=int(data['id']))
+        fc = FileContext.objects.get(pk=int(content['id']))
         if not os.path.isfile(fc.file.path):
             raise ValidationError("Entry references non existing file")
 
         if field.options:
             validator = FileExtensionValidator(field.options.split(', '))
-<<<<<<< HEAD
             validator(fc.file)
-=======
-            validator(FileContext.objects.get(pk=content['id']).file)
->>>>>>> 4eb9ca35
 
     if field.type == Field.NO_SUBMISSION:
         raise ValidationError("No submission is allowed for this field.")