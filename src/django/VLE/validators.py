--- conflicted
+++ resolved
@@ -1,12 +1,17 @@
 from django.core.exceptions import ValidationError
-<<<<<<< HEAD
 from django.conf import settings
-=======
-from VLE.settings.production import USER_MAX_FILE_SIZE_BYTES
 from django.core.validators import URLValidator
 from VLE.models import Field
->>>>>>> 68a9a02d
 import re
+
+
+TEXT = 't'
+RICH_TEXT = 'rt'
+IMG = 'i'
+FILE = 'f'
+VIDEO = 'v'
+PDF = 'p'
+URL = 'u'
 
 
 # Base 64 image is roughly 37% larger than a plain image
@@ -32,15 +37,6 @@
         raise ValidationError("Password needs to contain a special character.")
 
 
-TEXT = 't'
-RICH_TEXT = 'rt'
-IMG = 'i'
-FILE = 'f'
-VIDEO = 'v'
-PDF = 'p'
-URL = 'u'
-
-
 def validate_entry_content(content_list):
     """Validates the given data based on its field type, any validation error will be raised."""
     for content in content_list:
