--- conflicted
+++ resolved
@@ -119,13 +119,7 @@
 
         for user in course.users.all():
             role = permissions.get_role(user, course_id)
-<<<<<<< HEAD
-            if role.can_edit_journal:
-=======
-            # TODO Only give journal to students. (and not also TA's and teachers)
-            # The problem is that there is no clear way to determine who has to get a journal.
             if role.can_have_journal:
->>>>>>> e04da4e6
                 factory.make_journal(assignment, user)
 
         serializer = AssignmentSerializer(assignment, context={'user': request.user, 'course': course})
@@ -171,22 +165,11 @@
         if not Assignment.objects.filter(courses__users=request.user, pk=assignment.pk):
             return response.forbidden("You cannot view this assignment.")
 
-<<<<<<< HEAD
-        get_journals = permissions.has_assignment_permission(request.user, assignment, 'can_grade_journal')
+        get_journals = permissions.has_assignment_permission(request.user, assignment, 'can_grade')
         serializer = AssignmentSerializer(
             assignment,
             context={'user': request.user, 'course': course, 'journals': get_journals}
         )
-=======
-        if permissions.has_assignment_permission(request.user, assignment, 'can_grade'):
-            serializer = AssignmentSerializer(assignment, context={'user': request.user})
-            journals = Journal.objects.filter(assignment=assignment)
-            data = serializer.data
-            data['journals'] = JournalSerializer(journals, many=True).data
-        else:
-            serializer = AssignmentSerializer(assignment, context={'user': request.user})
-            data = serializer.data
->>>>>>> e04da4e6
 
         return response.success({'assignment': serializer.data})
 
