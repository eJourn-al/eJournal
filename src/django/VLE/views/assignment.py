"""
assignment.py.

In this file are all the assignment api requests.
"""
from rest_framework import viewsets
from rest_framework.decorators import action

from VLE.serializers import StudentAssignmentSerializer, TeacherAssignmentSerializer, JournalSerializer
from VLE.models import Assignment, Course, Journal
import VLE.views.responses as response
import VLE.permissions as permissions
import VLE.factory as factory
import VLE.utils.generic_utils as utils
import VLE.lti_grade_passback as lti_grade


class AssignmentView(viewsets.ViewSet):
    """Assignment view.

    This class creates the following api paths:
    GET /assignments/ -- gets all the assignments
    POST /assignments/ -- create a new assignment
    GET /assignments/<pk> -- gets a specific assignment
    PATCH /assignments/<pk> -- partially update an assignment
    DEL /assignments/<pk> -- delete an assignment
    GET /assignments/upcomming/ -- get the upcomming assignments of the logged in user
    PATCH /assignments/published_state/<pk> -- update the published state of an assignment of all entries in journals
    """

    def list(self, request):
        """Get the assignments from a course for the user.

        Arguments:
        request -- request data
            course_id -- course ID

        Returns:
        On failure:
            unauthorized -- when the user is not logged in
            not found -- when the course does not exists
            forbidden -- when the user is not part of the course
        On succes:
            success -- with the assignment data

        """
        if not request.user.is_authenticated:
            return response.unauthorized()
        try:
            course_id = request.query_params['course_id']
        except KeyError:
            course_id = None
        try:
            if course_id:
                course = Course.objects.get(pk=course_id)
        except Course.DoesNotExist:
            return response.not_found('Course')

        if course_id:
            role = permissions.get_role(request.user, course)
            if role is None:
                return response.forbidden('You are not in this course.')

            if role.can_grade_journal:
                queryset = course.assignment_set.all()
                serializer = TeacherAssignmentSerializer(queryset, many=True)
                resp = serializer.data
            else:
                queryset = Assignment.objects.filter(courses=course, journal__user=request.user)
                serializer = StudentAssignmentSerializer(queryset, many=True, context={'request': request})
                resp = serializer.data
        else:
            # TODO: change query to a query that selects all (upcomming) assignments connected to the user.
            serializer = StudentAssignmentSerializer(Assignment.objects.all(), context={'request': request})
            resp = serializer.data
        return response.success({'assignments': resp})

    def create(self, request):
        """Create a new assignment.

        Arguments:
        request -- request data
            name -- name of the assignment
            description -- description of the assignment
            course_id -- id of the course the assignment belongs to
            points_possible -- the possible amount of points for the assignment

        Returns:
        On failure:
            unauthorized -- when the user is not logged in
            not_found -- could not find the course with the given id
            key_error -- missing keys
            forbidden -- the user is not allowed to create assignments in this course

        On success:
            succes -- with the assignment data

        """
        if not request.user.is_authenticated:
            return response.unauthorized()

        try:
            name, description, course_id = utils.required_params(request.data, "name", "description", "course_id")
            points_possible, lti_id = utils.optional_params(request.data, "points_possible", "lti_id")
        except KeyError:
            return response.keyerror("name", "description", "course_id")

        try:
            course = Course.objects.get(pk=course_id)
        except Course.DoesNotExist:
            return response.not_found('Course')

        role = permissions.get_role(request.user, course_id)
        if role is None:
            return response.forbidden("You have no access to this course.")
        elif not role.can_add_assignment:
            return response.forbidden('You have no permissions to create an assignment.')

        assignment = factory.make_assignment(name, description, course_ids=[course_id],
                                             author=request.user, lti_id=lti_id,
                                             points_possible=points_possible)

        for user in course.users.all():
            role = permissions.get_role(user, course_id)
            if role.can_edit_journal:
                factory.make_journal(assignment, user)

        serializer = TeacherAssignmentSerializer(assignment)
        return response.created({'assignment': serializer.data})

    # TODO: Add course ID to only get the information about the assignment from that course.
    # TODO: Create a better serializer
    # TODO: split the
    def retrieve(self, request, pk=None):
        """Retrieve an assignment.

        Arguments:
        request -- request data
            lti -- if this is set, the pk is an lti_id, not a 'normal' id
        pk -- assignment ID

        Returns:
        On failure:
            unauthorized -- when the user is not logged in
            not_found -- could not find the course with the given id
            forbidden -- not allowed to retrieve assignments in this course

        On success:
            succes -- with the assignment data

        """
        if not request.user.is_authenticated:
            return response.unauthorized()

        try:
            if 'lti' in request.query_params:
                assignment = Assignment.objects.get(lti_id=pk)
            else:
                assignment = Assignment.objects.get(pk=pk)
        except Assignment.DoesNotExist:
            return response.not_found('Assignment')

        if not Assignment.objects.filter(courses__users=request.user, pk=assignment.pk):
            return response.forbidden("You cannot view this assignment.")

        role = permissions.get_assignment_permissions(request.user, assignment)
        if role['can_grade_journal']:
            serializer = TeacherAssignmentSerializer(assignment)
            journals = Journal.objects.filter(assignment=assignment)
            data = serializer.data
            data['journals'] = JournalSerializer(journals, many=True).data
        else:
            serializer = StudentAssignmentSerializer(assignment, context={'request': request})
            data = serializer.data

        return response.success({'assignment': data})

    def partial_update(self, request, *args, **kwargs):
        """Update an existing assignment.

        Arguments:
        request -- request data
            data -- the new data for the course
        pk -- assignment ID

        Returns:
        On failure:
            unauthorized -- when the user is not logged in
            not found -- when the assignment does not exists
            forbidden -- User not allowed to edit this assignment
            unauthorized -- when the user is unauthorized to edit the assignment
            bad_request -- when there is invalid data in the request
        On success:
            success -- with the new assignment data

        """
        if not request.user.is_authenticated:
            return response.unauthorized()

        pk = kwargs.get('pk')

        try:
            assignment = Assignment.objects.get(pk=pk)
        except Course.DoesNotExist:
            return response.not_found('Assignment')

        if not permissions.has_assignment_permission(request.user, assignment, 'can_edit_assignment'):
            return response.forbidden('You are not allowed to edit this assignment.')

        serializer = TeacherAssignmentSerializer(assignment, data=request.data, partial=True)
        if not serializer.is_valid():
            response.bad_request()
        serializer.save()
        return response.success({'assignment': serializer.data})

    def destroy(self, request, *args, **kwargs):
        """Delete an existing assignment from a course.

        Arguments:
        request -- request data
            course_id -- the course ID of course this assignment belongs to
        pk -- assignment ID

        Returns:
        On failure:
            unauthorized -- when the user is not logged in
            not found -- when the assignment or course does not exists
            unauthorized -- when the user is not logged in
            forbidden -- when the user cannot delete the assignment
        On success:
            success -- with a message that the course was deleted

        """
        if not request.user.is_authenticated:
            return response.unauthorized()

        assignment_id = kwargs.get('pk')

        try:
            course_id = int(request.query_params['course_id'])
        except KeyError:
            return response.keyerror('course_id')

        try:
            assignment = Assignment.objects.get(pk=assignment_id)
            course = Course.objects.get(pk=course_id)
        except (Assignment.DoesNotExist, Course.DoesNotExist):
            return response.not_found('course or assignment')

        # Assignments can only be deleted with can_delete_assignment permission.
        role = permissions.get_role(request.user, course)
        if not role:
            return response.forbidden(description="You have no access to this course")
        if not role.can_delete_assignment:
            return response.forbidden(description="You have no permissions to delete this assignment.")

        data = {
            'removed_completely': False,
            'removed_from_course': True
        }
        assignment.courses.remove(course)
        assignment.save()
        data['removed_from_course'] = True
        if assignment.courses.count() == 0:
            assignment.delete()
            data['removed_completely'] = True

        return response.success(data, description='Succesfully deleted the assignment.')

    @action(methods=['get'], detail=False)
    def upcomming(self, request):
        """Get upcoming deadlines for the requested user.

        Arguments:
        request -- request data
            course_id -- course ID

        Returns:
        On failure:
            unauthorized -- when the user is not logged in
            not found -- when the course does not exists
        On success:
            success -- upcomming assignments

        """
        if not request.user.is_authenticated:
            return response.unauthorized()

        try:
            courses = [Course.objects.get(pk=int(request.query_params['course_id']))]
        except KeyError:
            courses = request.user.participations.all()
        except Course.DoesNotExist:
            return response.not_found('course')

        deadline_list = []

        for course in courses:
            if permissions.get_role(request.user, course):
                for assignment in Assignment.objects.filter(courses=course.id).all():
                    role = permissions.get_assignment_permissions(request.user, assignment)
                    if role['can_grade_journal']:
                        deadline_list.append(TeacherAssignmentSerializer(assignment).data)
                    else:
                        deadline_list.append(StudentAssignmentSerializer(assignment, context={'request': request}).data)

            # TODO: Specify for teacher and student seperatly, this can be done after a better serializer
            #     for assignment in Assignment.objects.filter(courses=course.id).all():
            #         deadline = create_teacher_assignment_deadline(course, assignment)
            #         if deadline:
            #             deadline_list.append(deadline)
            # else:
            #     for assignment in Assignment.objects.filter(courses=course.id, journal__user=user).all():
            #         deadline = create_student_assignment_deadline(user, course, assignment)
            #         if deadline:
            #             deadline_list.append(deadline)

<<<<<<< HEAD
        return response.success({'upcomming': deadline_list})
=======
        return response.success({'deadlines': deadline_list})

    @action(methods=['patch'], detail=True)
    def published_state(self, request, *args, **kwargs):
        """Update the grade publish status for whole assignment.

        Arguments:
        request -- the request that was send with
            published -- new published state
            aID -- assignment ID

        Returns a json string if it was successful or not.
        """
        if not request.user.is_authenticated:
            return response.unauthorized()

        aID = kwargs.get('pk')
        published = utils.required_params(request.data, 'published')

        try:
            assign = Assignment.objects.get(pk=aID)
        except Assignment.DoesNotExist:
            return response.not_found('Assignment')

        if not permissions.has_assignment_permission(request.user, assign, 'can_publish_journal_grades'):
            return response.forbidden('You cannot publish assignments.')

        utils.publish_all_assignment_grades(assign, published)

        for journ in Journal.objects.filter(assignment=assign):
            if journ.sourcedid is not None and journ.grade_url is not None:
                payload = lti_grade.replace_result(journ)
            else:
                payload = dict()

        payload['new_published'] = published
        return response.success(payload=payload)
>>>>>>> e1a3761d
<|MERGE_RESOLUTION|>--- conflicted
+++ resolved
@@ -315,10 +315,7 @@
             #         if deadline:
             #             deadline_list.append(deadline)
 
-<<<<<<< HEAD
         return response.success({'upcomming': deadline_list})
-=======
-        return response.success({'deadlines': deadline_list})
 
     @action(methods=['patch'], detail=True)
     def published_state(self, request, *args, **kwargs):
@@ -354,5 +351,4 @@
                 payload = dict()
 
         payload['new_published'] = published
-        return response.success(payload=payload)
->>>>>>> e1a3761d
+        return response.success(payload=payload)