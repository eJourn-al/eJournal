--- conflicted
+++ resolved
@@ -138,18 +138,7 @@
             can_lock_journal=can_lock_journal or False,
             remove_grade_upon_leaving_group=remove_grade_upon_leaving_group or False)
 
-<<<<<<< HEAD
-        file_handling.establish_rich_text(request.user, assignment.description, assignment=assignment)
-        file_handling.remove_unused_user_files(request.user)
-=======
-        # Add new lti id to assignment
-        if lti_id is not None:
-            request.user.check_permission('can_add_assignment', course)
-            assignment.add_lti_id(lti_id, course)
-            request.data.pop('lti_id')
-
         file_handling.establish_rich_text(author=request.user, rich_text=assignment.description, assignment=assignment)
->>>>>>> 235f8f42
         serializer = AssignmentSerializer(
             AssignmentSerializer.setup_eager_loading(Assignment.objects.filter(pk=assignment.pk)).get(),
             context={'user': request.user, 'course': course,
@@ -189,18 +178,12 @@
         request.user.check_can_view(assignment)
 
         serializer = AssignmentSerializer(
-<<<<<<< HEAD
-            assignment,
+            AssignmentSerializer.setup_eager_loading(Assignment.objects.filter(pk=assignment.pk)).get(),
             context={
                 'user': request.user,
                 'course': course,
-                'journals': request.user.has_permission('can_grade', assignment)
+                'serialize_journals': request.user.has_permission('can_grade', assignment),
             }
-=======
-            AssignmentSerializer.setup_eager_loading(Assignment.objects.filter(pk=assignment.pk)).get(),
-            context={'user': request.user, 'course': course,
-                     'serialize_journals': request.user.has_permission('can_grade', assignment)}
->>>>>>> 235f8f42
         )
         return response.success({'assignment': serializer.data})
 
@@ -448,13 +431,10 @@
             lti_course = Course.objects.get(active_lti_id=course_lti_id)
         importable = []
         for course in courses:
-<<<<<<< HEAD
             assignments = Assignment.objects.filter(courses=course)
             if launch_id:
                 assignments = assignments.exclude(active_lti_id__in=lti_course.assignment_lti_id_set)
-=======
-            assignments = SmallAssignmentSerializer.setup_eager_loading(Assignment.objects.filter(courses=course))
->>>>>>> 235f8f42
+            assignments = SmallAssignmentSerializer.setup_eager_loading(assignments)
             if assignments:
                 importable.append({
                     'course': CourseSerializer(course).data,
