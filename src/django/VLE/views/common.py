--- conflicted
+++ resolved
@@ -7,14 +7,9 @@
 """
 from rest_framework.decorators import api_view
 
-<<<<<<< HEAD
-import VLE.views.responses as response
-from VLE.models import Course, Journal, Assignment, Participation
-=======
->>>>>>> 8e3891d4
 import VLE.permissions as permissions
 import VLE.views.responses as response
-from VLE.models import Assignment, Course, Journal, Participation, Template
+from VLE.models import Assignment, Course, Journal, Participation
 
 
 @api_view(['GET'])
