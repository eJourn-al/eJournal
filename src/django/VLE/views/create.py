"""
create.py.

API functions that handle the create requests.
"""
from rest_framework.decorators import api_view, parser_classes
from rest_framework.parsers import JSONParser
from django.http import JsonResponse

import VLE.serializers as serialize
import VLE.factory as factory
import VLE.utils as utils
from VLE.models import User, Journal, EntryTemplate, Node, Assignment, Field


@api_view(['POST'])
def create_new_course(request):
    """Create a new course.

    Arguments:
    request -- the request that was send with
        name -- name of the course
        abbr -- abbreviation of the course
        startdate -- optional date when the course starts
        lti_id -- optional lti_id to link the course to

    On success, returns a json string containing the course.
    """
    if not request.user.is_authenticated:
        return JsonResponse({'result': '401 Authentication Error'}, status=401)

    try:
        name, abbr = utils.get_required_post_params(request.data, "name", "abbr")
        startdate, lti_id = utils.get_optional_post_params(request.data, "startdate", "lti_id")
    except KeyError:
        return utils.keyerror_json("name", "abbr")

    course = factory.make_course(name, abbr, startdate, request.user, lti_id)

<<<<<<< HEAD
    return JsonResponse({'result': 'success', 'course': serialize.course_to_dict(course)})
=======
    return JsonResponse({'result': 'success', 'course': course_to_dict(course)}, status=201)
>>>>>>> db9f20be


@api_view(['POST'])
def create_new_assignment(request):
    """Create a new assignment.

    Arguments:
    request -- the request that was send with
        name -- name of the assignment
        description -- description of the assignment
        cID -- id of the course the assignment belongs to

    On success, returns a json string containing the assignment.
    """
    if not request.user.is_authenticated:
        return JsonResponse({'result': '401 Authentication Error'}, status=401)

    try:
        name, description, cID = utils.get_required_post_params(request.data, "name", "description", "cID")
    except KeyError:
        return utils.keyerror_json("name", "description", "cID")

    assignment = factory.make_assignment(name, description, cIDs=[cID], author=request.user)
<<<<<<< HEAD
    return JsonResponse({'result': 'success', 'assignment': serialize.assignment_to_dict(assignment)})
=======
    return JsonResponse({'result': 'success', 'assignment': assignment_to_dict(assignment)}, status=201)
>>>>>>> db9f20be


@api_view(['POST'])
def create_journal(request):
    """Create a new journal.

    Arguments:
    request -- the request that was send with
    aID -- the assignment id
    """
    if not request.user.is_authenticated:
        return JsonResponse({'result': '401 Authentication Error'}, status=401)

    try:
        aID = utils.get_required_post_params(request.data, "aID")
    except KeyError:
        return utils.keyerror_json("aID")

    assignment = Assignment.objects.get(pk=aID)
    journal = factory.make_journal(assignment, request.user)

<<<<<<< HEAD
    return JsonResponse({'result': 'success', 'journal': serialize.journal_to_dict(journal)})
=======
    return JsonResponse({'result': 'success', 'journal': journal_to_dict(journal)}, status=201)
>>>>>>> db9f20be


@api_view(['POST'])
@parser_classes([JSONParser])
def create_entry(request):
    """Create a new entry.

    Arguments:
    request -- the request that was send with
    jID -- the journal id
    tID -- the template id to create the entry with
    nID -- optional: the node to bind the entry to (only for entrydeadlines)
    content -- the list of {tag, data} tuples to bind data to a template field.
    """
    if not request.user.is_authenticated:
        return JsonResponse({'result': '401 Authentication Error'}, status=401)

    try:
        jID, tID, content_list = utils.get_required_post_params(request.data, "jID", "tID", "content")
        nID, = utils.get_optional_post_params(request.data, "nID")
    except KeyError:
        return utils.keyerror_json("jID", "tID", "content")

    try:
        journal = Journal.objects.get(pk=jID, user=request.user)

        template = EntryTemplate.objects.get(pk=tID)

        # TODO: Check if node can still be created (deadline passed? graded?)
        if nID:
            node = Node.objects.get(pk=nID, journal=journal)
            if node.type == Node.PROGRESS:
                return JsonResponse({'result': '400 Bad Request',
                                     'description': 'Passed node is a Progress node.'},
                                    status=400)

            node.entry = factory.make_entry(template)

        else:
            entry = factory.make_entry(template)
            node = factory.make_node(journal, entry)

        for content in content_list:
            data = content['data']
            tag = content['tag']
            field = Field.objects.get(pk=tag)
            factory.make_content(node.entry, data, field)

<<<<<<< HEAD
        return JsonResponse({'result': 'success', 'node': serialize.node_to_dict(node)}, status=200)
=======
        return JsonResponse({'result': 'success', 'node': node_to_dict(node)}, status=201)
>>>>>>> db9f20be
    except (Journal.DoesNotExist, EntryTemplate.DoesNotExist, Node.DoesNotExist):
        return JsonResponse({'result': '404 Not Found',
                             'description': 'Journal, Template or Node does not exist.'},
                            status=404)


@api_view(['POST'])
def create_entrycomment(request):
    """Create a new entrycomment.

    Arguments:
    request -- the request that was send with
        entryID -- the entry id
        authorID -- the author id
        text -- the comment
    """
    if not request.user.is_authenticated:
        return JsonResponse({'result': '401 Authentication Error'}, status=401)

    try:
        entryID, authorID, text = utils.get_required_post_params(request.data, "entryID", "authorID", "text")
    except KeyError:
        return utils.keyerror_json("entryID", "authorID", "text")

    author = User.objects.get(pk=authorID)
    serialize.make_entrycomment(entryID, author, text)

    return JsonResponse({'result': 'success'}, status=201)<|MERGE_RESOLUTION|>--- conflicted
+++ resolved
@@ -37,11 +37,7 @@
 
     course = factory.make_course(name, abbr, startdate, request.user, lti_id)
 
-<<<<<<< HEAD
-    return JsonResponse({'result': 'success', 'course': serialize.course_to_dict(course)})
-=======
     return JsonResponse({'result': 'success', 'course': course_to_dict(course)}, status=201)
->>>>>>> db9f20be
 
 
 @api_view(['POST'])
@@ -65,11 +61,7 @@
         return utils.keyerror_json("name", "description", "cID")
 
     assignment = factory.make_assignment(name, description, cIDs=[cID], author=request.user)
-<<<<<<< HEAD
-    return JsonResponse({'result': 'success', 'assignment': serialize.assignment_to_dict(assignment)})
-=======
     return JsonResponse({'result': 'success', 'assignment': assignment_to_dict(assignment)}, status=201)
->>>>>>> db9f20be
 
 
 @api_view(['POST'])
@@ -91,11 +83,7 @@
     assignment = Assignment.objects.get(pk=aID)
     journal = factory.make_journal(assignment, request.user)
 
-<<<<<<< HEAD
-    return JsonResponse({'result': 'success', 'journal': serialize.journal_to_dict(journal)})
-=======
     return JsonResponse({'result': 'success', 'journal': journal_to_dict(journal)}, status=201)
->>>>>>> db9f20be
 
 
 @api_view(['POST'])
@@ -144,11 +132,7 @@
             field = Field.objects.get(pk=tag)
             factory.make_content(node.entry, data, field)
 
-<<<<<<< HEAD
-        return JsonResponse({'result': 'success', 'node': serialize.node_to_dict(node)}, status=200)
-=======
         return JsonResponse({'result': 'success', 'node': node_to_dict(node)}, status=201)
->>>>>>> db9f20be
     except (Journal.DoesNotExist, EntryTemplate.DoesNotExist, Node.DoesNotExist):
         return JsonResponse({'result': '404 Not Found',
                              'description': 'Journal, Template or Node does not exist.'},
