"""
create.py.

API functions that handle the create requests.
"""
from rest_framework.decorators import api_view, parser_classes
from rest_framework.parsers import JSONParser

from django.utils.timezone import now

import VLE.serializers as serialize
import VLE.factory as factory
import VLE.utils as utils
from VLE.models import User, Journal, EntryTemplate, Node, Assignment, Field, Entry, Content, Course
import VLE.edag as edag
import VLE.lti_grade_passback as lti_grade

import VLE.views.responses as responses
import VLE.permissions as permissions

import jwt
import json
from django.conf import settings


@api_view(['POST'])
def create_new_course(request):
    """Create a new course.

    Arguments:
    request -- the request that was send with
        name -- name of the course
        abbr -- abbreviation of the course
        startdate -- optional date when the course starts
        lti_id -- optional lti_id to link the course to

    On success, returns a json string containing the course.
    """
    user = request.user
    if not user.is_authenticated:
        return responses.unauthorized()

    perm = permissions.get_permissions(user)

    if not perm["can_add_course"]:
        return responses.forbidden("You have no permissions to create a course.")

    try:
        name, abbr = utils.required_params(request.data, "name", "abbr")
        startdate, enddate, lti_id = utils.optional_params(request.data, "startdate", "enddate", "lti_id")
    except KeyError:
        return responses.keyerror("name", "abbr")

    course = factory.make_course(name, abbr, startdate, enddate, request.user, lti_id)

    return responses.created(payload={'course': serialize.course_to_dict(course)})


@api_view(['POST'])
def create_new_assignment(request):
    """Create a new assignment.

    Arguments:
    request -- the request that was send with
        name -- name of the assignment
        description -- description of the assignment
        cID -- id of the course the assignment belongs to

    On success, returns a json string containing the assignment.
    """
    user = request.user
    if not user.is_authenticated:
        return responses.unauthorized()

    try:
        name, description, cID = utils.required_params(request.data, "name", "description", "cID")
        points_possible, lti_id = utils.optional_params(request.data, "points_possible", "lti_id")
    except KeyError:
        return responses.keyerror("name", "description", "cID")

    # Assignments can only be created with can_create_assignment permission.
    role = permissions.get_role(user, cID)
    if role is None:
        return responses.unauthorized("You have no access to this course.")
    elif not role.can_add_assignment:
        return responses.forbidden("You have no permissions to create a new assignment.")

    try:
        course = Course.objects.get(pk=cID)
    except Course.DoesNotExist:
        return responses.not_found('Course does not exist.')

    assignment = factory.make_assignment(name, description, cIDs=[cID],
                                         author=request.user, lti_id=lti_id,
                                         points_possible=points_possible)

<<<<<<< HEAD
    try:
        course = Course.objects.get(pk=cID)
    except Course.DoesNotExist:
        return responses.not_found('Course does not exist.')

    participations = course.participation_set.filter(role__name='Student').all()

    for student in participations:
        factory.make_journal(assignment, student.user)
=======
    for user in course.users.all():
        role = permissions.get_role(user, cID)
        if role.can_edit_journal:
            factory.make_journal(assignment, user)
>>>>>>> 58e1ec8d

    return responses.created(payload={'assignment': serialize.assignment_to_dict(assignment)})


@api_view(['POST'])
def create_journal(request):
    """Create a new journal.

    Arguments:
    request -- the request that was send with
    aID -- the assignment id

    On success, returns a json string containing the journal.
    """
    user = request.user
    if not user.is_authenticated:
        return responses.unauthorized()

    try:
        [aID] = utils.required_params(request.data, "aID")
    except KeyError:
        return responses.keyerror("aID")

    role = permissions.get_assignment_id_permissions(user, aID)

    if role == {}:
        return responses.forbidden("You have no permissions within this course.")
    elif not role["can_edit_journal"]:
        return responses.forbidden("You have no permissions to create a journal.")

    assignment = Assignment.objects.get(pk=aID)
    journal = factory.make_journal(assignment, request.user)

    return responses.created(payload={'journal': serialize.journal_to_dict(journal)})


@api_view(['POST'])
@parser_classes([JSONParser])
def create_entry(request):
    """Create a new entry.

    Arguments:
    request -- the request that was send with
    jID -- the journal id
    tID -- the template id to create the entry with
    nID -- optional: the node to bind the entry to (only for entrydeadlines)
    content -- the list of {tag, data} tuples to bind data to a template field.
    """
    if not request.user.is_authenticated:
        return responses.unauthorized()

    try:
        jID, tID, content_list = utils.required_params(request.data, "jID", "tID", "content")
        nID, = utils.optional_params(request.data, "nID")
    except KeyError:
        return responses.keyerror("jID", "tID", "content")

    try:
        journal = Journal.objects.get(pk=jID, user=request.user)

        template = EntryTemplate.objects.get(pk=tID)

        if nID:
            node = Node.objects.get(pk=nID, journal=journal)
            if node.type == Node.PROGRESS:
                return responses.bad_request('Passed node is a Progress node.')

            if node.entry:
                if node.entry.grade is None:
                    if node.type == Node.ENTRYDEADLINE and node.preset.deadline < now():
                        return responses.bad_request('The deadline has already passed.')

                    Content.objects.filter(entry=node.entry).all().delete()
                    node.entry.template = template
                    node.save()
                else:
                    return responses.bad_request('Can not overwrite entry, since it is already graded.')
            else:
                if node.type == Node.ENTRYDEADLINE and node.preset.deadline < now():
                    return responses.bad_request('The deadline has already passed.')

                node.entry = factory.make_entry(template)
                node.save()
        else:
            entry = factory.make_entry(template)
            node = factory.make_node(journal, entry)

        if journal.sourcedid is not None and journal.grade_url is not None:
            lti_grade.needs_grading(journal, node.id)

        for content in content_list:
            data = content['data']
            tag = content['tag']
            field = Field.objects.get(pk=tag)

            factory.make_content(node.entry, data, field)

        result = edag.get_nodes_dict(journal, request.user)
        added = -1
        for i, result_node in enumerate(result):
            if result_node['nID'] == node.id:
                added = i
                break

        return responses.created(payload={'added': added,
                                 'nodes': edag.get_nodes_dict(journal, request.user)})
    except (Journal.DoesNotExist, EntryTemplate.DoesNotExist, Node.DoesNotExist):
        return responses.not_found('Journal, Template or Node does not exist.')


@api_view(['POST'])
def create_entrycomment(request):
    """Create a new entrycomment.

    Arguments:
    request -- the request that was send with
        entryID -- the entry id
        authorID -- the author id
        text -- the comment
    """
    if not request.user.is_authenticated:
        return responses.unauthorized()

    try:
        entryID, authorID, text = utils.required_params(request.data, "entryID", "authorID", "text")
    except KeyError:
        return responses.keyerror("entryID", "authorID", "text")

    try:
        author = User.objects.get(pk=authorID)
        entry = Entry.objects.get(pk=entryID)
    except (User.DoesNotExist, Entry.DoesNotExist):
        return responses.not_found('User or Entry does not exist.')

    entrycomment = factory.make_entrycomment(entry, author, text)
    return responses.created(payload={'comment': serialize.entrycomment_to_dict(entrycomment)})


@api_view(['POST'])
def create_lti_user(request):
    """Create a new user with lti_id.

    Arguments:
    request -- the request
        username -- username of the new user
        password -- password of the new user
        first_name -- first_name (optinal)
        last_name -- last_name (optinal)
        email -- email (optinal)
        jwt_params -- jwt params to get the lti information from
            user_id -- id of the user
            user_image -- user image
            roles -- role of the user
    """
    if request.data['jwt_params'] is not '':
        lti_params = jwt.decode(request.data['jwt_params'], settings.LTI_SECRET, algorithms=['HS256'])
        user_id, user_image = lti_params['user_id'], lti_params['user_image']
        is_teacher = json.load(open('config.json'))['Teacher'] in lti_params['roles']
    else:
        user_id, user_image, is_teacher = None, None, False

    try:
        username, password = utils.required_params(request.data, 'username', 'password')
        first_name, last_name, email = utils.optional_params(request.data, 'first_name', 'last_name', 'email')
    except KeyError:
        return responses.keyerror('username', 'password')

    user = factory.make_user(username, password, email=email, lti_id=user_id, is_teacher=is_teacher,
                             first_name=first_name, last_name=last_name, profile_picture=user_image)

    return responses.created(message='User successfully created', payload={'user': serialize.user_to_dict(user)})<|MERGE_RESOLUTION|>--- conflicted
+++ resolved
@@ -94,7 +94,6 @@
                                          author=request.user, lti_id=lti_id,
                                          points_possible=points_possible)
 
-<<<<<<< HEAD
     try:
         course = Course.objects.get(pk=cID)
     except Course.DoesNotExist:
@@ -104,12 +103,6 @@
 
     for student in participations:
         factory.make_journal(assignment, student.user)
-=======
-    for user in course.users.all():
-        role = permissions.get_role(user, cID)
-        if role.can_edit_journal:
-            factory.make_journal(assignment, user)
->>>>>>> 58e1ec8d
 
     return responses.created(payload={'assignment': serialize.assignment_to_dict(assignment)})
 
