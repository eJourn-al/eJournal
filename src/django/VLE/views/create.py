from rest_framework.decorators import api_view
from django.http import JsonResponse

from VLE.serializers import *
import VLE.factory as factory
import VLE.utils as utils


@api_view(['POST'])
def create_new_course(request):
    """Create a new course

    Arguments:
    request -- the request that was send with
        name -- name of the course
        abbr -- abbreviation of the course
        startdate -- optional date when the course starts
        lti_id -- optional lti_id to link the course to

    On success, returns a json string containing the course.
    """
    if not request.user.is_authenticated:
        return JsonResponse({'result': '401 Authentication Error'}, status=401)

<<<<<<< HEAD
    course = factory.make_course(request.data["name"], request.data["abbr"], request.data["startdate"], request.user)
=======
    try:
        name, abbr = utils.get_required_post_params(request.data, "name", "abbr")
        startdate, lti_id = utils.get_optional_post_params(request.data, "startdate", "lti_id")
    except KeyError:
        return utils.keyerror_json("name", "abbr")

    course = factory.make_course(name, abbr, startdate, request.user, lti_id)
>>>>>>> 7f845bb9

    return JsonResponse({'result': 'success', 'course': course_to_dict(course)})


@api_view(['POST'])
def create_new_assignment(request):
    """Create a new assignment

    Arguments:
    request -- the request that was send with
        name -- name of the assignment
        description -- description of the assignment
        cID -- id of the course the assignment belongs to

    On success, returns a json string containing the assignment.
    """
    if not request.user.is_authenticated:
        return JsonResponse({'result': '401 Authentication Error'}, status=401)

    try:
        name, description, cID = utils.get_required_post_params(request.data, "name", "description", "cID")
    except KeyError:
        return utils.keyerror_json("name", "description", "cID")

    assignment = factory.make_assignment(name, description, cID, request.user)
    return JsonResponse({'result': 'success', 'assignment': assignment_to_dict(assignment)})


@api_view(['POST'])
def create_journal(request):
    """Create a new journal

    Arguments:
    request -- the request that was send with
    aID -- the assignment id
    """
    if not request.user.is_authenticated:
        return JsonResponse({'result': '401 Authentication Error'}, status=401)

    try:
        aID = utils.get_required_post_params(request.data, "aID")
    except KeyError:
        return utils.keyerror_json("aID")

    assignment = Assignment.objects.get(pk=aID)
    journal = factory.make_journal(assignment, request.user)

    return JsonResponse({'result': 'success', 'journal': journal_to_dict(journal)})


@api_view(['POST'])
def create_entry(request):
    """Create a new entry
    TODO: How to match new Entry (Deadline) with a pre-existing Node?
    Arguments:
    request -- the request that was send with
    jID -- the journal id
    """
    if not request.user.is_authenticated:
        return JsonResponse({'result': '401 Authentication Error'}, status=401)

    try:
        jID, tID = utils.get_required_post_params(request.data, "jID", "tID")
        nID = utils.get_optional_post_params(request.data, "nID")
    except KeyError:
        return utils.keyerror_json("jID", "tID")

    try:
        journal = Journal.objects.get(pk=jID, user=request.user)

        template = EntryTemplate.objects.get(pk=request.data['tID'])

        # TODO: content.

        # TODO: Check if node can still be created (deadline passed? graded?)
        if nID:
            node = Node.objects.get(pk=nID, journal=journal)
            if node.type == Node.PROGRESS:
                return JsonResponse({'result': '400 Bad Request',
                                     'description': 'Passed node is a Progress node.'},
                                    status=400)

            node.entry = make_entry(template)

        else:
            entry = make_entry(template)
            node = make_node(journal, entry)

        return JsonResponse({'result': 'success', 'node': node_to_dict(node)}, status=200)
    except (Journal.DoesNotExist, EntryTemplate.DoesNotExist, Node.DoesNotExist):
        return JsonResponse({'result': '400 Bad Request',
                             'description': 'Journal, Template or Node does not exist.'},
                            status=400)<|MERGE_RESOLUTION|>--- conflicted
+++ resolved
@@ -22,9 +22,6 @@
     if not request.user.is_authenticated:
         return JsonResponse({'result': '401 Authentication Error'}, status=401)
 
-<<<<<<< HEAD
-    course = factory.make_course(request.data["name"], request.data["abbr"], request.data["startdate"], request.user)
-=======
     try:
         name, abbr = utils.get_required_post_params(request.data, "name", "abbr")
         startdate, lti_id = utils.get_optional_post_params(request.data, "startdate", "lti_id")
@@ -32,7 +29,6 @@
         return utils.keyerror_json("name", "abbr")
 
     course = factory.make_course(name, abbr, startdate, request.user, lti_id)
->>>>>>> 7f845bb9
 
     return JsonResponse({'result': 'success', 'course': course_to_dict(course)})
 
