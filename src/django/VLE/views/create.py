"""
create.py.

API functions that handle the create requests.
"""
from rest_framework.decorators import api_view, parser_classes
from rest_framework.parsers import JSONParser

import VLE.serializers as serialize
import VLE.factory as factory
import VLE.utils as utils
from VLE.models import User, Journal, EntryTemplate, Node, Assignment, Field, Entry, Content
import VLE.edag as edag
import VLE.lti_grade_passback as lti_grade

import VLE.views.responses as responses

import jwt
import json
from django.conf import settings


@api_view(['POST'])
def create_new_course(request):
    """Create a new course.

    Arguments:
    request -- the request that was send with
        name -- name of the course
        abbr -- abbreviation of the course
        startdate -- optional date when the course starts
        lti_id -- optional lti_id to link the course to

    On success, returns a json string containing the course.
    """
    if not request.user.is_authenticated:
        return responses.unauthorized()

    try:
        name, abbr = utils.required_params(request.data, "name", "abbr")
        startdate, lti_id = utils.optional_params(request.data, "startdate", "lti_id")
    except KeyError:
        return responses.keyerror("name", "abbr")

    course = factory.make_course(name, abbr, startdate, request.user, lti_id)

    return responses.created(payload={'course': serialize.course_to_dict(course)})


@api_view(['POST'])
def create_new_assignment(request):
    """Create a new assignment.

    Arguments:
    request -- the request that was send with
        name -- name of the assignment
        description -- description of the assignment
        cID -- id of the course the assignment belongs to

    On success, returns a json string containing the assignment.
    """
    if not request.user.is_authenticated:
        return responses.unauthorized()

    try:
        name, description, cID = utils.required_params(request.data, "name", "description", "cID")
        points_possible, lti_id = utils.optional_params(request.data, "points_possible", "lti_id")
    except KeyError:
        return responses.keyerror("name", "description", "cID")

    assignment = factory.make_assignment(name, description, cIDs=[cID],
                                         author=request.user, lti_id=lti_id,
                                         points_possible=points_possible)

    return responses.created(payload={'assignment': serialize.assignment_to_dict(assignment)})


@api_view(['POST'])
def create_journal(request):
    """Create a new journal.

    Arguments:
    request -- the request that was send with
    aID -- the assignment id

    On success, returns a json string containing the journal.
    """
    if not request.user.is_authenticated:
        return responses.unauthorized()

    try:
        [aID] = utils.required_params(request.data, "aID")
    except KeyError:
        return responses.keyerror("aID")

    assignment = Assignment.objects.get(pk=aID)
    journal = factory.make_journal(assignment, request.user)

    return responses.created(payload={'journal': serialize.journal_to_dict(journal)})


@api_view(['POST'])
@parser_classes([JSONParser])
def create_entry(request):
    """Create a new entry.

    Arguments:
    request -- the request that was send with
    jID -- the journal id
    tID -- the template id to create the entry with
    nID -- optional: the node to bind the entry to (only for entrydeadlines)
    content -- the list of {tag, data} tuples to bind data to a template field.
    """
    if not request.user.is_authenticated:
        return responses.unauthorized()

    try:
        jID, tID, content_list = utils.required_params(request.data, "jID", "tID", "content")
        nID, = utils.optional_params(request.data, "nID")
    except KeyError:
        return responses.keyerror("jID", "tID", "content")

    try:
        journal = Journal.objects.get(pk=jID, user=request.user)

        if journal.sourcedid is not None and journal.grade_url is not None:
            lti_grade.needs_grading(journal)

        template = EntryTemplate.objects.get(pk=tID)

        # TODO: Check if node can still be created (deadline passed? graded?)
        if nID:
            node = Node.objects.get(pk=nID, journal=journal)
            if node.type == Node.PROGRESS:
                return responses.bad_request('Passed node is a Progress node.')

            if node.entry:
                Content.objects.filter(entry=node.entry).all().delete()
                node.entry.template = template
                node.save()
            else:
                node.entry = factory.make_entry(template)
                node.save()
        else:
            entry = factory.make_entry(template)
            node = factory.make_node(journal, entry)

        for content in content_list:
            data = content['data']
            tag = content['tag']
            field = Field.objects.get(pk=tag)

            factory.make_content(node.entry, data, field)

        result = edag.get_nodes_dict(journal, request.user)
        added = -1
        for i, result_node in enumerate(result):
            if result_node['nID'] == node.id:
                added = i
                break

        return responses.created(payload={'added': added,
                                 'nodes': edag.get_nodes_dict(journal, request.user)})
    except (Journal.DoesNotExist, EntryTemplate.DoesNotExist, Node.DoesNotExist):
        return responses.not_found('Journal, Template or Node does not exist.')


@api_view(['POST'])
def create_entrycomment(request):
    """Create a new entrycomment.

    Arguments:
    request -- the request that was send with
        entryID -- the entry id
        authorID -- the author id
        text -- the comment
    """
    if not request.user.is_authenticated:
        return responses.unauthorized()

    try:
        entryID, authorID, text = utils.required_params(request.data, "entryID", "authorID", "text")
    except KeyError:
        return responses.keyerror("entryID", "authorID", "text")

    try:
        author = User.objects.get(pk=authorID)
        entry = Entry.objects.get(pk=entryID)
    except (User.DoesNotExist, Entry.DoesNotExist):
        return responses.not_found('User or Entry does not exist.')

    entrycomment = factory.make_entrycomment(entry, author, text)

<<<<<<< HEAD
    return responses.success()


@api_view(['POST'])
def create_lti_user(request):
    """Create a new user with lti_id.

    Arguments:
    request -- the request
        username -- username of the new user
        password -- password of the new user
        first_name -- first_name (optinal)
        last_name -- last_name (optinal)
        email -- email (optinal)
        jwt_params -- jwt params to get the lti information from
            user_id -- id of the user
            user_image -- user image
            roles -- role of the user
    """
    if request.data['jwt_params'] is '':
        lti_params = jwt.decode(request.data['jwt_params'], settings.LTI_SECRET, algorithms=['HS256'])
        user_id, user_image = lti_params['user_id'], lti_params['user_image']
        is_teacher = json.load(open('config.json'))['Teacher'] in lti_params
    else:
        user_id, user_image, is_teacher = None, None, False

    try:
        username, password = utils.required_params(request.data, 'username', 'password', 'text')
        first_name, last_name, email = utils.optional_params(request.data, 'first_name', 'last_name', 'email')
    except KeyError:
        return responses.keyerror('username', 'password')

    factory.make_user(username, password, email=email, lti_id=user_id, is_teacher=is_teacher,
                      first_name=first_name, last_name=last_name, profile_picture=user_image)
=======
    return responses.created(payload={'comment': serialize.entrycomment_to_dict(entrycomment)})
>>>>>>> e23fcba6
<|MERGE_RESOLUTION|>--- conflicted
+++ resolved
@@ -190,9 +190,7 @@
         return responses.not_found('User or Entry does not exist.')
 
     entrycomment = factory.make_entrycomment(entry, author, text)
-
-<<<<<<< HEAD
-    return responses.success()
+    return responses.created(payload={'comment': serialize.entrycomment_to_dict(entrycomment)})
 
 
 @api_view(['POST'])
@@ -225,7 +223,4 @@
         return responses.keyerror('username', 'password')
 
     factory.make_user(username, password, email=email, lti_id=user_id, is_teacher=is_teacher,
-                      first_name=first_name, last_name=last_name, profile_picture=user_image)
-=======
-    return responses.created(payload={'comment': serialize.entrycomment_to_dict(entrycomment)})
->>>>>>> e23fcba6
+                      first_name=first_name, last_name=last_name, profile_picture=user_image)