--- conflicted
+++ resolved
@@ -10,11 +10,8 @@
 import VLE.serializers as serialize
 import VLE.factory as factory
 import VLE.utils as utils
-<<<<<<< HEAD
-from VLE.models import User, Journal, EntryTemplate, Node, Assignment, Field
-=======
+from VLE.models import User, Journal, EntryTemplate, Node, Assignment, Field, Entry, Content
 import VLE.edag as edag
->>>>>>> b0895af7
 
 
 @api_view(['POST'])
@@ -129,7 +126,7 @@
                 node.entry.template = template
                 node.save()
             else:
-                node.entry = make_entry(template)
+                node.entry = factory.make_entry(template)
         else:
             entry = factory.make_entry(template)
             node = factory.make_node(journal, entry)
@@ -141,9 +138,6 @@
 
             factory.make_content(node.entry, data, field)
 
-<<<<<<< HEAD
-        return JsonResponse({'result': 'success', 'node': serialize.node_to_dict(node)}, status=201)
-=======
         result = edag.get_nodes_dict(journal, request.user)
         added = -1
         for i, result_node in enumerate(result):
@@ -155,7 +149,6 @@
                              'added': added,
                              'nodes': edag.get_nodes_dict(journal, request.user)},
                             status=201)
->>>>>>> b0895af7
     except (Journal.DoesNotExist, EntryTemplate.DoesNotExist, Node.DoesNotExist):
         return JsonResponse({'result': '404 Not Found',
                              'description': 'Journal, Template or Node does not exist.'},
@@ -180,10 +173,6 @@
     except KeyError:
         return utils.keyerror_json("entryID", "authorID", "text")
 
-<<<<<<< HEAD
-    author = User.objects.get(pk=authorID)
-    serialize.make_entrycomment(entryID, author, text)
-=======
     try:
         author = User.objects.get(pk=authorID)
         entry = Entry.objects.get(pk=entryID)
@@ -193,6 +182,5 @@
                             status=404)
 
     factory.make_entrycomment(entry, author, text)
->>>>>>> b0895af7
 
     return JsonResponse({'result': 'success'}, status=201)