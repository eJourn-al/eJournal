"""
delete.py.

API functions that handle the delete requests.
"""
from rest_framework.decorators import api_view

from VLE.models import Assignment, Course, Participation, User, Role

import VLE.views.responses as responses


@api_view(['POST'])
def delete_course(request):
    """Delete an existing course.

    Arguments:
    request -- the update request that was send with
        cID -- course ID given with the request

    Returns a json string for if it is succesful or not.
    """
    user = request.user
    if not user.is_authenticated:
        return responses.unauthorized()

    course = Course.objects.get(pk=request.data['cID'])
    course.delete()

    return responses.success(message='Succesfully deleted course')


@api_view(['POST'])
def delete_assignment(request):
    """Delete an existing assignment from a course.

    If an assignment is not attached to any course it will be deleted.

    Arguments:
    request -- the update request that was send with
        aID -- assignment ID given with the request
        cID -- course ID given with the request

    Returns a json string for if it is succesful or not.
    """
    if not request.user.is_authenticated:
        return responses.unauthorized()

    response = {'removed_completely': False}
    course = Course.objects.get(pk=request.data['cID'])
    assignment = Assignment.objects.get(pk=request.data['aID'])
    assignment.courses.remove(course)
    assignment.save()
    response['removed_from_course'] = True
    if assignment.courses.count() == 0:
        assignment.delete()
        response['removed_completely'] = True

    return responses.success(message='Succesfully deleted assignment', payload=response)


@api_view(['POST'])
def delete_user_from_course(request):
    """Delete a student from course.

    Arguments:
    request -- the update request that was send with
        uID -- student ID given with the request
        cID -- course ID given with the request

    Returns a json string for if it is succesful or not.
    """
    user = request.user
    if not user.is_authenticated:
        return responses.unauthorized()

    try:
        user = User.objects.get(pk=request.data['uID'])
        course = Course.objects.get(pk=request.data['cID'])
        participation = Participation.objects.get(user=user, course=course)
    except (User.DoesNotExist, Course.DoesNotExist, Participation.DoesNotExist):
        return responses.not_found(description='User, Course or Participation does not exist.')

    participation.delete()
<<<<<<< HEAD
    return JsonResponse({'result': 'Succesfully deleted student from course'}, status=200)


@api_view(['POST'])
def delete_course_role(request):
    if not request.user.is_authenticated:
        return JsonResponse({'result': '401 Authentication Error'}, status=401)

    request_user_role = Participation.objects.get(user=request.user.id, course=request.data['cID']).role

    if not request_user_role.can_edit_course_roles:
        return JsonResponse({'result': '403 Forbidden'}, status=403)

    Role.objects.get(name=request.data['name'], course=request.data['cID']).delete()
    return JsonResponse({'result': 'Succesfully deleted role from course'}, status=200)
=======

    return responses.success(message='Succesfully deleted student from course')
>>>>>>> d18949c9
<|MERGE_RESOLUTION|>--- conflicted
+++ resolved
@@ -82,23 +82,18 @@
         return responses.not_found(description='User, Course or Participation does not exist.')
 
     participation.delete()
-<<<<<<< HEAD
-    return JsonResponse({'result': 'Succesfully deleted student from course'}, status=200)
+    return responses.success(message='Succesfully deleted student from course')
 
 
 @api_view(['POST'])
 def delete_course_role(request):
     if not request.user.is_authenticated:
-        return JsonResponse({'result': '401 Authentication Error'}, status=401)
+        return responses.unauthorized()
 
     request_user_role = Participation.objects.get(user=request.user.id, course=request.data['cID']).role
 
     if not request_user_role.can_edit_course_roles:
-        return JsonResponse({'result': '403 Forbidden'}, status=403)
+        return responses.forbidden()
 
     Role.objects.get(name=request.data['name'], course=request.data['cID']).delete()
-    return JsonResponse({'result': 'Succesfully deleted role from course'}, status=200)
-=======
-
-    return responses.success(message='Succesfully deleted student from course')
->>>>>>> d18949c9
+    return responses.succes(message='Succesfully deleted role from course')