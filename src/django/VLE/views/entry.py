--- conflicted
+++ resolved
@@ -86,13 +86,8 @@
 
                 # Establish all files in the rich text editor
                 if field.type == Field.RICH_TEXT:
-<<<<<<< HEAD
-                    files_to_establish += \
-                        [(f, created_content) for f in file_handling.get_temp_files_from_rich_text(data)]
-=======
                     files_to_establish += [
                         (f, created_content) for f in file_handling.get_files_from_rich_text(content)]
->>>>>>> 4eb9ca35
 
         # If anything fails during creation of the entry, delete the entry
         except Exception as e:
@@ -181,12 +176,8 @@
 
                 changed = old_content.data != new_content
                 if changed:
-<<<<<<< HEAD
-                    old_content.data = data
+                    old_content.data = new_content
                     old_content.save()
-=======
-                    entry_utils.patch_entry_content(request.user, entry, old_content, field, new_content, assignment)
->>>>>>> 4eb9ca35
             # If there was no content in this field before, create new content with the new data.
             # This can happen with non-required fields, or when the given data is deleted.
             else:
@@ -203,12 +194,8 @@
 
                 # Establish all files in the rich text editor
                 if field.type == Field.RICH_TEXT:
-<<<<<<< HEAD
-                    files_to_establish += [(f, old_content) for f in file_handling.get_temp_files_from_rich_text(data)]
-=======
                     files_to_establish += [
                         (f, old_content) for f in file_handling.get_files_from_rich_text(new_content)]
->>>>>>> 4eb9ca35
 
         for (file, old_content) in files_to_establish:
             file_handling.establish_file(request.user, file.access_id, content=old_content,
