--- conflicted
+++ resolved
@@ -158,9 +158,6 @@
                 Comment.objects.filter(entry=entry).update(published=True)
 
         if content_list:
-<<<<<<< HEAD
-            if not permissions.has_assignment_permission(request.user, journal.assignment, 'can_have_journal'):
-=======
             try:
                 validators.validate_entry_content(content_list)
             except ValidationError as e:
@@ -168,8 +165,7 @@
             except KeyError:
                 return response.keyerror('content.id', 'content.data')
 
-            if not permissions.has_assignment_permission(request.user, journal.assignment, 'can_edit_journal'):
->>>>>>> 11875711
+            if not permissions.has_assignment_permission(request.user, journal.assignment, 'can_have_journal'):
                 return response.forbidden('You cannot edit entries.')
 
             if entry.grade is not None:
