--- conflicted
+++ resolved
@@ -73,19 +73,11 @@
         # Deadline entry
         if node_id:
             node = Node.objects.get(pk=node_id, journal=journal)
-<<<<<<< HEAD
             entry_utils.validate_node(node, template)
         # Unlimited entry
         else:
             node = factory.make_node(journal)
-        entry = factory.make_entry(template, request.user, node, category_ids)
-=======
-            entry = entry_utils.add_entry_to_deadline_preset_node(node, template, request.user, category_ids, title)
-        # Unlimited entry
-        else:
-            node = factory.make_node(journal)
-            entry = factory.make_entry(template, request.user, node, category_ids, title)
->>>>>>> d6019c40
+        entry = factory.make_entry(template, request.user, node, category_ids, title)
 
         entry_utils.create_entry_content(content_dict, entry, request.user)
         # Notify teacher on new entry
