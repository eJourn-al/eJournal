from rest_framework.decorators import api_view
from django.http import JsonResponse
from django.shortcuts import redirect
import statistics as st
import json
from django.conf import settings
from rest_framework_simplejwt.serializers import TokenObtainPairSerializer

import VLE.factory as factory
import VLE.edag as edag
import VLE.utils as utils
from VLE.serializers import *
from VLE.permissions import *
from VLE.lti_launch import OAuthRequestValidater, select_create_user, \
    create_lti_query_link, check_course_lti, check_assignment_lti, \
    select_create_journal
from VLE.lti_grade_passback import GradePassBackRequest
from VLE.models import Journal, Assignment

# VUE ENTRY STATE
BAD_AUTH = '-1'
NO_COURSE = '0'
NO_ASSIGN = '1'
NEW_COURSE = '2'
NEW_ASSIGN = '3'
FINISH_T = '4'
FINISH_S = '5'


@api_view(['GET'])
def get_own_user_data(request):
    """
    Get the data linked to the logged in user.

    Arguments:
    request -- the request that was send with

    Returns a json string with user data
    """
    user = request.user
    if not user.is_authenticated:
        return JsonResponse({'result': '401 Authentication Error'}, status=401)

    user_dict = user_to_dict(user)
    user_dict['grade_notifications'] = user.grade_notifications
    user_dict['comment_notifications'] = user.comment_notifications
    return JsonResponse({'result': 'success', 'user': user_dict}, status=200)


@api_view(['GET'])
def get_course_data(request, cID):
    """Get the data linked to a course ID.

    Arguments:
    request -- the request that was send with
    cID -- course ID given with the request

    Returns a json string with the course data for the requested user
    """
    user = request.user
    if not user.is_authenticated:
        return JsonResponse({'result': '401 Authentication Error'}, status=401)

    course = course_to_dict(Course.objects.get(pk=cID))

    return JsonResponse({'result': 'success', 'course': course}, status=200)


@api_view(['GET'])
def get_course_users(request, cID):
    """Get all users for a given course, including their
    role for this course.

    Arguments:
    request -- the request
    cID -- the course ID

    Returns a json string with a list of participants.
    """
    if not request.user.is_authenticated:
        return JsonResponse({'result': '401 Authentication Error'}, status=401)

    try:
        course = Course.objects.get(pk=cID)
    except Course.DoesNotExist:
        return JsonResponse({'result': '404 Not Found',
                             'description': 'Course does not exist.'}, status=404)

    participations = course.participation_set.all()
    return JsonResponse({'result': 'success',
                         'users': [participation_to_dict(participation)
                                   for participation in participations]}, status=200)


@api_view(['GET'])
def get_user_courses(request):
    """Get the courses that are linked to the user linked to the request

    Arguments:
    request -- the request that was send with

    Returns a json string with the courses for the requested user
    """
    user = request.user

    if not user.is_authenticated:
        return JsonResponse({'result': '401 Authentication Error'}, status=401)

    courses = []

    for course in user.participations.all():
        courses.append(course_to_dict(course))

    return JsonResponse({'result': 'success', 'courses': courses}, status=200)


def get_linkable_courses(request):
    """Get all courses that the current user is connected with as sufficiently
    authenticated user. The lti_id should be equal to NULL. A user can then link
    this course to Canvas.

    Arguments:
    request -- contains the user that requested the linkable courses

    Returns all of the courses."""
    user = request.user
    if not user.is_authenticated:
        return JsonResponse({'result': '401 Authentication Error'}, status=401)

    courses = get_linkable_courses_user(user)

    return JsonResponse({'result': 'success', 'courses': courses})


def get_linkable_courses_user(user):
    """Get all courses that the current user is connected with as sufficiently
    authenticated user. The lti_id should be equal to NULL. A user can then link
    this course to Canvas.

    Arguments:
    user -- the user that requested the linkable courses.

    Returns all of the courses."""
    courses = []
    addedCourses = []
    participations = Participation.objects.filter(user=user.pk)

    for participation in participations:
        if participation.role.can_edit_course:
            course = participation.course

            if course.pk not in addedCourses:
                # Add all courses which the teacher can edit.
                courses.append(course_to_dict(course))
                addedCourses.append(course.pk)

    return courses


def get_teacher_course_assignments(user, course):
    """Get the assignments from the course ID with extra information for the teacher

    Arguments:
    user -- user that requested the assignments, this is to validate the request
    cID -- the course ID to get the assignments from

    Returns a json string with the assignments for the requested user
    """
    # TODO: check permission

    assignments = []
    for assignment in course.assignment_set.all():
        assignments.append(assignment_to_dict(assignment))

    return assignments


def get_student_course_assignments(user, course):
    """Get the assignments from the course ID with extra information for the student

    Arguments:
    user -- user that requested the assignments, this is to validate the request
    cID -- the course ID to get the assignments from

    Returns a json string with the assignments for the requested user
    """
    # TODO: check permission
    assignments = []
    for assignment in Assignment.objects.get_queryset().filter(courses=course, journal__user=user):
        assignments.append(student_assignment_to_dict(assignment, user))

    return assignments


@api_view(['GET'])
def get_course_assignments(request, cID):
    """Get the assignments from the course ID with extra information for the
    requested user.

    Arguments:
    request -- the request that was send with
    cID -- the course ID to get the assignments from

    Returns a json string with the assignments for the requested user
    """
    user = request.user
    if not user.is_authenticated:
        return JsonResponse({'result': '401 Authentication Error'}, status=401)

    course = Course.objects.get(pk=cID)
    participation = Participation.objects.get(user=user, course=course)

    if participation.role.can_view_assignment:
        return JsonResponse({
            'result': 'success',
            'assignments': get_teacher_course_assignments(user, course)
        }, status=200)
    else:
        return JsonResponse({
            'result': 'success',
            'assignments': get_student_course_assignments(user, course)
        }, status=200)


@api_view(['GET'])
def get_assignment_data(request, cID, aID):
    """Get the data linked to an assignemnt ID

    Arguments:
    request -- the request that was send with
    cID -- course ID given with the request
    aID -- assignemnt ID given with the request

    Returns a json string with the assignemnt data for the requested user
    """
    user = request.user
    if not user.is_authenticated:
        return JsonResponse({'result': '401 Authentication Error'}, status=401)

    course = Course.objects.get(pk=cID)
    assignment = Assignment.objects.get(pk=aID)
    participation = Participation.objects.get(user=user, course=course)

    if participation.role.can_view_assignment:
        return JsonResponse({
            'result': 'success',
            'assignment': assignment_to_dict(assignment)
        }, status=200)
    else:
        return JsonResponse({
            'result': 'success',
            'assignment': student_assignment_to_dict(assignment, request.user),
        }, status=200)


@api_view(['GET'])
def get_assignment_journals(request, aID):
    """Get the student submitted journals of one assignment

    Arguments:
    request -- the request that was send with
    cID -- the course ID to get the assignments from

    Returns a json string with the journals
    """
    user = request.user
    if not request.user.is_authenticated:
        return JsonResponse({'result': '401 Authentication Error'}, status=401)

    try:
        assignment = Assignment.objects.get(pk=aID)
        # TODO: Not first, for demo.
        course = assignment.courses.first()
        participation = Participation.objects.get(user=request.user, course=course)
    except (Participation.DoesNotExist, Assignment.DoesNotExist):
        return JsonResponse({'result': '404 Not Found',
                             'description': 'Assignment or Participation does not exist.'}, status=404)

    if not participation.role.can_view_assignment:
        return JsonResponse({'result': '403 Forbidden'}, status=403)

    journals = []

    for journal in assignment.journal_set.all():
        journals.append(journal_to_dict(journal))

    stats = {}
    if journals:
        # TODO: Misschien dit efficient maken voor minimal delay?
        stats['needsMarking'] = sum(
            [x['stats']['submitted'] - x['stats']['graded'] for x in journals])
        points = [x['stats']['acquired_points'] for x in journals]
        stats['avgPoints'] = round(st.mean(points), 2)
        stats['medianPoints'] = st.median(points)
        stats['avgEntries'] = round(
            st.mean([x['stats']['total_points'] for x in journals]), 2)

    return JsonResponse({'result': 'success', 'stats': stats if stats else None, 'journals': journals}, status=200)


@api_view(['GET'])
def get_upcoming_deadlines(request):
    """Get upcoming deadlines for the requested user.

    Arguments:
    request -- the request that was send with

    Returns a json string with the deadlines
    """
    if not request.user.is_authenticated:
        return JsonResponse({'result': '401 Authentication Error'}, status=401)

    # TODO: Only take user specific upcoming enties
    deadlines = []
    for assign in Assignment.objects.all():
        deadlines.append(deadline_to_dict(assignment))

    return JsonResponse({'result': 'success', 'deadlines': deadlines}, status=200)


@api_view(['GET'])
def get_course_permissions(request, cID):
    """Get the permissions of a course.
    Arguments:
    request -- the request that was sent
    cID     -- the course id (string)

    """
    if not request.user.is_authenticated:
        return JsonResponse({'result': '401 Authentication Error'}, status=401)

    roleDict = get_permissions(request.user, int(cID))

    return JsonResponse({'result': 'success',
                         'permissions': roleDict}, status=200)


@api_view(['GET'])
def get_nodes(request, jID):
    """Get all nodes contained within a journal.
    Arguments:
    request -- the request that was sent
    jID     -- the journal id

    Returns a json string containing all entry and deadline nodes.
    """
    if not request.user.is_authenticated:
        return JsonResponse({'result': '401 Authentication Error'}, status=401)

    journal = Journal.objects.get(pk=jID)
    return JsonResponse({'result': 'success',
                         'nodes': edag.get_nodes_dict(journal)}, status=200)


@api_view(['GET'])
def get_format(request, aID):
    """Get the format attached to an assignment.

    Arguments:
    request -- the request that was sent
    aID     -- the assignment id

    Returns a json string containing the format.
    """
    if not request.user.is_authenticated:
        return JsonResponse({'result': '401 Authentication Error'}, status=401)

    try:
        assignment = Assignment.objects.get(pk=aID)
    except Assignment.DoesNotExist:
        return JsonResponse({'result': '404 Not Found',
                             'description': 'Assignment does not exist.'}, status=404)

    return JsonResponse({'result': 'success',
                         'nodes': get_format_dict(assignment.format)}, status=200)


@api_view(['GET'])
def get_user_teacher_courses(request):
    """Gets all the courses where the user is a teacher.

    Arguments:
    request -- the request that was sent

    Returns a json string containing the format.
    """
    if not request.user.is_authenticated:
        return JsonResponse({'result': '401 Authentication Error'}, status=401)

    q_courses = Course.objects.filter(participation__user=request.user.id,
                                      participation__role__can_edit_course=True)
    courses = []
    for course in q_courses:
        courses.append(course_to_dict(course))
    return JsonResponse({'result': 'success', 'courses': courses}, status=200)


@api_view(['POST'])
def get_names(request):
    """Get the format attached to an assignment.

    Arguments:
    request -- the request that was sent
        cID -- optionally the course id
        aID -- optionally the assignment id
        jID -- optionally the journal id
        tID -- optionally the template id

    Returns a json string containing the names of the set fields.
    cID populates 'course', aID populates 'assignment', tID populates
    'template' and jID populates 'journal' with the users' name.
    """
    if not request.user.is_authenticated:
        return JsonResponse({'result': '401 Authentication Error'}, status=401)

<<<<<<< HEAD
    cID, aID, jID, tID = utils.get_optional_post_params(
        request.data, "cID", "aID", "jID", "tID")
    result = JsonResponse({'result': 'success'})
=======
    cID, aID, jID, tID = utils.get_optional_post_params(request.data, "cID", "aID", "jID", "tID")
    result = JsonResponse({'result': 'success'}, status=200)
>>>>>>> db9f20be

    try:
        if cID:
            course = Course.objects.get(pk=cID)
            result.course = course.name
        if aID:
            assignment = Assignment.objects.get(pk=aID)
            result.assignment = assignment.name
        if jID:
            journal = Journal.objects.get(pk=jID)
            result.journal = journal.user.name
        if tID:
            template = EntryTemplate.objects.get(pk=tID)
            result.template = template.name

    except (Course.DoesNotExist, Assignment.DoesNotExist, Journal.DoesNotExist, EntryTemplate.DoesNotExist):
        return JsonResponse({'result': '404 Not Found',
                             'description': 'Course, Assignment, Journal or Template does not exist.'}, status=404)

    return result


@api_view(['POST'])
def get_entrycomments(request):
    """
    Get the comments belonging to the specified entry based on its entryID.
    """
    if not request.user.is_authenticated:
        return JsonResponse({'result': '401 Authentication Error'}, status=401)

    try:
        entryID = utils.get_required_post_params(request.data, "entryID")
    except KeyError:
        return utils.keyerror_json("entryID")

    entrycomments = EntryComment.objects.filter(entry=entryID)
    return JsonResponse({'result': 'success',
                         'entrycomments': [entrycomment_to_dict(comment) for comment in entrycomments]}, status=200)


@api_view(['GET'])
def get_assignment_by_lti_id(request, lti_id):
    """Get an assignment if it exists.

    Arguments:
    request -- the request that was sent
    lti_id -- lti_id of the assignment
    """
    if not request.user.is_authenticated:
        return JsonResponse({'result': '401 Authentication Error'}, status=401)
    try:
        assignment = Assignment.objects.get(lti_id=lti_id)
        return JsonResponse({'result': 'success', 'assignment': assignment_to_dict(assignment)}, status=200)
    except Assignment.DoesNotExist:
        return JsonResponse({'result': '204 No content'}, status=204)


@api_view(['POST'])
def lti_grade_replace_result(request):
    # TODO Extend the docstring with what is important in the request variable.
    """
    Replace a grade on the LTI instance based on the request.
    """

    secret = settings.LTI_SECRET
    key = settings.LTI_KEY

    grade_request = GradePassBackRequest(key, secret, None)
    grade_request.score = '0.5'
    grade_request.sourcedId = request.POST['lis_result_sourcedid']
    grade_request.url = request.POST['lis_outcome_service_url']
    response = grade_request.send_post_request()

    return JsonResponse(response)


@api_view(['POST'])
def lti_launch(request):
    """Django view for the lti post request."""
    secret = settings.LTI_SECRET
    key = settings.LTI_KEY

    authenticated, err = OAuthRequestValidater.check_signature(
        key, secret, request)

    if authenticated:
        # Select or create the user, course, assignment and journal.
        roles = json.load(open('config.json'))
        lti_roles = dict((roles[k], k) for k in roles)

        user = select_create_user(request.POST)
        role = lti_roles[request.POST['roles']]

        token = TokenObtainPairSerializer.get_token(user)
        access = token.access_token

        course_names = ['lti_cName', 'lti_abbr', 'lti_cID']
        course_values = [request.POST['context_title'],
                         request.POST['context_label'],
                         request.POST['context_id']]
        assignment_names = ['lti_aName', 'lti_aID']
        assignment_values = [request.POST['resource_link_title'],
                             request.POST['resource_link_id']]
        if 'custom_canvas_assignment_points_possible' in request.POST:
            assignment_names.append('lti_points_possible')
            assignment_values.append(
                request.POST['custom_canvas_assignment_points_possible'])

        course = check_course_lti(request.POST, user, lti_roles[request.POST[
            'roles']])
        if course is None:
            if role == 'Teacher':
                q_names = ['jwt_refresh', 'jwt_access', 'state']
                q_names += course_names
                q_names += assignment_names
                q_values = [token, access, NEW_COURSE]
                q_values += course_values
                q_values += assignment_values
                return redirect(create_lti_query_link(q_names, q_values))
            else:
                q_names = ['jwt_refresh', 'jwt_access', 'state']
                q_values = [token, access, NO_COURSE]
                return redirect(create_lti_query_link(q_names, q_values))

        assignment = check_assignment_lti(request.POST, user)
        if assignment is None:
            if role == 'Teacher':
                q_names = ['jwt_refresh', 'jwt_access', 'state', 'cID']
                q_names += assignment_names
                q_values = [token, access, NEW_ASSIGN, course.pk]
                q_values += assignment_values
                return redirect(create_lti_query_link(q_names, q_values))
            else:
                q_names = ['jwt_refresh', 'jwt_access', 'state']
                q_values = [token, access, NO_ASSIGN]
                return redirect(create_lti_query_link(q_names, q_values))

        journal = select_create_journal(request.POST, user, assignment, roles)
        jID = journal.pk if journal is not None else None
        q_names = ['jwt_refresh', 'jwt_access',
                   'state', 'cID', 'aID', 'jID']
        q_values = [token, access,
                    FINISH_T if jID is None else FINISH_S,
                    course.pk, assignment.pk, jID]
        return redirect(create_lti_query_link(q_names, q_values))

    return redirect(create_lti_query_link(['state'], ['BAD_AUTH']))<|MERGE_RESOLUTION|>--- conflicted
+++ resolved
@@ -413,14 +413,8 @@
     if not request.user.is_authenticated:
         return JsonResponse({'result': '401 Authentication Error'}, status=401)
 
-<<<<<<< HEAD
-    cID, aID, jID, tID = utils.get_optional_post_params(
-        request.data, "cID", "aID", "jID", "tID")
-    result = JsonResponse({'result': 'success'})
-=======
     cID, aID, jID, tID = utils.get_optional_post_params(request.data, "cID", "aID", "jID", "tID")
     result = JsonResponse({'result': 'success'}, status=200)
->>>>>>> db9f20be
 
     try:
         if cID:
