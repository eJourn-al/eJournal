--- conflicted
+++ resolved
@@ -312,10 +312,7 @@
                              'description': 'Assignment does not exist.'}, status=404)
 
     return JsonResponse({'result': 'success',
-<<<<<<< HEAD
                          'format': format_to_dict(assignment.format)})
-=======
-                         'nodes': format_to_dict(assignment.format)})
 
 
 @api_view(['GET'])
@@ -339,7 +336,6 @@
 
     return JsonResponse({'result': 'success',
                          'template': template_to_dict(template)})
->>>>>>> aad0c066
 
 
 @api_view(['POST'])
