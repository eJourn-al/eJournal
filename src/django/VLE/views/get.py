--- conflicted
+++ resolved
@@ -906,11 +906,7 @@
 
     if user_file.author.id is user.id or \
        permissions.has_assignment_permission(user, user_file.assignment, 'can_view_assignment_participants'):
-<<<<<<< HEAD
         return responses.file(user_file)
-=======
-        return responses.user_file_b64(user_file)
->>>>>>> fbc47eef
     else:
         return responses.unauthorized('Unauthorized to view: %s by author ID: %s.' % (file_name, author_uID))
 
