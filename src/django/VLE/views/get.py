"""
get.py.

API functions that handle the get requests.
"""
from rest_framework.decorators import api_view
from django.http import JsonResponse, HttpResponse
from django.conf import settings
from rest_framework_simplejwt.serializers import TokenObtainPairSerializer
from django.shortcuts import redirect

import json
import statistics as st

import VLE.lti_launch as lti
import VLE.edag as edag
import VLE.utils as utils
from VLE.models import Assignment, Course, Participation, Journal, EntryTemplate, EntryComment, GradePassBackRequest
import VLE.serializers as serialize
import VLE.permissions as permission


@api_view(['GET'])
def get_own_user_data(request):
    """Get the data linked to the logged in user.

    Arguments:
    request -- the request that was send with

    Returns a json string with user data
    """
    user = request.user
    if not user.is_authenticated:
        return JsonResponse({'result': '401 Authentication Error'}, status=401)

    user_dict = serialize.user_to_dict(user)
    user_dict['grade_notifications'] = user.grade_notifications
    user_dict['comment_notifications'] = user.comment_notifications
    return JsonResponse({'result': 'success', 'user': user_dict}, status=200)


@api_view(['GET'])
def get_course_data(request, cID):
    """Get the data linked to a course ID.

    Arguments:
    request -- the request that was send with
    cID -- course ID given with the request

    Returns a json string with the course data for the requested user
    """
    user = request.user
    if not user.is_authenticated:
        return JsonResponse({'result': '401 Authentication Error'}, status=401)

    course = serialize.course_to_dict(Course.objects.get(pk=cID))

    return JsonResponse({'result': 'success', 'course': course}, status=200)


@api_view(['GET'])
def get_course_users(request, cID):
    """Get all users for a given course, including their role for this course.

    Arguments:
    request -- the request
    cID -- the course ID

    Returns a json string with a list of participants.
    """
    if not request.user.is_authenticated:
        return JsonResponse({'result': '401 Authentication Error'}, status=401)

    try:
        course = Course.objects.get(pk=cID)
    except Course.DoesNotExist:
        return JsonResponse({'result': '404 Not Found',
                             'description': 'Course does not exist.'}, status=404)

    participations = course.participation_set.all()
    return JsonResponse({'result': 'success',
                         'users': [serialize.participation_to_dict(participation)
                                   for participation in participations]}, status=200)


@api_view(['GET'])
def get_user_courses(request):
    """Get the courses that are linked to the user linked to the request.

    Arguments:
    request -- the request that was send with

    Returns a json string with the courses for the requested user
    """
    user = request.user

    if not user.is_authenticated:
        return JsonResponse({'result': '401 Authentication Error'}, status=401)

    courses = []

    for course in user.participations.all():
        courses.append(serialize.course_to_dict(course))

    return JsonResponse({'result': 'success', 'courses': courses}, status=200)


def get_teacher_course_assignments(user, course):
    """Get the assignments from the course ID with extra information for the teacher.

    Arguments:
    user -- user that requested the assignments, this is to validate the request
    cID -- the course ID to get the assignments from

    Returns a json string with the assignments for the requested user
    """
    # TODO: check permission

    assignments = []
    for assignment in course.assignment_set.all():
        assignments.append(serialize.assignment_to_dict(assignment))

    return assignments


def get_student_course_assignments(user, course):
    """Get the assignments from the course ID with extra information for the student.

    Arguments:
    user -- user that requested the assignments, this is to validate the request
    cID -- the course ID to get the assignments from

    Returns a json string with the assignments for the requested user
    """
    # TODO: check permission
    assignments = []
    for assignment in Assignment.objects.get_queryset().filter(courses=course, journal__user=user):
        assignments.append(serialize.student_assignment_to_dict(assignment, user))

    return assignments


@api_view(['GET'])
def get_course_assignments(request, cID):
    """Get the assignments from the course ID with extra information for the requested user.

    Arguments:
    request -- the request that was send with
    cID -- the course ID to get the assignments from

    Returns a json string with the assignments for the requested user
    """
    user = request.user
    if not user.is_authenticated:
        return JsonResponse({'result': '401 Authentication Error'}, status=401)

    course = Course.objects.get(pk=cID)
    participation = Participation.objects.get(user=user, course=course)

    if participation.role.can_view_assignment:
        return JsonResponse({
            'result': 'success',
            'assignments': get_teacher_course_assignments(user, course)
        }, status=200)
    else:
        return JsonResponse({
            'result': 'success',
            'assignments': get_student_course_assignments(user, course)
        }, status=200)


@api_view(['GET'])
def get_assignment_data(request, cID, aID):
    """Get the data linked to an assignemnt ID.

    Arguments:
    request -- the request that was send with
    cID -- course ID given with the request
    aID -- assignemnt ID given with the request

    Returns a json string with the assignemnt data for the requested user
    """
    user = request.user
    if not user.is_authenticated:
        return JsonResponse({'result': '401 Authentication Error'}, status=401)

    course = Course.objects.get(pk=cID)
    assignment = Assignment.objects.get(pk=aID)
    participation = Participation.objects.get(user=user, course=course)

    if participation.role.can_view_assignment:
        return JsonResponse({
            'result': 'success',
            'assignment': serialize.assignment_to_dict(assignment)
        }, status=200)
    else:
        return JsonResponse({
            'result': 'success',
            'assignment': serialize.student_assignment_to_dict(assignment, request.user),
        }, status=200)


@api_view(['GET'])
def get_assignment_journals(request, aID):
    """Get the student submitted journals of one assignment.

    Arguments:
    request -- the request that was send with
    cID -- the course ID to get the assignments from

    Returns a json string with the journals
    """
    user = request.user
    if not user.is_authenticated:
        return JsonResponse({'result': '401 Authentication Error'}, status=401)

    try:
        assignment = Assignment.objects.get(pk=aID)
        # TODO: Not first, for demo.
        course = assignment.courses.first()
        participation = Participation.objects.get(user=user, course=course)
    except (Participation.DoesNotExist, Assignment.DoesNotExist):
        return JsonResponse({'result': '404 Not Found',
                             'description': 'Assignment or Participation does not exist.'}, status=404)

    if not participation.role.can_view_assignment:
        return JsonResponse({'result': '403 Forbidden'}, status=403)

    journals = []

    for journal in assignment.journal_set.all():
        journals.append(serialize.journal_to_dict(journal))

    stats = {}
    if journals:
        # TODO: Misschien dit efficient maken voor minimal delay?
        stats['needsMarking'] = sum([x['stats']['submitted'] - x['stats']['graded'] for x in journals])
        points = [x['stats']['acquired_points'] for x in journals]
        stats['avgPoints'] = round(st.mean(points), 2)
        stats['medianPoints'] = st.median(points)
        stats['avgEntries'] = round(st.mean([x['stats']['total_points'] for x in journals]), 2)

    return JsonResponse({'result': 'success', 'stats': stats if stats else None, 'journals': journals}, status=200)


@api_view(['GET'])
def get_upcoming_deadlines(request):
    """Get upcoming deadlines for the requested user.

    Arguments:
    request -- the request that was send with

    Returns a json string with the deadlines
    """
    if not request.user.is_authenticated:
        return JsonResponse({'result': '401 Authentication Error'}, status=401)

    # TODO: Only take user specific upcoming enties
    deadlines = []
    for assign in Assignment.objects.all():
        deadlines.append(serialize.deadline_to_dict(assign))

    return JsonResponse({'result': 'success', 'deadlines': deadlines}, status=200)


@api_view(['GET'])
def get_course_permissions(request, cID):
    """Get the permissions of a course.

    Arguments:
    request -- the request that was sent
    cID     -- the course id
    """
    if not request.user.is_authenticated:
        return JsonResponse({'result': '401 Authentication Error'}, status=401)

    roleDict = permission.get_permissions(request.user, int(cID))

    return JsonResponse({'result': 'success',
                         'permissions': roleDict}, status=200)


@api_view(['GET'])
def get_nodes(request, jID):
    """Get all nodes contained within a journal.

    Arguments:
    request -- the request that was sent
    jID     -- the journal id

    Returns a json string containing all entry and deadline nodes.
    """
    if not request.user.is_authenticated:
        return JsonResponse({'result': '401 Authentication Error'}, status=401)

    journal = Journal.objects.get(pk=jID)
    return JsonResponse({'result': 'success',
                         'nodes': edag.get_nodes_dict(journal, request.user)}, status=200)


@api_view(['GET'])
def get_format(request, aID):
    """Get the format attached to an assignment.

    Arguments:
    request -- the request that was sent
    aID     -- the assignment id

    Returns a json string containing the format.
    """
    if not request.user.is_authenticated:
        return JsonResponse({'result': '401 Authentication Error'}, status=401)

    try:
        assignment = Assignment.objects.get(pk=aID)
    except Assignment.DoesNotExist:
        return JsonResponse({'result': '404 Not Found',
                             'description': 'Assignment does not exist.'}, status=404)

    return JsonResponse({'result': 'success',
                         'nodes': serialize.get_format_dict(assignment.format)}, status=200)


@api_view(['POST'])
def get_names(request):
    """Get the format attached to an assignment.

    Arguments:
    request -- the request that was sent
    cID -- optionally the course id
    aID -- optionally the assignment id
    jID -- optionally the journal id
    tID -- optionally the template id

    Returns a json string containing the names of the set fields.
    cID populates 'course', aID populates 'assignment', tID populates
    'template' and jID populates 'journal' with the users' name.
    """
    if not request.user.is_authenticated:
        return JsonResponse({'result': '401 Authentication Error'}, status=401)

    cID, aID, jID, tID = utils.get_optional_post_params(request.data, "cID", "aID", "jID", "tID")
    result = JsonResponse({'result': 'success'}, status=200)

    try:
        if cID:
            course = Course.objects.get(pk=cID)
            result.course = course.name
        if aID:
            assignment = Assignment.objects.get(pk=aID)
            result.assignment = assignment.name
        if jID:
            journal = Journal.objects.get(pk=jID)
            result.journal = journal.user.name
        if tID:
            template = EntryTemplate.objects.get(pk=tID)
            result.template = template.name

    except (Course.DoesNotExist, Assignment.DoesNotExist, Journal.DoesNotExist, EntryTemplate.DoesNotExist):
        return JsonResponse({'result': '404 Not Found',
                             'description': 'Course, Assignment, Journal or Template does not exist.'}, status=404)

    return result


<<<<<<< HEAD
@api_view(['POST'])
def get_entrycomments(request):
    """Get the comments belonging to the specified entry based on its entryID."""
=======
@api_view(['GET'])
def get_entrycomments(request, entryID):
    """
    Get the comments belonging to the specified entry based on its entryID.
    """
>>>>>>> b0895af7
    if not request.user.is_authenticated:
        return JsonResponse({'result': '401 Authentication Error'}, status=401)

    entrycomments = EntryComment.objects.filter(entry=entryID)
    return JsonResponse({'result': 'success',
                         'entrycomments': [serialize.entrycomment_to_dict(comment) for comment in entrycomments]},
                        status=200)


@api_view(['POST'])
def lti_grade_replace_result(request):
    """i_grade_replace_result.

    Replace a grade on the LTI instance based on the request.
    """
    # TODO Extend the docstring with what is important in the request variable.

    secret = settings.LTI_SECRET
    key = settings.LTI_KEY

    grade_request = GradePassBackRequest(key, secret, None)
    grade_request.score = '0.5'
    grade_request.sourcedId = request.POST['lis_result_sourcedid']
    grade_request.url = request.POST['lis_outcome_service_url']
    response = grade_request.send_post_request()

    return JsonResponse(response)


@api_view(['POST'])
def lti_launch(request):
    """Django view for the lti post request."""
    # canvas TODO change to its own database based on the key in the request.
    secret = settings.LTI_SECRET
    key = settings.LTI_KEY

    print('key = postkey', key == request.POST['oauth_consumer_key'])
    valid, err = lti.OAuthRequestValidater.check_signature(key, secret, request)

    if not valid:
        return HttpResponse('unsuccesfull auth, {0}'.format(err))

    # Select or create the user, course, assignment and journal.
    roles = json.load(open('config.json'))
    user = lti.select_create_user(request.POST)
    course = lti.select_create_course(request.POST, user, roles)
    assignment = lti.select_create_assignment(request.POST, user, course, roles)
    journal = lti.select_create_journal(request.POST, user, assignment, roles)

    # Check if the request comes from a student or not.
    roles = json.load(open('config.json'))
    student = request.POST['roles'] == roles['student']

    token = TokenObtainPairSerializer.get_token(user)
    access = token.access_token

    # Set the ID's or if these do not exist set them to undefined.
    cID = course.pk if course is not None else 'undefined'
    aID = assignment.pk if assignment is not None else 'undefined'
    jID = journal.pk if journal is not None else 'undefined'

    # TODO Should not be localhost anymore at production.
    link = 'http://localhost:8080/#/lti/launch'
    link += '?jwt_refresh={0}'.format(token)
    link += '&jwt_access={0}'.format(access)
    link += '&cID={0}'.format(cID)
    link += '&aID={0}'.format(aID)
    link += '&jID={0}'.format(jID)
    link += '&student={0}'.format(student)

    return redirect(link)<|MERGE_RESOLUTION|>--- conflicted
+++ resolved
@@ -363,17 +363,9 @@
     return result
 
 
-<<<<<<< HEAD
-@api_view(['POST'])
-def get_entrycomments(request):
+@api_view(['GET'])
+def get_entrycomments(request, entryID):
     """Get the comments belonging to the specified entry based on its entryID."""
-=======
-@api_view(['GET'])
-def get_entrycomments(request, entryID):
-    """
-    Get the comments belonging to the specified entry based on its entryID.
-    """
->>>>>>> b0895af7
     if not request.user.is_authenticated:
         return JsonResponse({'result': '401 Authentication Error'}, status=401)
 
