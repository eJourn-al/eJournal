--- conflicted
+++ resolved
@@ -79,13 +79,8 @@
 
     participations = course.participation_set.all()
     return JsonResponse({'result': 'success',
-<<<<<<< HEAD
-                         'users': [serialize.participation_to_dict(participation)
-                                   for participation in participations]})
-=======
                          'users': [participation_to_dict(participation)
                                    for participation in participations]}, status=200)
->>>>>>> db9f20be
 
 
 @api_view(['GET'])
@@ -196,15 +191,6 @@
     if participation.role.can_view_assignment:
         return JsonResponse({
             'result': 'success',
-<<<<<<< HEAD
-            'assignment': serialize.assignment_to_dict(assignment)
-        })
-    else:
-        return JsonResponse({
-            'result': 'success',
-            'assignment': serialize.student_assignment_to_dict(assignment, request.user)
-        })
-=======
             'assignment': assignment_to_dict(assignment)
         }, status=200)
     else:
@@ -212,7 +198,6 @@
             'result': 'success',
             'assignment': student_assignment_to_dict(assignment, request.user),
         }, status=200)
->>>>>>> db9f20be
 
 
 @api_view(['GET'])
@@ -333,11 +318,7 @@
                              'description': 'Assignment does not exist.'}, status=404)
 
     return JsonResponse({'result': 'success',
-<<<<<<< HEAD
-                         'nodes': serialize.format_to_dict(assignment.format)})
-=======
                          'nodes': get_format_dict(assignment.format)}, status=200)
->>>>>>> db9f20be
 
 
 @api_view(['POST'])
@@ -395,11 +376,7 @@
 
     entrycomments = EntryComment.objects.filter(entry=entryID)
     return JsonResponse({'result': 'success',
-<<<<<<< HEAD
-                         'entrycomments': [serialize.entrycomment_to_dict(comment) for comment in entrycomments]})
-=======
                          'entrycomments': [entrycomment_to_dict(comment) for comment in entrycomments]}, status=200)
->>>>>>> db9f20be
 
 
 @api_view(['POST'])
