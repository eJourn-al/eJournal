"""
get.py.

API functions that handle the get requests.
"""
from rest_framework.decorators import api_view
from django.http import JsonResponse, HttpResponse
from django.conf import settings
from rest_framework_simplejwt.serializers import TokenObtainPairSerializer
from django.shortcuts import redirect

import json
import statistics as st

import VLE.lti_launch as lti
from VLE.lti_grade_passback import GradePassBackRequest
import VLE.edag as edag
import VLE.utils as utils
<<<<<<< HEAD
from VLE.models import Assignment, Course, Participation, Journal, EntryTemplate, EntryComment, Role
=======
from VLE.models import Assignment, Course, Participation, Journal, EntryTemplate, EntryComment, User, Node
>>>>>>> d18949c9
import VLE.serializers as serialize
import VLE.permissions as permission

import VLE.views.responses as responses


@api_view(['GET'])
def get_own_user_data(request):
    """Get the data linked to the logged in user.

    Arguments:
    request -- the request that was send with

    Returns a json string with user data
    """
    user = request.user
    if not user.is_authenticated:
        return responses.unauthorized()

    user_dict = serialize.user_to_dict(user)
    user_dict['grade_notifications'] = user.grade_notifications
    user_dict['comment_notifications'] = user.comment_notifications
    return JsonResponse({'result': 'success', 'user': user_dict}, status=200)


@api_view(['GET'])
def get_course_data(request, cID):
    """Get the data linked to a course ID.

    Arguments:
    request -- the request that was send with
    cID -- course ID given with the request

    Returns a json string with the course data for the requested user
    """
    user = request.user
    if not user.is_authenticated:
        return responses.unauthorized()

    course = serialize.course_to_dict(Course.objects.get(pk=cID))

    return JsonResponse({'result': 'success', 'course': course}, status=200)


@api_view(['GET'])
def get_course_users(request, cID):
    """Get all users for a given course, including their role for this course.

    Arguments:
    request -- the request
    cID -- the course ID

    Returns a json string with a list of participants.
    """
    if not request.user.is_authenticated:
        return responses.unauthorized()

    try:
        course = Course.objects.get(pk=cID)
    except Course.DoesNotExist:
        return JsonResponse({'result': '404 Not Found',
                             'description': 'Course does not exist.'}, status=404)

    participations = course.participation_set.all()
    return JsonResponse({'result': 'success',
                         'users': [serialize.participation_to_dict(participation)
                                   for participation in participations]}, status=200)


@api_view(['GET'])
def get_unenrolled_users(request, cID):
    """Get all users not connected to a given course.

    Arguments:
    request -- the request
    cID -- the course ID

    Returns a json string with a list of participants.
    """
    if not request.user.is_authenticated:
        return JsonResponse({'result': '401 Authentication Error'}, status=401)

    try:
        course = Course.objects.get(pk=cID)
    except Course.DoesNotExist:
        return JsonResponse({'result': '404 Not Found',
                             'description': 'Course does not exist.'}, status=404)

    ids_in_course = course.participation_set.all().values('user__id')
    result = User.objects.all().exclude(id__in=ids_in_course)

    return JsonResponse({'result': 'success',
                         'users': [serialize.user_to_dict(user) for user in result]}, status=200)


@api_view(['GET'])
def get_user_courses(request):
    """Get the courses that are linked to the user linked to the request.

    Arguments:
    request -- the request that was send with

    Returns a json string with the courses for the requested user
    """
    user = request.user

    if not user.is_authenticated:
        return responses.unauthorized()

    courses = []

    for course in user.participations.all():
        courses.append(serialize.course_to_dict(course))

    return JsonResponse({'result': 'success', 'courses': courses}, status=200)


def get_teacher_course_assignments(user, course):
    """Get the assignments from the course ID with extra information for the teacher.

    Arguments:
    user -- user that requested the assignments, this is to validate the request
    cID -- the course ID to get the assignments from

    Returns a json string with the assignments for the requested user
    """
    # TODO: check permission

    assignments = []
    for assignment in course.assignment_set.all():
        assignments.append(serialize.assignment_to_dict(assignment))

    return assignments


def get_student_course_assignments(user, course):
    """Get the assignments from the course ID with extra information for the student.

    Arguments:
    user -- user that requested the assignments, this is to validate the request
    cID -- the course ID to get the assignments from

    Returns a json string with the assignments for the requested user
    """
    # TODO: check permission
    assignments = []
    for assignment in Assignment.objects.get_queryset().filter(courses=course, journal__user=user):
        assignments.append(serialize.student_assignment_to_dict(assignment, user))

    return assignments


@api_view(['GET'])
def get_course_assignments(request, cID):
    """Get the assignments from the course ID with extra information for the requested user.

    Arguments:
    request -- the request that was send with
    cID -- the course ID to get the assignments from

    Returns a json string with the assignments for the requested user
    """
    user = request.user
    if not user.is_authenticated:
        return responses.unauthorized()

    course = Course.objects.get(pk=cID)
    participation = Participation.objects.get(user=user, course=course)

    # Check whether the user can edit the course.
    if participation.role.can_grade_journal:
        return JsonResponse({
            'result': 'success',
            'assignments': get_teacher_course_assignments(user, course)
        }, status=200)
    else:
        return JsonResponse({
            'result': 'success',
            'assignments': get_student_course_assignments(user, course)
        }, status=200)


@api_view(['GET'])
def get_assignment_data(request, cID, aID):
    """Get the data linked to an assignemnt ID.

    Arguments:
    request -- the request that was send with
    cID -- course ID given with the request
    aID -- assignemnt ID given with the request

    Returns a json string with the assignment data for the requested user.
    Depending on the permissions, return all student journals or a specific
    student's journal.
    """
    user = request.user
    if not user.is_authenticated:
        return responses.unauthorized()

    course = Course.objects.get(pk=cID)
    assignment = Assignment.objects.get(pk=aID)
    participation = Participation.objects.get(user=user, course=course)

    if participation.role.can_grade_journal:
        # Return the assignment.
        return JsonResponse({
            'result': 'success',
            'assignment': serialize.assignment_to_dict(assignment)
        }, status=200)
    else:
        # Return the student's journal.
        return JsonResponse({
            'result': 'success',
            'assignment': serialize.student_assignment_to_dict(assignment, request.user),
        }, status=200)


@api_view(['GET'])
def get_assignment_journals(request, aID):
    """Get the student submitted journals of one assignment.

    Arguments:
    request -- the request that was send with
    cID -- the course ID to get the assignments from

    Returns a json string with the journals
    """
    user = request.user
    if not user.is_authenticated:
        return responses.unauthorized()

    try:
        assignment = Assignment.objects.get(pk=aID)
        # TODO: Not first, for demo.
        course = assignment.courses.first()
        participation = Participation.objects.get(user=user, course=course)
    except (Participation.DoesNotExist, Assignment.DoesNotExist):
        return JsonResponse({'result': '404 Not Found',
                             'description': 'Assignment or Participation does not exist.'}, status=404)

    if not participation.role.can_view_assignment_participants:
        return JsonResponse({'result': '403 Forbidden'}, status=403)

    journals = []

    for journal in assignment.journal_set.all():
        journals.append(serialize.journal_to_dict(journal))

    stats = {}
    if journals:
        # TODO: Maybe make this efficient for minimal delay?
        stats['needsMarking'] = sum([x['stats']['submitted'] - x['stats']['graded'] for x in journals])
        points = [x['stats']['acquired_points'] for x in journals]
        stats['avgPoints'] = round(st.mean(points), 2)
        stats['medianPoints'] = st.median(points)
        stats['avgEntries'] = round(st.mean([x['stats']['total_points'] for x in journals]), 2)

    return JsonResponse({'result': 'success', 'stats': stats if stats else None, 'journals': journals}, status=200)


@api_view(['GET'])
def get_upcoming_deadlines(request):
    """Get upcoming deadlines for the requested user.

    Arguments:
    request -- the request that was send with

    Returns a json string with the deadlines
    """
    if not request.user.is_authenticated:
        return responses.unauthorized()

    # TODO: Only take user specific upcoming enties
    deadlines = []
    for assign in Assignment.objects.all():
        deadlines.append(serialize.deadline_to_dict(assign))

    return JsonResponse({'result': 'success', 'deadlines': deadlines}, status=200)


@api_view(['GET'])
def get_course_permissions(request, cID):
    """Get the permissions of a course.

    Arguments:
    request -- the request that was sent
    cID     -- the course id
    """
    if not request.user.is_authenticated:
        return responses.unauthorized()

    roleDict = permission.get_permissions(request.user, int(cID))

    return JsonResponse({'result': 'success',
                         'permissions': roleDict}, status=200)


@api_view(['GET'])
def get_nodes(request, jID):
    """Get all nodes contained within a journal.

    Arguments:
    request -- the request that was sent
    jID     -- the journal id

    Returns a json string containing all entry and deadline nodes.
    """
    if not request.user.is_authenticated:
        return responses.unauthorized()

    journal = Journal.objects.get(pk=jID)
    return JsonResponse({'result': 'success',
                         'nodes': edag.get_nodes_dict(journal, request.user)}, status=200)


@api_view(['GET'])
def get_format(request, aID):
    """Get the format attached to an assignment.

    Arguments:
    request -- the request that was sent
    aID     -- the assignment id

    Returns a json string containing the format.
    """
    if not request.user.is_authenticated:
        return responses.unauthorized()

    try:
        assignment = Assignment.objects.get(pk=aID)
    except Assignment.DoesNotExist:
        return JsonResponse({'result': '404 Not Found',
                             'description': 'Assignment does not exist.'}, status=404)

    return JsonResponse({'result': 'success',
                         'format': serialize.format_to_dict(assignment.format)},
                        status=200)


@api_view(['GET'])
def get_template(request, tID):
    """Get a template.

    Arguments:
    request -- the request that was sent
    tID     -- the template id

    Returns a json string containing the format.
    """
    if not request.user.is_authenticated:
        return JsonResponse({'result': '401 Authentication Error'}, status=401)

    try:
        template = EntryTemplate.objects.get(pk=tID)
    except EntryTemplate.DoesNotExist:
        return JsonResponse({'result': '404 Not Found',
                             'description': 'Template does not exist.'}, status=404)

    return JsonResponse({'result': 'success',
                         'template': serialize.template_to_dict(template)})


@api_view(['GET'])
def get_course_roles(request, cID):
    """Get course roles.

    Arguments:
    request -- the request that was sent.
    cID     -- the course id
    """
    if not request.user.is_authenticated:
        return JsonResponse({'result': '401 Authentication Error'}, status=401)

    request_user_role = Participation.objects.get(user=request.user.id, course=cID).role

    if not request_user_role.can_edit_course_roles:
        return JsonResponse({'result': '403 Forbidden'}, status=403)

    roles = []

    for role in Role.objects.filter(course=cID):
        roles.append(serialize.role_to_dict(role))
    return JsonResponse({'result': 'success', 'roles': roles}, status=200)


@api_view(['POST'])
def get_names(request):
    """Get the format attached to an assignment.

    Arguments:
    request -- the request that was sent
    cID -- optionally the course id
    aID -- optionally the assignment id
    jID -- optionally the journal id
    tID -- optionally the template id

    Returns a json string containing the names of the set fields.
    cID populates 'course', aID populates 'assignment', tID populates
    'template' and jID populates 'journal' with the users' name.
    """
    if not request.user.is_authenticated:
        return responses.unauthorized()

    cID, aID, jID, tID = utils.get_optional_post_params(request.data, "cID", "aID", "jID", "tID")
    result = JsonResponse({'result': 'success'}, status=200)

    try:
        if cID:
            course = Course.objects.get(pk=cID)
            result.course = course.name
        if aID:
            assignment = Assignment.objects.get(pk=aID)
            result.assignment = assignment.name
        if jID:
            journal = Journal.objects.get(pk=jID)
            result.journal = journal.user.name
        if tID:
            template = EntryTemplate.objects.get(pk=tID)
            result.template = template.name

    except (Course.DoesNotExist, Assignment.DoesNotExist, Journal.DoesNotExist, EntryTemplate.DoesNotExist):
        return JsonResponse({'result': '404 Not Found',
                             'description': 'Course, Assignment, Journal or Template does not exist.'}, status=404)

    return result


@api_view(['GET'])
def get_entrycomments(request, entryID):
    """Get the comments belonging to the specified entry based on its entryID."""
    if not request.user.is_authenticated:
        return responses.unauthorized()

    entrycomments = EntryComment.objects.filter(entry=entryID)
    return JsonResponse({'result': 'success',
                         'entrycomments': [serialize.entrycomment_to_dict(comment) for comment in entrycomments]},
                        status=200)


@api_view(['GET'])
def get_user_data(request, uID):
    """Get the user data of the given user.

    Get his/her profile data and posted entries with the titles of the journals of the user based on the uID.
    """
    if not request.user.is_authenticated:
        return JsonResponse({'result': '401 Authentication Error'}, status=401)

    user = User.objects.get(pk=uID)

    # Check the right permissions to get this users data, either be the user of the data or be an admin.
    permissions = permission.get_permissions(user, cID=-1)
    if not (permissions['is_admin'] or request.user.id == uID):
        return JsonResponse({'result': '403 Forbidden Error'}, status=403)

    profile = serialize.user_to_dict(user)
    # Don't send the user id with it.
    del profile['uID']

    journals = Journal.objects.filter(user=uID)
    journal_dict = {}
    for journal in journals:
        # Select the nodes of this journal but only the ones with entries.
        nodes_of_journal_with_entries = Node.objects.filter(journal=journal).exclude(entry__isnull=True)
        # Serialize all entries and put them into the entries dictionary with the assignment name key.
        entries_of_journal = [serialize.export_entry_to_dict(node.entry) for node in nodes_of_journal_with_entries]
        journal_dict.update({journal.assignment.name: entries_of_journal})

    return JsonResponse({'result': 'success',
                         'profile': profile,
                         'journals': journal_dict},
                        status=200)


@api_view(['POST'])
def lti_grade_replace_result(request):
    """lti_grade_replace_result.

    Replace a grade on the LTI instance based on the request.
    """
    # TODO Extend the docstring with what is important in the request variable.

    secret = settings.LTI_SECRET
    key = settings.LTI_KEY

    grade_request = GradePassBackRequest(key, secret, None)
    grade_request.score = '0.5'
    grade_request.sourcedId = request.POST['lis_result_sourcedid']
    grade_request.url = request.POST['lis_outcome_service_url']
    response = grade_request.send_post_request()

    return JsonResponse(response)


@api_view(['POST'])
def lti_launch(request):
    """Django view for the lti post request."""
    # canvas TODO change to its own database based on the key in the request.
    secret = settings.LTI_SECRET
    key = settings.LTI_KEY

    print('key = postkey', key == request.POST['oauth_consumer_key'])
    valid, err = lti.OAuthRequestValidater.check_signature(key, secret, request)

    if not valid:
        return HttpResponse('unsuccesfull auth, {0}'.format(err))

    # Select or create the user, course, assignment and journal.
    roles = json.load(open('config.json'))
    user = lti.select_create_user(request.POST)
    course = lti.select_create_course(request.POST, user, roles)
    assignment = lti.select_create_assignment(request.POST, user, course, roles)
    journal = lti.select_create_journal(request.POST, user, assignment, roles)

    # Check if the request comes from a student or not.
    roles = json.load(open('config.json'))
    student = request.POST['roles'] == roles['student']

    token = TokenObtainPairSerializer.get_token(user)
    access = token.access_token

    # Set the ID's or if these do not exist set them to undefined.
    cID = course.pk if course is not None else 'undefined'
    aID = assignment.pk if assignment is not None else 'undefined'
    jID = journal.pk if journal is not None else 'undefined'

    # TODO Should not be localhost anymore at production.
    link = 'http://localhost:8080/#/lti/launch'
    link += '?jwt_refresh={0}'.format(token)
    link += '&jwt_access={0}'.format(access)
    link += '&cID={0}'.format(cID)
    link += '&aID={0}'.format(aID)
    link += '&jID={0}'.format(jID)
    link += '&student={0}'.format(student)

    return redirect(link)<|MERGE_RESOLUTION|>--- conflicted
+++ resolved
@@ -16,11 +16,8 @@
 from VLE.lti_grade_passback import GradePassBackRequest
 import VLE.edag as edag
 import VLE.utils as utils
-<<<<<<< HEAD
-from VLE.models import Assignment, Course, Participation, Journal, EntryTemplate, EntryComment, Role
-=======
-from VLE.models import Assignment, Course, Participation, Journal, EntryTemplate, EntryComment, User, Node
->>>>>>> d18949c9
+from VLE.models import Assignment, Course, Participation, Journal, EntryTemplate, EntryComment, User, Node, \
+    Role
 import VLE.serializers as serialize
 import VLE.permissions as permission
 
