"""
instance.py.

In this file are all the instance api requests.
"""
from rest_framework import viewsets
from rest_framework.permissions import AllowAny

import VLE.utils.responses as response
from VLE.models import Instance
from VLE.serializers import InstanceSerializer


class InstanceView(viewsets.ViewSet):
    """Instance view.

    This class creates the following api paths:
    GET /instance/0 -- gets the instance information
    PATCH /instance/0 -- partially update the instance infromation
    """
    def retrieve(self, request, pk=0):
        """Get all instance details."""
        instance = Instance.objects.get_or_create(pk=1)[0]

        return response.success({'instance': InstanceSerializer(instance).data})

    def partial_update(self, request, *args, **kwargs):
        """Update instance details.
        Arguments:
        request -- request data
            data -- the new data for the instance

        Returns:
        On failure:
            unauthorized -- when the user is not logged in
            forbidden -- User not allowed to edit instance
            bad_request -- when there is invalid data in the request
        On success:
            success -- with the new instance details
        """
        if not request.user.is_superuser:
            return response.forbidden('You are not allowed to edit instance details.')

        instance = Instance.objects.get_or_create(pk=1)[0]

<<<<<<< HEAD
        serializer = InstanceSerializer(instance, data=request.data, partial=True)
=======
        req_data = request.data
        serializer = InstanceSerializer(instance, data=req_data, context={'user': request.user}, partial=True)
>>>>>>> 8276b23e
        if not serializer.is_valid():
            return response.bad_request()
        serializer.save()

        return response.success({'instance': serializer.data})

    def get_permissions(self):
        if self.request.path == '/instance/0/' and self.request.method == 'GET':
            return [AllowAny()]
        else:
            return [permission() for permission in self.permission_classes]<|MERGE_RESOLUTION|>--- conflicted
+++ resolved
@@ -43,12 +43,7 @@
 
         instance = Instance.objects.get_or_create(pk=1)[0]
 
-<<<<<<< HEAD
-        serializer = InstanceSerializer(instance, data=request.data, partial=True)
-=======
-        req_data = request.data
-        serializer = InstanceSerializer(instance, data=req_data, context={'user': request.user}, partial=True)
->>>>>>> 8276b23e
+        serializer = InstanceSerializer(instance, data=request.data, context={'user': request.user}, partial=True)
         if not serializer.is_valid():
             return response.bad_request()
         serializer.save()
