import datetime
import enum
import pprint

import jwt
import oauth2
from django.conf import settings
from django.http import HttpResponse, QueryDict
from django.shortcuts import redirect
from django.urls import reverse
from django.utils import timezone
from pylti1p3.contrib.django import DjangoCacheDataStorage, DjangoMessageLaunch, DjangoOIDCLogin
from pylti1p3.deep_link_resource import DeepLinkResource
from rest_framework.decorators import api_view, permission_classes
from rest_framework.permissions import AllowAny
from rest_framework_simplejwt.serializers import TokenObtainPairSerializer
from sentry_sdk import capture_exception

import VLE.factory as factory
import VLE.lti_launch as lti
import VLE.utils.generic_utils as utils
import VLE.utils.responses as response
from VLE.lti1p3 import claims, scopes
from VLE.models import User
from VLE.utils.error_handling import VLEMissingRequiredKey


class ExtendedDjangoMessageLaunch(DjangoMessageLaunch):

    def validate_nonce(self):
        """
        Probably it is bug on "https://lti-ri.imsglobal.org":
        site passes invalid "nonce" value during deep links launch.
        Because of this in case of iss == http://imsglobal.org just skip nonce validation.

        """
        iss = self.get_iss()
        deep_link_launch = self.is_deep_link_launch()
        if iss == "http://imsglobal.org" and deep_link_launch:
            return self
        return super(ExtendedDjangoMessageLaunch, self).validate_nonce()


class LTI_STATES(enum.Enum):
    """VUE ENTRY STATE."""
    LACKING_PERMISSION_TO_SETUP_ASSIGNMENT = '-4'
    LACKING_PERMISSION_TO_SETUP_COURSE = '-3'

    KEY_ERR = '-2'
    BAD_AUTH = '-1'

    NO_USER = '0'
    LOGGED_IN = '1'

    NO_COURSE = '0'
    NO_ASSIGN = '1'
    NEW_COURSE = '2'
    NEW_ASSIGN = '3'
    FINISH_T = '4'
    FINISH_S = '5'


def decode_lti_params(jwt_params):
    return jwt.decode(jwt_params, settings.SECRET_KEY, algorithms=['HS256'])


def encode_lti_params(jwt_params):
    return jwt.encode(jwt_params, settings.SECRET_KEY, algorithm='HS256').decode('utf-8')


def get_new_course_response(lti_params, role):
    """Generate course information for the teacher to setup the course with.

    This only works when the lti user is a teacher of that course.
    """
    if 'Teacher' not in role:
        return response.success({'params': {
            'state': LTI_STATES.LACKING_PERMISSION_TO_SETUP_COURSE.value,
            'lti_cName': lti_params['custom_course_name'],
            'lti_aName': lti_params['custom_assignment_title'],
        }})

    try:
        return response.success({'params': {
            'state': LTI_STATES.NEW_COURSE.value,
            'lti_cName': lti_params['custom_course_name'],
            'lti_abbr': lti_params.get('context_label', ''),
            'lti_cID': lti_params['custom_course_id'],
            'lti_course_start': lti_params['custom_course_start'],
            'lti_aName': lti_params['custom_assignment_title'],
            'lti_aID': lti_params['custom_assignment_id'],
            'lti_aUnlock': lti_params['custom_assignment_unlock'],
            'lti_aDue': lti_params['custom_assignment_due'],
            'lti_aLock': lti_params['custom_assignment_lock'],
            'lti_points_possible': lti_params['custom_assignment_points'],
            'lti_aPublished': lti_params['custom_assignment_publish'],
        }})
    except KeyError as err:
        raise VLEMissingRequiredKey(err.args[0])


def get_new_assignment_response(lti_params, course, role):
    """Generate assignment information for the teacher to setup the assignment with.

    This only works when the lti user is a teacher of that assignment.
    """
    if 'Teacher' not in role:
        return response.success({'params': {
            'state': LTI_STATES.LACKING_PERMISSION_TO_SETUP_ASSIGNMENT.value,
            'lti_cName': lti_params['custom_course_name'],
            'lti_aName': lti_params['custom_assignment_title'],
        }})

    try:
        return response.success({'params': {
            'state': LTI_STATES.NEW_ASSIGN.value,
            'cID': course.pk,
            'lti_aName': lti_params['custom_assignment_title'],
            'lti_aID': lti_params['custom_assignment_id'],
            'lti_aUnlock': lti_params['custom_assignment_unlock'],
            'lti_aDue': lti_params['custom_assignment_due'],
            'lti_aLock': lti_params['custom_assignment_lock'],
            'lti_points_possible': lti_params['custom_assignment_points'],
            'lti_aPublished': lti_params['custom_assignment_publish'],
        }})
    except KeyError as err:
        raise VLEMissingRequiredKey(err.args[0])


def get_finish_state(user, assignment, lti_params):
    if user.has_permission('can_view_all_journals', assignment):
        return LTI_STATES.FINISH_T.value
    else:
        return LTI_STATES.FINISH_S.value


<<<<<<< HEAD
=======
def handle_test_student(user, params):
    """Creates a test user if no user is provided and the params contain a blank email adress."""
    if not user \
       and 'custom_user_email' in params and params['custom_user_email'] == '' \
       and 'custom_user_full_name' in params and params['custom_user_full_name'] == settings.LTI_TEST_STUDENT_FULL_NAME:
        lti_id, username, full_name, email, course_id = utils.required_params(
            params, 'user_id', 'custom_username', 'custom_user_full_name', 'custom_user_email', 'custom_course_id')
        profile_picture = params.get('custom_user_image', settings.DEFAULT_PROFILE_PICTURE)
        is_teacher = any(role in lti.roles_to_list(params) for role in settings.ROLES['Teacher'])

        return factory.make_user(username, email=email, lti_id=lti_id, profile_picture=profile_picture,
                                 is_teacher=is_teacher, full_name=full_name, is_test_student=True)
    return user


>>>>>>> 235f8f42
@api_view(['POST'])
def get_lti_params_from_jwt(request):
    """Handle the controlflow for course/assignment create, connect and select.

    Returns the data needed for the correct entry place.
    """
    user = request.user
    jwt_params, = utils.required_params(request.data, 'jwt_params')
    lti_params = decode_lti_params(jwt_params)
    if user != User.objects.get(lti_id=lti_params['user_id']):
        return response.forbidden(
            "The user specified that should be logged in according to the request is not the logged in user.")

    role = lti.roles_to_lti_roles(lti_params)
    # convert LTI param for True to python True
    lti_params['custom_assignment_publish'] = lti_params.get('custom_assignment_publish', 'false') == 'true'

    # If the course is already created, update that course, else return new course variables
    course = lti.update_lti_course_if_exists(lti_params, user, role)
    if course is None:
        return get_new_course_response(lti_params, role)

    # If the assignment is already created, update that assignment, else return new assignment variables
    assignment = lti.update_lti_assignment_if_exists(lti_params)
    if assignment is None:
        return get_new_assignment_response(lti_params, course, role)

    # Select a journal
    if user.has_permission('can_have_journal', assignment):
        journal = lti.select_create_journal(lti_params, user, assignment)

    return response.success(payload={'params': {
        'state': get_finish_state(user, assignment, lti_params),
        'cID': course.pk,
        'aID': assignment.pk,
        'jID': journal.pk if user.has_permission('can_have_journal', assignment) and journal else None,
    }})


@api_view(['POST'])
@permission_classes((AllowAny, ))
def update_lti_groups(request):
    user = request.user
    jwt_params, = utils.required_params(request.data, 'jwt_params')
    lti_params = decode_lti_params(jwt_params)
    if user != User.objects.get(lti_id=lti_params['user_id']):
        return response.forbidden(
            "The user specified that should be logged in according to the request is not the logged in user.")

    role = lti.roles_to_list(lti_params)
    course = lti.update_lti_course_if_exists(lti_params, user, role)
    if course:
        return response.success()
    else:
        return response.bad_request('Course not found.')


    #
    # print(message_launch_data)
    # lineitem = message_launch_data.get(claims.GRADES).get('lineitem')
    # lineitems = message_launch_data.get(claims.GRADES).get('lineitems')
    # course_lti_id = message_launch_data.get(claims.COURSE).get('id')
    # user_id = message_launch_data.get('sub')
    # instance_name = message_launch_data.get(claims.TOOL).get('name')
    #
    # if not message_launch.has_ags():
    #     raise LTIError(
    #         'We do not have the required services for grading or retrieving assignment data. Please contact an admin.')
    #
    # ags = message_launch.get_ags()
    # print('\n\n\nLINEITEMS\n\n', ags.find_lineitem_by_id(lineitem), '\n\n')
    # print('\n\n\nLINEITEMS\n\n', ags.get_lineitems(), '\n\n')
    # if not message_launch.has_nrps():
    #     raise LTIError('We are unable to get the the members from the course. Please contact an admin.')
    #
    # nrps = message_launch.get_nrps()
    # print(nrps.get_members())
    # return HttpResponse('<body>done</body>')


    # user = lti.get_user_lti(params)
    # user = handle_test_student(user, params)
    #
    # params['exp'] = datetime.datetime.utcnow() + datetime.timedelta(minutes=15)
    # lti_params = encode_lti_params(params)
    #
    # try:
    #     if user is None:
    #         query = QueryDict(mutable=True)
    #         query['state'] = LTI_STATES.NO_USER.value
    #         query['lti_params'] = lti_params
    #         query['username'] = params['custom_username']
    #         query['username_already_exists'] = User.objects.filter(username=params['custom_username']).exists()
    #         query['full_name'] = params.get('custom_user_full_name', None)
    #     else:
    #         refresh = TokenObtainPairSerializer.get_token(user)
    #         user.last_login = timezone.now()
    #         user.save()
    #         query = QueryDict.fromkeys(['lti_params'], lti_params, mutable=True)
    #         query['jwt_access'] = str(refresh.access_token)
    #         query['jwt_refresh'] = str(refresh)
    #         query['state'] = LTI_STATES.LOGGED_IN.value
    # except KeyError as err:
    #     query = QueryDict.fromkeys(['state'], LTI_STATES.KEY_ERR.value, mutable=True)
    #     query['description'] = 'The request is missing the following parameter: {0}.'.format(err)
    #
    # return redirect(lti.create_lti_query_link(query))


def get_launch_url(request):
    target_link_uri = request.POST.get('target_link_uri', request.GET.get('target_link_uri'))
    if not target_link_uri:
        raise Exception('Missing "target_link_uri" param')
    return target_link_uri


@api_view(['POST', 'GET'])
@permission_classes((AllowAny, ))
<<<<<<< HEAD
def lti_login(request):
    oidc_login = DjangoOIDCLogin(request, settings.TOOL_CONF, launch_data_storage=DjangoCacheDataStorage())
    target_link_uri = get_launch_url(request)
    a = oidc_login\
        .enable_check_cookies()\
        .redirect(target_link_uri)
    return a
=======
def lti_launch(request):
    """Django view for the lti post request.

    Verifies the given LTI parameters based on our secret, if a user can be found based on the verified parameters
    a redirection link is send with corresponding JW access and refresh token to allow for a user login. If no user
    can be found on our end, but the LTI parameters were verified nonetheless, we are dealing with a new user and
    redirect with additional parameters that will allow for the creation of a new user.

    If the parameters are not validated a redirection is send with the parameter state set to BAD_AUTH.
    """
    secret = settings.LTI_SECRET
    key = settings.LTI_KEY
    try:
        lti.OAuthRequestValidater.check_signature(key, secret, request)
    except (oauth2.Error, ValueError) as e:
        capture_exception(e)
        return redirect(lti.create_lti_query_link(QueryDict.fromkeys(['state'], LTI_STATES.BAD_AUTH.value)))

    params = request.POST.dict()

    user = lti.get_user_lti(params)
    user = handle_test_student(user, params)

    params['exp'] = datetime.datetime.utcnow() + datetime.timedelta(minutes=15)
    lti_params = encode_lti_params(params)

    try:
        if user is None:
            query = QueryDict(mutable=True)
            query['state'] = LTI_STATES.NO_USER.value
            query['lti_params'] = lti_params
            query['username'] = params['custom_username']
            query['username_already_exists'] = User.objects.filter(username=params['custom_username']).exists()
            query['full_name'] = params.get('custom_user_full_name', None)
        else:
            refresh = TokenObtainPairSerializer.get_token(user)
            user.last_login = timezone.now()
            user.save()
            query = QueryDict.fromkeys(['lti_params'], lti_params, mutable=True)
            query['jwt_access'] = str(refresh.access_token)
            query['jwt_refresh'] = str(refresh)
            query['state'] = LTI_STATES.LOGGED_IN.value
    except KeyError as err:
        capture_exception(err)
        query = QueryDict.fromkeys(['state'], LTI_STATES.KEY_ERR.value, mutable=True)
        query['description'] = 'The request is missing the following parameter: {0}.'.format(err)

    return redirect(lti.create_lti_query_link(query))
>>>>>>> 235f8f42
<|MERGE_RESOLUTION|>--- conflicted
+++ resolved
@@ -1,26 +1,14 @@
-import datetime
 import enum
-import pprint
 
 import jwt
-import oauth2
 from django.conf import settings
-from django.http import HttpResponse, QueryDict
-from django.shortcuts import redirect
-from django.urls import reverse
-from django.utils import timezone
 from pylti1p3.contrib.django import DjangoCacheDataStorage, DjangoMessageLaunch, DjangoOIDCLogin
-from pylti1p3.deep_link_resource import DeepLinkResource
 from rest_framework.decorators import api_view, permission_classes
 from rest_framework.permissions import AllowAny
-from rest_framework_simplejwt.serializers import TokenObtainPairSerializer
-from sentry_sdk import capture_exception
-
-import VLE.factory as factory
+
 import VLE.lti_launch as lti
 import VLE.utils.generic_utils as utils
 import VLE.utils.responses as response
-from VLE.lti1p3 import claims, scopes
 from VLE.models import User
 from VLE.utils.error_handling import VLEMissingRequiredKey
 
@@ -134,24 +122,6 @@
         return LTI_STATES.FINISH_S.value
 
 
-<<<<<<< HEAD
-=======
-def handle_test_student(user, params):
-    """Creates a test user if no user is provided and the params contain a blank email adress."""
-    if not user \
-       and 'custom_user_email' in params and params['custom_user_email'] == '' \
-       and 'custom_user_full_name' in params and params['custom_user_full_name'] == settings.LTI_TEST_STUDENT_FULL_NAME:
-        lti_id, username, full_name, email, course_id = utils.required_params(
-            params, 'user_id', 'custom_username', 'custom_user_full_name', 'custom_user_email', 'custom_course_id')
-        profile_picture = params.get('custom_user_image', settings.DEFAULT_PROFILE_PICTURE)
-        is_teacher = any(role in lti.roles_to_list(params) for role in settings.ROLES['Teacher'])
-
-        return factory.make_user(username, email=email, lti_id=lti_id, profile_picture=profile_picture,
-                                 is_teacher=is_teacher, full_name=full_name, is_test_student=True)
-    return user
-
-
->>>>>>> 235f8f42
 @api_view(['POST'])
 def get_lti_params_from_jwt(request):
     """Handle the controlflow for course/assignment create, connect and select.
@@ -208,7 +178,6 @@
     else:
         return response.bad_request('Course not found.')
 
-
     #
     # print(message_launch_data)
     # lineitem = message_launch_data.get(claims.GRADES).get('lineitem')
@@ -219,7 +188,7 @@
     #
     # if not message_launch.has_ags():
     #     raise LTIError(
-    #         'We do not have the required services for grading or retrieving assignment data. Please contact an admin.')
+    #      'We do not have the required services for grading or retrieving assignment data. Please contact an admin.')
     #
     # ags = message_launch.get_ags()
     # print('\n\n\nLINEITEMS\n\n', ags.find_lineitem_by_id(lineitem), '\n\n')
@@ -230,7 +199,6 @@
     # nrps = message_launch.get_nrps()
     # print(nrps.get_members())
     # return HttpResponse('<body>done</body>')
-
 
     # user = lti.get_user_lti(params)
     # user = handle_test_student(user, params)
@@ -270,61 +238,10 @@
 
 @api_view(['POST', 'GET'])
 @permission_classes((AllowAny, ))
-<<<<<<< HEAD
 def lti_login(request):
     oidc_login = DjangoOIDCLogin(request, settings.TOOL_CONF, launch_data_storage=DjangoCacheDataStorage())
     target_link_uri = get_launch_url(request)
     a = oidc_login\
         .enable_check_cookies()\
         .redirect(target_link_uri)
-    return a
-=======
-def lti_launch(request):
-    """Django view for the lti post request.
-
-    Verifies the given LTI parameters based on our secret, if a user can be found based on the verified parameters
-    a redirection link is send with corresponding JW access and refresh token to allow for a user login. If no user
-    can be found on our end, but the LTI parameters were verified nonetheless, we are dealing with a new user and
-    redirect with additional parameters that will allow for the creation of a new user.
-
-    If the parameters are not validated a redirection is send with the parameter state set to BAD_AUTH.
-    """
-    secret = settings.LTI_SECRET
-    key = settings.LTI_KEY
-    try:
-        lti.OAuthRequestValidater.check_signature(key, secret, request)
-    except (oauth2.Error, ValueError) as e:
-        capture_exception(e)
-        return redirect(lti.create_lti_query_link(QueryDict.fromkeys(['state'], LTI_STATES.BAD_AUTH.value)))
-
-    params = request.POST.dict()
-
-    user = lti.get_user_lti(params)
-    user = handle_test_student(user, params)
-
-    params['exp'] = datetime.datetime.utcnow() + datetime.timedelta(minutes=15)
-    lti_params = encode_lti_params(params)
-
-    try:
-        if user is None:
-            query = QueryDict(mutable=True)
-            query['state'] = LTI_STATES.NO_USER.value
-            query['lti_params'] = lti_params
-            query['username'] = params['custom_username']
-            query['username_already_exists'] = User.objects.filter(username=params['custom_username']).exists()
-            query['full_name'] = params.get('custom_user_full_name', None)
-        else:
-            refresh = TokenObtainPairSerializer.get_token(user)
-            user.last_login = timezone.now()
-            user.save()
-            query = QueryDict.fromkeys(['lti_params'], lti_params, mutable=True)
-            query['jwt_access'] = str(refresh.access_token)
-            query['jwt_refresh'] = str(refresh)
-            query['state'] = LTI_STATES.LOGGED_IN.value
-    except KeyError as err:
-        capture_exception(err)
-        query = QueryDict.fromkeys(['state'], LTI_STATES.KEY_ERR.value, mutable=True)
-        query['description'] = 'The request is missing the following parameter: {0}.'.format(err)
-
-    return redirect(lti.create_lti_query_link(query))
->>>>>>> 235f8f42
+    return a