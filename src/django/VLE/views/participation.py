--- conflicted
+++ resolved
@@ -170,17 +170,10 @@
         On success:
             success -- list of all the users and their role
         """
-<<<<<<< HEAD
-        if not request.user.is_authenticated:
-            return response.unauthorized()
-
         course_id, unenrolled_query = utils.required_params(request.query_params, 'course_id', 'unenrolled_query')
         if ' ' in unenrolled_query:
             first_name = unenrolled_query.split(' ', 1)[0]
             last_name = unenrolled_query.split(' ', 1)[1]
-=======
-        course_id, = utils.required_params(request.query_params, "course_id")
->>>>>>> 3f2d0f3f
 
         course = Course.objects.get(pk=course_id)
         request.user.check_permission('can_add_course_users', course)
