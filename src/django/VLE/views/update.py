--- conflicted
+++ resolved
@@ -62,7 +62,6 @@
 
 
 @api_view(['POST'])
-<<<<<<< HEAD
 def update_course_roles(request):
     """Updates course roles.
 
@@ -71,12 +70,12 @@
     cID     -- the course id
     """
     if not request.user.is_authenticated:
-        return JsonResponse({'result': '401 Authentication Error'}, status=401)
+        return responses.unauthorized()
         cID = request.data['cID']
         request_user_role = Participation.objects.get(user=request.user.id, course=cID).role
 
         if not request_user_role.can_edit_course_roles:
-            return JsonResponse({'result': '403 Forbidden'}, status=403)
+            return responses.forbidden()
 
             for role in request.data['roles']:
                 db_role = Role.objects.filter(name=role['name'])
@@ -84,10 +83,10 @@
                     factory.make_role(role['name'], Course.objects.get(pk=cID), **role['permissions'])
                 else:
                     permissions.edit_permissions(db_role[0], **role['permissions'])
-                    return JsonResponse({'result': 'success'}, status=200)
-
-
-=======
+                    return responses.succes()
+
+
+@api_view(['POST'])
 def connect_assignment_lti(request):
     """Connect an existing assignment to an lti assignment.
 
@@ -112,7 +111,6 @@
 
 
 @api_view(['POST'])
->>>>>>> 0a6dedaf
 def update_course_with_studentID(request):
     """Update an existing course with a student.
 
