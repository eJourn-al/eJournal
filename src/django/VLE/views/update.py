--- conflicted
+++ resolved
@@ -9,17 +9,11 @@
 
 import VLE.serializers as serialize
 import VLE.utils as utils
-<<<<<<< HEAD
 import VLE.permissions as permissions
 import VLE.factory as factory
-from VLE.models import Course, EntryComment, Assignment, Participation, Role, Entry, Journal
-=======
-import VLE.factory as factory
-from VLE.models import Course, EntryComment, Assignment, Participation, Role, Entry, \
-    User, Journal, EntryTemplate, Node, PresetNode
-
 import re
->>>>>>> d18949c9
+from VLE.models import Course, EntryComment, Assignment, Participation, Role, Entry, Journal, \
+    User, EntryTemplate, Node, PresetNode
 
 
 @api_view(['POST'])
@@ -47,7 +41,6 @@
 
 
 @api_view(['POST'])
-<<<<<<< HEAD
 def update_course_roles(request):
     """Updates course roles.
 
@@ -57,20 +50,21 @@
     """
     if not request.user.is_authenticated:
         return JsonResponse({'result': '401 Authentication Error'}, status=401)
-    cID = request.data['cID']
-    request_user_role = Participation.objects.get(user=request.user.id, course=cID).role
-
-    if not request_user_role.can_edit_course_roles:
-        return JsonResponse({'result': '403 Forbidden'}, status=403)
-
-    for role in request.data['roles']:
-        db_role = Role.objects.filter(name=role['name'])
-        if not db_role:
-            factory.make_role(role['name'], Course.objects.get(pk=cID), **role['permissions'])
-        else:
-            permissions.edit_permissions(db_role[0], **role['permissions'])
-    return JsonResponse({'result': 'success'}, status=200)
-=======
+        cID = request.data['cID']
+        request_user_role = Participation.objects.get(user=request.user.id, course=cID).role
+
+        if not request_user_role.can_edit_course_roles:
+            return JsonResponse({'result': '403 Forbidden'}, status=403)
+
+            for role in request.data['roles']:
+                db_role = Role.objects.filter(name=role['name'])
+                if not db_role:
+                    factory.make_role(role['name'], Course.objects.get(pk=cID), **role['permissions'])
+                else:
+                    permissions.edit_permissions(db_role[0], **role['permissions'])
+                    return JsonResponse({'result': 'success'}, status=200)
+
+
 def update_course_with_studentID(request):
     """Update an existing course with a student.
 
@@ -99,7 +93,6 @@
 
     participation.save()
     return JsonResponse({'result': 'Succesfully added student to course'}, status=200)
->>>>>>> d18949c9
 
 
 @api_view(['POST'])
