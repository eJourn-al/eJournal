"""
update.py.

API functions that handle the update requests.
"""
from rest_framework.decorators import api_view, parser_classes
from rest_framework.parsers import JSONParser
from django.http import JsonResponse

import VLE.serializers as serialize
import VLE.utils as utils
import VLE.factory as factory
from VLE.models import Course, EntryComment, Assignment, Participation, Role, Entry, \
    User, Journal, EntryTemplate, Node, PresetNode

import re


@api_view(['POST'])
def update_course(request):
    """Update an existing course.

    Arguments:
    request -- the update request that was send with
        name -- name of the course
        abbr -- abbreviation of the course
        startdate -- date when the course starts

    Returns a json string for if it is succesful or not.
    """
    user = request.user
    if not user.is_authenticated:
        return JsonResponse({'result': '401 Authentication Error'}, status=401)

    course = Course.objects.get(pk=request.data['cID'])
    course.name = request.data['name']
    course.abbr = request.data['abbr']
    course.startdate = request.data['startDate']
    course.save()
    return JsonResponse({'result': 'success', 'course': serialize.course_to_dict(course)}, status=200)


@api_view(['POST'])
def update_course_with_studentID(request):
    """Update an existing course with a student.

    Arguments:
    request -- the update request that was send with
        uID -- student ID given with the request
        cID -- course ID given with the request

    Returns a json string for if it is succesful or not.
    """
    user = request.user
    if not user.is_authenticated:
        return JsonResponse({'result': '401 Authentication Error'}, status=401)

    try:
        user = User.objects.get(pk=request.data['uID'])
        course = Course.objects.get(pk=request.data['cID'])

    except (User.DoesNotExist, Course.DoesNotExist, Participation.DoesNotExist):
        return JsonResponse({'result': '404 Not Found',
                             'description': 'User, Course or Participation does not exist.'}, status=404)

    #  TODO use roles from course
    role = Role.objects.get(name="Student")
    participation = factory.make_participation(user, course, role)

    participation.save()
    return JsonResponse({'result': 'Succesfully added student to course'}, status=200)


@api_view(['POST'])
def update_assignment(request):
    """Update an existing assignment.

    Arguments:
    request -- the update request that was send with
        name -- name of the assignment
        description -- description of the assignment
        deadline -- deadline of the assignment

    Returns a json string for if it is succesful or not.
    """
    user = request.user
    if not user.is_authenticated:
        return JsonResponse({'result': '401 Authentication Error'}, status=401)

    assignment = Assignment.objects.get(pk=request.data['aID'])
    assignment.name = request.data['name']
    assignment.description = request.data['description']
    assignment.save()

    return JsonResponse({'result': 'success', 'assignment': serialize.assignment_to_dict(assignment)},
                        status=200)


@api_view(['POST'])
def update_password(request):
    """Update a password.

    Arguments:
    request -- the update request that was send with
        new_password -- new password of the user
        old_password -- current password of the user

    Returns a json string for if it is succesful or not.
    """
    user = request.user
    if not user.is_authenticated or not user.check_password(request.data['old_password']):
        return JsonResponse({'result': '401 Authentication Error', 'description': 'Wrong password'}, status=401)

    password = request.data['new_password']
    if len(password) < 8:
        return JsonResponse({
            'result': '400 Bad request',
            'description': 'Password needs to contain at least 8 characters'
        }, status=400)
    if password == password.lower():
        return JsonResponse({
            'result': '400 Bad request',
            'description': 'Password needs to contain at least 1 capital letter'
        }, status=400)
    if re.match(r'^\w+$', password):
        return JsonResponse({
            'result': '400 Bad request',
            'description': 'Password needs to contain a special character'
        }, status=400)

    user.set_password(password)
    user.save()
<<<<<<< HEAD
    return JsonResponse({'result': 'success'})
=======
    return JsonResponse({'result': 'success', 'description': 'Succesfully changed the password'}, status=200)
>>>>>>> 07044e0d


@api_view(['POST'])
def update_grade_notification(request):
    """Update whether the user gets notified when a grade changes/new grade.

    Arguments:
    request -- the request that was send with

    Returns a json string for if it is succesful or not.
    """
    user = request.user
    if not user.is_authenticated:
        return JsonResponse({'result': '401 Authentication Error'}, status=401)

    try:
        user.grade_notifications = request.data['new_value']
    except Exception:
        return JsonResponse({'result': '400 Bad Request'}, status=400)

    user.save()
    return JsonResponse({'result': 'success', 'new_value': user.grade_notifications})


@api_view(['POST'])
def update_comment_notification(request):
    """Update whether the user gets notified when a comment changes/new comment.

    Arguments:
    request -- the request that was send with

    Returns a json string for if it is succesful or not.
    """
    user = request.user
    if not user.is_authenticated:
        return JsonResponse({'result': '401 Authentication Error'}, status=401)

    try:
        user.comment_notifications = request.data['new_value']
    except Exception:
        return JsonResponse({'result': '400 Bad Request'}, status=400)

    user.save()
    return JsonResponse({'result': 'success', 'new_value': user.comment_notifications})


def update_templates(result_list, templates):
    """ Create new templates for those which have changed,
    and removes the old one.

    Entries have to keep their original template, so that the content
    does not change after a template update, therefore when a template
    is updated, the template is recreated from scratch and bound to
    all nodes that use the previous template, if there were any.
    """
    for template_field in templates:
        if 'updated' in template_field and template_field['updated']:
            # Create the new template and add it to the format.
            new_template = create_template(template_field)
            result_list.add(new_template)

            # Update presets to use the new template.
            if 'tID' in template_field and template_field['tID'] > 0:
                template = EntryTemplate.objects.get(pk=template_field['tID'])
                presets = PresetNode.objects.filter(forced_template=template).all()
                for preset in presets:
                    preset.forced_template = new_template
                    preset.save()

                result_list.remove(template)


def create_template(template_dict):
    """ Create a new template according to the passed JSON-serialized template. """
    name = template_dict['name']
    fields = template_dict['fields']

    template = factory.make_entry_template(name)

    for field in fields:
        type = field['type']
        title = field['title']
        location = field['location']

        factory.make_field(template, title, location, type)

    template.save()
    return template


def swap_templates(from_list, goal_list, target_list):
    """ Swap templates from from_list to target_list if they are present in goal_list. """
    for template in goal_list:
        if from_list.filter(pk=template['tID']).count() > 0:
            template = from_list.get(pk=template['tID'])
            from_list.remove(template)
            target_list.add(template)


def update_presets(assignment, presets):
    """ Update preset nodes in the assignment according to the passed list.

    Arguments:
    assignment -- the assignment to update the presets in.
    presets -- a list of JSON-serialized presets.
    """
    format = assignment.format
    for preset in presets:
        # If pID is set, update an already existing preset, else create new.
        if 'pID' in preset:
            try:
                preset_node = PresetNode.objects.get(pk=preset['pID'])
            except EntryTemplate.DoesNotExist:
                return JsonResponse({'result': '404 Not Found',
                                     'description': 'Preset does not exist.'},
                                    status=404)
        else:
            preset_node = PresetNode(format=format)

        preset_node.type = preset['type']
        preset_node.deadline = preset['deadline']

        if preset_node.type == Node.PROGRESS:
            preset_node.target = preset['target']
        elif preset_node.type == Node.ENTRYDEADLINE:
            template_field = preset['template']

            # If tID is valid, use a pre-existing template, else create new.
            if 'tID' in template_field and template_field['tID'] > 0:
                preset_node.forced_template = EntryTemplate.objects.get(pk=template_field['tID'])
            else:
                preset_node.forced_template = create_template(template_field)

        preset_node.save()

        # If the preset is new, create it for already existing journals.
        if 'pID' not in preset:
            for journal in assignment.journal_set.all():
                Node(type=preset_node.type,
                     journal=journal,
                     preset=preset_node).save()

        # If the preset is not new, update existing the existing nodes
        # that have this preset to adapt to the change.
        else:
            for journal in assignment.journal_set.all():
                if journal.node_set.filter(preset=preset_node).count() > 0:
                    node = journal.node_set.get(preset=preset_node)
                    node.type = preset_node.type
                    node.save()


@api_view(['POST'])
@parser_classes([JSONParser])
def update_format(request):
    """ Update a format
    Arguments:
    request -- the request that was send with
        aID -- the assignments' format to update
        templates -- the list of templates to bind to the format
        presets -- the list of presets to bind to the format
        unused_templates -- the list of templates that are bound to the template
                            deck, but are not used in presets nor the entry templates.
    """
    if not request.user.is_authenticated:
        return JsonResponse({'result': '401 Authentication Error'}, status=401)

    try:
        aID, templates, presets, unused_templates = utils.get_required_post_params(request.data,
                                                                                   "aID",
                                                                                   "templates",
                                                                                   "presets",
                                                                                   "unused_templates")
    except KeyError:
        return utils.keyerror_json("aID", "templates", "presets", "unused_templates")

    try:
        assignment = Assignment.objects.get(pk=aID)
        format = assignment.format
    except Assignment.DoesNotExist:
        return JsonResponse({'result': '404 Not Found',
                             'description': 'Format does not exist.'},
                            status=404)

    # Update the presets in the assignment according to the passed presets.
    update_presets(assignment, presets)

    # Update the templates in both lists according to the passed templates.
    update_templates(format.available_templates, templates)
    update_templates(format.unused_templates, unused_templates)

    # Swap templates from lists if they occur in the other:
    # If a template was previously unused, but is now used, swap it to
    # available templates, and vice versa.
    swap_templates(format.available_templates, unused_templates, format.unused_templates)
    swap_templates(format.unused_templates, templates, format.available_templates)

    return JsonResponse({'result': 'success', 'format': serialize.format_to_dict(format)}, status=200)


@api_view(['POST'])
def update_user_role_course(request):
    """Update user role in a course.

    Arguments:
    request -- the request that was send with

    Returns a json string for if it is succesful or not.
    """
    try:
        uID, cID = utils.get_required_post_params(request.data, "uID", "cID")
    except KeyError:
        return utils.keyerror_json("uID", "cID")

    try:
        participation = Participation.objects.get(user=request.data['uID'], course=request.data['cID'])
        participation.role = Role.objects.get(name=request.data['role'])
    except (Participation.DoesNotExist, Role.DoesNotExist):
        return JsonResponse({'result': '404 Not Found',
                             'description': 'Participation or Role does not exist.'}, status=404)

    participation.save()
    return JsonResponse({'result': 'success', 'new_role': participation.role.name}, status=200)


@api_view(['POST'])
def update_grade_entry(request, eID):
    """Update the entry grade.

    Arguments:
    request -- the request that was send with
    grade -- the grade
    published -- published
    eID -- the entry id

    Returns a json string if it was sucessful or not.
    """
    if not request.user.is_authenticated:
        return JsonResponse({'result': '401 Authentication Error'}, status=401)

    entry = Entry.objects.get(pk=eID)
    entry.grade = request.data['grade']
    entry.published = request.data['published']
    entry.save()
    return JsonResponse({'result': 'success', 'new_grade': entry.grade, 'new_published': entry.published})


@api_view(['POST'])
def update_publish_grade_entry(request, eID):
    """Update the grade publish status for one entry.

    Arguments:
    request -- the request that was send with
    eID -- the entry id

    Returns a json string if it was sucessful or not.
    """
    if not request.user.is_authenticated:
        return JsonResponse({'result': '401 Authentication Error'}, status=401)

    publish = request.data['published']
    entry = Entry.objects.get(pk=eID)
    entry.published = publish
    entry.save()
    return JsonResponse({'result': 'success', 'new_published': entry.published})


@api_view(['POST'])
def update_publish_grades_assignment(request, aID):
    """Update the grade publish status for whole assignment.

    Arguments:
    request -- the request that was send with
    aID -- assignment ID

    Returns a json string if it was sucessful or not.
    """
    if not request.user.is_authenticated:
        return JsonResponse({'result': '401 Authentication Error'}, status=401)

    assign = Assignment.objects.get(pk=aID)
    utils.publish_all_assignment_grades(assign, request.data['published'])
    return JsonResponse({'result': 'success', 'new_published': request.data['published']})


@api_view(['POST'])
def update_publish_grades_journal(request, jID):
    """Update the grade publish status for a journal.

    Arguments:
    request -- the request that was send with
    jID -- journal ID

    Returns a json string if it was sucessful or not.
    """
    if not request.user.is_authenticated:
        return JsonResponse({'result': '401 Authentication Error'}, status=401)

    journ = Journal.objects.get(pk=jID)
    utils.publish_all_journal_grades(journ, request.data['published'])
    return JsonResponse({'result': 'success', 'new_published': request.data['published']})


@api_view(['POST'])
def update_entrycomment(request):
    """
    Update a comment to an entry.

    Arguments:
    request -- the request that was send with
        entrycommentID -- The ID of the entrycomment.
        text -- The updated text.
    Returns a json string for if it is succesful or not.
    """
    if not request.user.is_authenticated:
        return JsonResponse({'result': '401 Authentication Error'}, status=401)

    try:
        entrycommentID, text = utils.get_required_post_params(request.data, "entrycommentID", "text")
    except KeyError:
        return utils.keyerror_json("entrycommentID")

    try:
        comment = EntryComment.objects.get(pk=entrycommentID)
    except EntryComment.DoesNotExist:
        return JsonResponse({'result': '404 Not Found',
                             'description': 'Entrycomment does not exist.'},
                            status=404)
    comment.text = text
    comment.save()
    return JsonResponse({'result': 'success'})


@api_view(['POST'])
def update_user_data(request):
    """Update user data.

    Arguments:
    request -- the update request that was send with
        username -- new password of the user
        picture -- current password of the user

    Returns a json string for if it is succesful or not.
    """
    user = request.user
    if not user.is_authenticated:
        return JsonResponse({'result': '401 Authentication Error'}, status=401)

    if 'username' in request.data:
        user.username = request.data['username']
    if 'picture' in request.data:
        user.profile_picture = request.data['picture']

    user.save()
    return JsonResponse({'result': 'success', 'user': serialize.user_to_dict(user)}, status=200)<|MERGE_RESOLUTION|>--- conflicted
+++ resolved
@@ -130,11 +130,7 @@
 
     user.set_password(password)
     user.save()
-<<<<<<< HEAD
-    return JsonResponse({'result': 'success'})
-=======
     return JsonResponse({'result': 'success', 'description': 'Succesfully changed the password'}, status=200)
->>>>>>> 07044e0d
 
 
 @api_view(['POST'])
