<<<<<<< HEAD
# TODO: Check what is new in this file compared to the old update file, and possibly also implement these changes.
# """
# update.py.
#
# API functions that handle the update requests.
# """
# from rest_framework.decorators import api_view, parser_classes
# from rest_framework.parsers import JSONParser
#
# import VLE.views.responses as responses
# import VLE.serializers as serialize
# import VLE.utils as utils
# import VLE.permissions as permissions
# import VLE.factory as factory
# from VLE.models import Course, Comment, Assignment, Participation, Role, \
#     Entry, User, Journal
# import VLE.lti_grade_passback as lti_grade
# from django.conf import settings
# import re
# import jwt
# import json
#
#
# @api_view(['POST'])
# def connect_course_lti(request):
#     """Connect an existing course to an lti course.
#
#     Arguments:
#     request -- the update request that was send with
#         lti_id -- lti_id that needs to be added to the course
#         cID -- course that needs to be connected to lti_id
#
#     Returns a json string for if it is successful or not.
#     """
#     user = request.user
#     if not user.is_authenticated:
#         return responses.unauthorized()
#
#     try:
#         [cID] = utils.required_params(request.data, 'cID')
#     except KeyError:
#         return responses.keyerror('cID')
#
#     try:
#         course = Course.objects.get(pk=cID)
#     except Course.DoesNotExist:
#         return responses.not_found('Course')
#
#     role = permissions.get_role(user, course)
#     if role is None:
#         return responses.forbidden('You are not in this course.')
#     elif not role.can_edit_course:
#         return responses.forbidden('You cannot edit this course.')
#
#     course.lti_id = request.data['lti_id']
#     course.save()
#
#     return responses.success(payload={'course': serialize.course_to_dict(course)})
#
#
# @api_view(['POST'])
# def update_course(request):
#     """Update an existing course.
#
#     Arguments:
#     request -- the update request that was send with
#         cID -- ID of the course
#         name -- name of the course
#         abbr -- abbreviation of the course
#         startdate -- date when the course starts
#
#     Returns a json string for if it is successful or not.
#     """
#     user = request.user
#     if not user.is_authenticated:
#         return responses.unauthorized()
#
#     try:
#         cID, name, abbr = utils.required_params(request.data, 'cID', 'name', 'abbr')
#         startdate, enddate = utils.required_params(request.data, 'startdate', 'enddate')
#     except KeyError:
#         return responses.keyerror('cID', 'name', 'abbr', 'startdate', 'enddate')
#
#     try:
#         course = Course.objects.get(pk=cID)
#     except Course.DoesNotExist:
#         return responses.not_found('Course')
#
#     role = permissions.get_role(user, course)
#     if role is None:
#         return responses.forbidden('You are not in this course.')
#     elif not role.can_edit_course:
#         return responses.forbidden('You cannot edit this course.')
#
#     course.name = name
#     course.abbreviation = abbr
#     course.startdate = startdate
#     course.enddate = enddate
#     course.save()
#
#     return responses.success(payload={'course': serialize.course_to_dict(course)})
#
#
# @api_view(['POST'])
# def update_course_roles(request):
#     """Updates course roles.
#
#     Arguments:
#     request -- the request that was sent.
#     cID     -- the course id
#     """
#     user = request.user
#     if not user.is_authenticated:
#         return responses.unauthorized()
#
#     try:
#         [cID] = utils.required_params(request.data, 'cID')
#     except KeyError:
#         return responses.keyerror('cID')
#
#     try:
#         course = Course.objects.get(pk=cID)
#     except Course.DoesNotExist:
#         return responses.not_found('Course')
#
#     role = permissions.get_role(user, course)
#     if role is None:
#         return responses.forbidden('You are not in this course.')
#     elif not role.can_edit_course_roles:
#         return responses.forbidden('You cannot edit roles of this course.')
#
#     for role in request.data['roles']:
#         db_role = Role.objects.filter(name=role['name'])
#         if not db_role:
#             factory.make_role_default_no_perms(role['name'], Course.objects.get(pk=cID), **role['permissions'])
#         else:
#             permissions.edit_permissions(db_role[0], **role['permissions'])
#     return responses.success()
#
#
# @api_view(['POST'])
# def connect_assignment_lti(request):
#     """Connect an existing assignment to an lti assignment.
#
#     Arguments:
#     request -- the update request that was send with
#         aID -- the id of the assignment to be linked with lti
#         lti_id -- lti_id that needs to be added to the assignment
#         points_possible -- points_possible in lti assignment
#
#     Returns a json string for if it is succesful or not.
#     """
#     user = request.user
#     if not user.is_authenticated:
#         return responses.unauthorized()
#
#     try:
#         aID, lti_id = utils.required_params(request.data, 'aID', 'lti_id')
#         [points_possible] = utils.optional_params(request.data, 'points_possible')
#     except KeyError:
#         return responses.keyerror('aID')
#
#     try:
#         assignment = Assignment.objects.get(pk=aID)
#     except Assignment.DoesNotExist:
#         return responses.not_found('Assignment')
#
#     if not permissions.has_assignment_permission(user, assignment, 'can_edit_assignment'):
#         return responses.forbidden('You are not allowed to edit the assignment.')
#
#     assignment.lti_id = lti_id
#     if assignment.points_possible is None and points_possible is not '':
#         assignment.points_possible = points_possible
#     assignment.save()
#
#     return responses.success(payload={'assignment': serialize.assignment_to_dict(assignment)})
#
#
# @api_view(['POST'])
# def update_course_with_student(request):
#     """Update an existing course with a student.
#
#     Arguments:
#     request -- the update request that was send with
#         uID -- student ID given with the request
#         cID -- course ID given with the request
#
#     Returns a json string for if it is successful or not.
#     """
#     user = request.user
#     if not user.is_authenticated:
#         return responses.unauthorized()
#
#     try:
#         uID, cID = utils.required_params(request.data, 'uID', 'cID')
#     except KeyError:
#         return responses.keyerror('uID', 'cID')
#
#     try:
#         q_user = User.objects.get(pk=request.data['uID'])
#         course = Course.objects.get(pk=request.data['cID'])
#     except (User.DoesNotExist, Course.DoesNotExist):
#         return responses.not_found('User, Course or Participation does not exist.')
#
#     role = permissions.get_role(user, course)
#     if role is None:
#         return responses.forbidden('You are not in this course.')
#     elif not role.can_add_course_participants:
#         return responses.forbidden('You cannot add users to this course.')
#
#     if permissions.is_user_in_course(q_user, course):
#         return responses.bad_request('User already participates in the course.')
#
#     role = Role.objects.get(name="Student", course=course)
#     participation = factory.make_participation(q_user, course, role)
#
#     assignments = course.assignment_set.all()
#
#     role = permissions.get_role(q_user, cID)
#     for assignment in assignments:
#         if role.can_edit_journal:
#             if not Journal.objects.filter(assignment=assignment, user=q_user).exists():
#                 factory.make_journal(assignment, q_user)
#
#     participation.save()
#     return responses.success(message='Succesfully added student to course')
#
#
# @api_view(['POST'])
# def update_assignment(request):
#     """Update an existing assignment.
#
#     Arguments:
#     request -- the update request that was send with
#         aID -- ID of the assignment
#         name -- name of the assignment
#         description -- description of the assignment
#
#     Returns a json string for if it is successful or not.
#     """
#     user = request.user
#     if not user.is_authenticated:
#         return responses.unauthorized()
#
#     try:
#         aID, name, description = utils.required_params(request.data, 'aID', 'name', 'description')
#     except KeyError:
#         return responses.keyerror('aID', 'name', 'description')
#
#     try:
#         assignment = Assignment.objects.get(pk=aID)
#     except Assignment.DoesNotExist:
#         return responses.not_found('Assignment')
#
#     if not permissions.has_assignment_permission(user, assignment, 'can_edit_assignment'):
#         return responses.forbidden('You are not allowed to edit this assignment.')
#
#     assignment.name = request.data['name']
#     assignment.description = request.data['description']
#     assignment.save()
#
#     return responses.success(payload={'assignment': serialize.assignment_to_dict(assignment)})
#
#
# @api_view(['POST'])
# def update_password(request):
#     """Update a password.
#
#     Arguments:
#     request -- the update request that was send with
#         new_password -- new password of the user
#         old_password -- current password of the user
#
#     Returns a json string for if it is successful or not.
#     """
#     user = request.user
#     try:
#         new_password, old_password = utils.required_params(request.data, 'new_password', 'old_password')
#     except KeyError:
#         return responses.KeyError('new_password', 'old_password')
#
#     if not user.is_authenticated or not user.check_password(old_password):
#         return responses.unauthorized('Wrong password.')
#
#     if len(new_password) < 8:
#         return responses.bad_request('Password needs to contain at least 8 characters.')
#     if new_password == new_password.lower():
#         return responses.bad_request('Password needs to contain at least 1 capital letter.')
#     if re.match(r'^\w+$', new_password):
#         return responses.bad_request('Password needs to contain a special character.')
#
#     user.set_password(new_password)
#     user.save()
#     return responses.success(message='Succesfully changed the password.')
#
#
# @api_view(['POST'])
# def update_grade_notification(request):
#     """Update whether the user gets notified when a grade changes/new grade.
#
#     Arguments:
#     request -- the request that was send with
#         new_value -- the new value for the grade notifcation toggle
#
#     Returns a json string for if it is successful or not.
#     """
#     user = request.user
#     if not user.is_authenticated:
#         return responses.unauthorized()
#
#     try:
#         [new_value] = utils.required_params(request.data, 'new_value')
#     except KeyError:
#         return responses.keyerror('new_value')
#
#     user.grade_notifications = new_value
#     user.save()
#
#     return responses.success(payload={'new_value': user.grade_notifications})
#
#
# @api_view(['POST'])
# def update_comment_notification(request):
#     """Update whether the user gets notified when a comment changes/new comment.
#
#     Arguments:
#     request -- the request that was send with
#
#     Returns a json string for if it is successful or not.
#     """
#     user = request.user
#     if not user.is_authenticated:
#         return responses.unauthorized()
#
#     try:
#         [new_value] = utils.required_params(request.data, 'new_value')
#     except KeyError:
#         return responses.keyerror('new_value')
#
#     user.comment_notifications = new_value
#     user.save()
#     return responses.success(payload={'new_value': user.comment_notifications})
#
#
# @api_view(['POST'])
# @parser_classes([JSONParser])
# def update_format(request):
#     """ Update a format
#     Arguments:
#     request -- the request that was send with
#         aID -- the assignments' format to update
#         max_points -- the max points possible.
#         templates -- the list of templates to bind to the format
#         presets -- the list of presets to bind to the format
#         unused_templates -- the list of templates that are bound to the template
#                             deck, but are not used in presets nor the entry templates.
#         removed_presets -- presets to be removed
#         removed_templates -- templates to be removed
#
#     Returns a json string for if it is successful or not.
#     """
#     if not request.user.is_authenticated:
#         return responses.unauthorized()
#
#     try:
#         aID, templates, presets = utils.required_params(request.data, "aID", "templates", "presets")
#         unused_templates, max_points = utils.required_params(request.data, "unused_templates", "max_points")
#         removed_presets, removed_templates = utils.required_params(request.data, "removed_presets", "removed_templates")
#
#     except KeyError:
#         return responses.keyerror("aID", "templates", "presets", "unused_templates", "max_points")
#
#     try:
#         assignment = Assignment.objects.get(pk=aID)
#         format = assignment.format
#     except Assignment.DoesNotExist:
#         return responses.not_found('Assignment')
#
#     if not permissions.has_assignment_permission(request.user, assignment, 'can_edit_assignment'):
#         return responses.forbidden('You are not allowed to edit this assignment.')
#
#     format.max_points = max_points
#     format.save()
#     template_map = {}
#     utils.update_presets(assignment, presets, template_map)
#     utils.update_templates(format.available_templates, templates, template_map)
#     utils.update_templates(format.unused_templates, unused_templates, template_map)
#
#     # Swap templates from lists if they occur in the other:
#     # If a template was previously unused, but is now used, swap it to available templates, and vice versa.
#     utils.swap_templates(format.available_templates, unused_templates, format.unused_templates)
#     utils.swap_templates(format.unused_templates, templates, format.available_templates)
#
#     utils.delete_presets(format.presetnode_set, removed_presets)
#     utils.delete_templates(format.available_templates, removed_templates)
#     utils.delete_templates(format.unused_templates, removed_templates)
#
#     return responses.success(payload={'format': serialize.format_to_dict(format)})
#
#
# @api_view(['POST'])
# def update_user_role_course(request):
#     """Update user role in a course.
#
#     Arguments:
#     request -- the request that was send with
#         role -- the new role for the user
#         uID -- user id of the user to be updated
#         cID -- the course of the new role
#
#     Returns a json string for if it is successful or not.
#     """
#     try:
#         role, uID, cID = utils.required_params(request.data, "role", "uID", "cID")
#     except KeyError:
#         return responses.keyerror("role", "uID", "cID")
#
#     try:
#         course = Course.objects.get(pk=cID)
#         participation = Participation.objects.get(user=uID, course=cID)
#     except (Participation.DoesNotExist, Role.DoesNotExist, Course.DoesNotExist):
#         return responses.not_found('Participation, Role or Course does not exist.')
#
#     q_role = permissions.get_role(request.user, course)
#     if q_role is None:
#         return responses.forbidden('You are not in this course.')
#     elif not q_role.can_edit_course_roles:
#         return responses.forbidden('You cannot edit the roles of this course.')
#
#     participation.role = Role.objects.get(name=role, course=cID)
#
#     participation.save()
#     return responses.success(payload={'new_role': participation.role.name})
#
#
# @api_view(['POST'])
# def update_grade_entry(request):
#     """Update the entry grade.
#
#     Arguments:
#     request -- the request that was send with
#         grade -- the grade
#         published -- published
#         eID -- the entry id
#
#     Returns a json string if it was successful or not.
#     """
#     if not request.user.is_authenticated:
#         return responses.unauthorized()
#
#     try:
#         grade, published, eID = utils.required_params(request.data, 'grade', 'published', 'eID')
#     except KeyError:
#         return responses.keyerror('grade', 'published', 'eID')
#
#     try:
#         entry = Entry.objects.get(pk=eID)
#     except Entry.DoesNotExist:
#         return responses.not_found('Entry')
#
#     journal = entry.node.journal
#     if not permissions.has_assignment_permission(request.user, journal.assignment, 'can_grade_journal'):
#         return responses.forbidden('You cannot grade or publish entries.')
#
#     entry.grade = grade
#     entry.published = published
#     entry.save()
#
#     if entry.published:
#         Comment.objects.filter(entry_id=eID).update(published=True)
#
#     if entry.published and journal.sourcedid is not None and journal.grade_url is not None:
#         payload = lti_grade.replace_result(journal)
#     else:
#         payload = dict()
#
#     payload['new_grade'] = entry.grade
#     payload['new_published'] = entry.published
#
#     return responses.success(payload=payload)
#
#
# @api_view(['POST'])
# def update_publish_grade_entry(request):
#     """Update the grade publish status for one entry.
#
#     Arguments:
#     request -- the request that was send with
#         eID -- the entry id
#
#     Returns a json string if it was successful or not.
#     """
#     if not request.user.is_authenticated:
#         return responses.unauthorized()
#
#     try:
#         published, eID = utils.required_params(request.data, 'published', 'eID')
#     except KeyError:
#         return responses.keyerror('published', 'eID')
#
#     try:
#         entry = Entry.objects.get(pk=eID)
#     except Entry.DoesNotExist:
#         return responses.not_found('Entry')
#
#     journal = entry.node.journal
#     if not permissions.has_assignment_permission(request.user, journal.assignment, 'can_publish_journal_grades'):
#         return responses.forbidden('You cannot publish entries.')
#
#     entry.published = published
#     entry.save()
#
#     if entry.published:
#         Comment.objects.filter(entry_id=eID).update(published=True)
#
#     if published and journal.sourcedid is not None and journal.grade_url is not None:
#         payload = lti_grade.replace_result(journal)
#     else:
#         payload = dict()
#
#     payload['new_published'] = entry.published
#     return responses.success(payload={'new_published': entry.published})
#
#
# @api_view(['POST'])
# def update_publish_grades_assignment(request):
#     """Update the grade publish status for whole assignment.
#
#     Arguments:
#     request -- the request that was send with
#         published -- new published state
#         aID -- assignment ID
#
#     Returns a json string if it was successful or not.
#     """
#     if not request.user.is_authenticated:
#         return responses.unauthorized()
#
#     try:
#         published, aID = utils.required_params(request.data, 'published', 'aID')
#     except KeyError:
#         return responses.keyerror('aID')
#
#     try:
#         assign = Assignment.objects.get(pk=aID)
#     except Assignment.DoesNotExist:
#         return responses.not_found('Assignment')
#
#     if not permissions.has_assignment_permission(request.user, assign, 'can_publish_journal_grades'):
#         return responses.forbidden('You cannot publish assignments.')
#
#     utils.publish_all_assignment_grades(assign, published)
#
#     for journ in Journal.objects.filter(assignment=assign):
#         if journ.sourcedid is not None and journ.grade_url is not None:
#             payload = lti_grade.replace_result(journ)
#         else:
#             payload = dict()
#
#     payload['new_published'] = published
#     return responses.success(payload=payload)
#
#
# @api_view(['POST'])
# def update_publish_grades_journal(request):
#     """Update the grade publish status for a journal.
#
#     Arguments:
#     request -- the request that was send with
#         published -- publish state of grade
#         jID -- journal ID
#
#     Returns a json string if it was successful or not.
#     """
#     if not request.user.is_authenticated:
#         return responses.unauthorized()
#
#     try:
#         published, jID = utils.required_params(request.data, 'published', 'jID')
#     except KeyError:
#         return responses.keyerror('published', 'jID')
#
#     try:
#         journ = Journal.objects.get(pk=jID)
#     except Journal.DoesNotExist:
#         return responses.DoesNotExist('Journal')
#
#     if not permissions.has_assignment_permission(request.user, journ.assignment, 'can_publish_journal_grades'):
#         return responses.forbidden('You are not allowed to publish journal grades.')
#
#     utils.publish_all_journal_grades(journ, published)
#
#     if journ.sourcedid is not None and journ.grade_url is not None:
#         payload = lti_grade.replace_result(journ)
#     else:
#         payload = dict()
#
#     payload['new_published'] = request.data['published']
#     return responses.success(payload=payload)
#
#
# @api_view(['POST'])
# def update_entrycomment(request):
#     """
#     Update a comment to an entry.
#
#     Arguments:
#     request -- the request that was send with
#         ecID -- The ID of the entrycomment.
#         text -- The updated text.
#     Returns a json string for if it is successful or not.
#     """
#     if not request.user.is_authenticated:
#         return responses.unauthorized()
#
#     try:
#         ecID, text = utils.required_params(request.data, "ecID", "text")
#     except KeyError:
#         return responses.keyerror("ecID")
#
#     try:
#         comment = Comment.objects.get(pk=ecID)
#     except Comment.DoesNotExist:
#         return responses.not_found('Entrycomment does not exist.')
#
#     if not permissions.has_assignment_permission(request.user, comment.entry.node.journal.assignment,
#                                                  'can_comment_journal'):
#         return responses.forbidden('You cannot comment on entries.')
#
#     comment.text = text
#     comment.save()
#     return responses.success()
#
#
# @api_view(['POST'])
# def update_user_profile_picture(request):
#     """Update user profile picture.
#
#     Arguments:
#     request -- the update request that was send with
#         request.FILES should contain the user uploaded file
#
#     Returns a json string for if it is successful or not.
#     """
#     # TODO CHECKS for file integrety
#     # Set default profile picture to the new one on success
#
#     user = request.user
#     if not user.is_authenticated:
#         return responses.unauthorized()
#
#     utils.handle_uploaded_file(request.FILES['file'], 'profile_picture', user.id)
#
#     return responses.success()
#
#
# @api_view(['POST'])
# def update_user_image(request):
#     """Update user image directory.
#
#     Arguments:
#     request -- the update request that was send with
#         request.FILES should contain the user uploaded file
#
#     Returns a json string for if it is successful or not.
#     """
#     # TODO CHECKS for file integrety
#     # Set default profile picture to the new one on success
#
#     user = request.user
#     if not user.is_authenticated:
#         return responses.unauthorized()
#
#     fullPath = utils.handle_uploaded_file(request.FILES['file'], 'user_file', user.id)
#
#     return responses.success({'location': fullPath})
#
#
# @api_view(['POST'])
# def update_user_data(request):
#     """Update user data.
#
#     Arguments:
#     request -- the update request that was send with
#         username -- new password of the user
#         picture -- current password of the user
#
#     Returns a json string for if it is successful or not.
#     """
#     user = request.user
#     if not user.is_authenticated:
#         return responses.unauthorized()
#
#     if 'username' in request.data:
#         username = request.data['username']
#         if User.objects.filter(username=username).exists():
#             return responses.bad_request('User with this username already exists.')
#         user.username = username
#     if 'picture' in request.data:
#         user.profile_picture = request.data['picture']
#     if 'first_name' in request.data:
#         user.first_name = request.data['first_name']
#     if 'last_name' in request.data:
#         user.last_name = request.data['last_name']
#
#     user.save()
#     return responses.success(payload={'user': serialize.user_to_dict(user)})
#
#
# @api_view(['POST'])
# def update_lti_id_to_user(request):
#     """Create a new user with lti_id.
#
#     Arguments:
#     request -- the request
#         username -- username of the new user
#         password -- password of the new user
#         first_name -- first_name (optinal)
#         last_name -- last_name (optinal)
#         email -- email (optinal)
#         jwt_params -- jwt params to get the lti information from
#             user_id -- id of the user
#             user_image -- user image
#             roles -- role of the user
#     """
#     user = request.user
#     if not user.is_authenticated:
#         return responses.unauthorized()
#
#     if not request.data['jwt_params']:
#         return responses.bad_request()
#
#     lti_params = jwt.decode(request.data['jwt_params'], settings.LTI_SECRET, algorithms=['HS256'])
#
#     user_id, user_image = lti_params['user_id'], lti_params['user_image']
#     is_teacher = json.load(open('config.json'))['Teacher'] == lti_params['roles']
#     first_name, last_name, email = utils.optional_params(request.data, 'first_name', 'last_name', 'email')
#
#     if first_name is not None:
#         user.first_name = first_name
#     if last_name is not None:
#         user.last_name = last_name
#     if email is not None:
#         if User.objects.filter(email=email).exists():
#             return responses.bad_request('User with this email already exists.')
#
#         user.email = email
#     if user_image is not None:
#         user.profile_picture = user_image
#     if is_teacher:
#         user.is_teacher = is_teacher
#
#     if User.objects.filter(lti_id=user_id).exists():
#         return responses.bad_request('User with this lti id already exists.')
#
#     user.lti_id = user_id
#
#     user.save()
#
#     return responses.success(payload={'user': serialize.user_to_dict(user)})
=======
"""
update.py.

API functions that handle the update requests.
"""
from rest_framework.decorators import api_view, parser_classes
from rest_framework.parsers import JSONParser

import VLE.views.responses as responses
import VLE.serializers as serialize
import VLE.utils.generic_utils as utils
import VLE.utils.email_handling as email_handling
import VLE.permissions as permissions
import VLE.factory as factory
import VLE.validators as validators
from VLE.models import Course, EntryComment, Assignment, Participation, Role, \
    Entry, User, Journal, UserFile
import VLE.lti_grade_passback as lti_grade
from VLE.settings.production import USER_MAX_FILE_SIZE_BYTES, USER_MAX_TOTAL_STORAGE_BYTES
from django.conf import settings
from django.core.exceptions import ValidationError
from django.contrib.auth.tokens import PasswordResetTokenGenerator
import jwt
import json


@api_view(['POST'])
def connect_course_lti(request):
    """Connect an existing course to an lti course.

    Arguments:
    request -- the update request that was send with
        lti_id -- lti_id that needs to be added to the course
        cID -- course that needs to be connected to lti_id

    Returns a json string for if it is successful or not.
    """
    user = request.user
    if not user.is_authenticated:
        return responses.unauthorized()

    try:
        [cID] = utils.required_params(request.data, 'cID')
    except KeyError:
        return responses.keyerror('cID')

    try:
        course = Course.objects.get(pk=cID)
    except Course.DoesNotExist:
        return responses.not_found('Course not found.')

    role = permissions.get_role(user, course)
    if role is None:
        return responses.forbidden('You are not a participant of this course.')
    elif not role.can_edit_course:
        return responses.forbidden('You cannot edit this course.')

    course.lti_id = request.data['lti_id']
    course.save()

    return responses.success(payload={'course': serialize.course_to_dict(course)})


@api_view(['POST'])
def update_course(request):
    """Update an existing course.

    Arguments:
    request -- the update request that was send with
        cID -- ID of the course
        name -- name of the course
        abbr -- abbreviation of the course
        startdate -- date when the course starts

    Returns a json string for if it is successful or not.
    """
    user = request.user
    if not user.is_authenticated:
        return responses.unauthorized()

    try:
        cID, name, abbr = utils.required_params(request.data, 'cID', 'name', 'abbr')
        startdate, enddate = utils.required_params(request.data, 'startdate', 'enddate')
    except KeyError:
        return responses.keyerror('cID', 'name', 'abbr', 'startdate', 'enddate')

    try:
        course = Course.objects.get(pk=cID)
    except Course.DoesNotExist:
        return responses.not_found('Course not found.')

    role = permissions.get_role(user, course)
    if role is None:
        return responses.forbidden('You are not a participant of this course.')
    elif not role.can_edit_course:
        return responses.forbidden('You cannot edit this course.')

    course.name = name
    course.abbreviation = abbr
    course.startdate = startdate
    course.enddate = enddate
    course.save()

    return responses.success(payload={'course': serialize.course_to_dict(course)})


@api_view(['POST'])
def update_course_roles(request):
    """Updates course roles.

    Arguments:
    request -- the request that was sent.
    cID     -- the course id
    """
    user = request.user
    if not user.is_authenticated:
        return responses.unauthorized()

    try:
        [cID] = utils.required_params(request.data, 'cID')
    except KeyError:
        return responses.keyerror('cID')

    try:
        course = Course.objects.get(pk=cID)
    except Course.DoesNotExist:
        return responses.not_found('Course not found.')

    role = permissions.get_role(user, course)
    if role is None:
        return responses.forbidden('You are not a participant of this course.')
    elif not role.can_edit_course_roles:
        return responses.forbidden('You cannot edit the roles of this course.')

    for role in request.data['roles']:
        db_role = Role.objects.filter(name=role['name'], course__id=cID)
        if not db_role:
            factory.make_role_default_no_perms(role['name'], Course.objects.get(pk=cID), **role['permissions'])
        else:
            permissions.edit_permissions(db_role[0], **role['permissions'])
    return responses.success()


@api_view(['POST'])
def connect_assignment_lti(request):
    """Connect an existing assignment to an lti assignment.

    Arguments:
    request -- the update request that was send with
        aID -- the id of the assignment to be linked with lti
        lti_id -- lti_id that needs to be added to the assignment
        points_possible -- points_possible in lti assignment

    Returns a json string for if it is succesful or not.
    """
    user = request.user
    if not user.is_authenticated:
        return responses.unauthorized()

    try:
        aID, lti_id = utils.required_params(request.data, 'aID', 'lti_id')
        [points_possible] = utils.optional_params(request.data, 'points_possible')
    except KeyError:
        return responses.keyerror('aID')

    try:
        assignment = Assignment.objects.get(pk=aID)
    except Assignment.DoesNotExist:
        return responses.not_found('Assignment not found.')

    if not permissions.has_assignment_permission(user, assignment, 'can_edit_assignment'):
        return responses.forbidden('You are not allowed to edit the assignment.')

    assignment.lti_id = lti_id
    if assignment.points_possible is None and points_possible is not '':
        assignment.points_possible = points_possible
    assignment.save()

    return responses.success(payload={'assignment': serialize.assignment_to_dict(assignment)})


@api_view(['POST'])
def update_course_with_student(request):
    """Update an existing course with a student.

    Arguments:
    request -- the update request that was send with
        uID -- student ID given with the request
        cID -- course ID given with the request

    Returns a json string for if it is successful or not.
    """
    user = request.user
    if not user.is_authenticated:
        return responses.unauthorized()

    try:
        uID, cID = utils.required_params(request.data, 'uID', 'cID')
    except KeyError:
        return responses.keyerror('uID', 'cID')

    try:
        q_user = User.objects.get(pk=request.data['uID'])
        course = Course.objects.get(pk=request.data['cID'])
    except (User.DoesNotExist, Course.DoesNotExist):
        return responses.not_found('User, Course or Participation does not exist.')

    role = permissions.get_role(user, course)
    if role is None:
        return responses.forbidden('You are not a participant of this course.')
    elif not role.can_add_course_participants:
        return responses.forbidden('You cannot add users to this course.')

    if permissions.is_user_in_course(q_user, course):
        return responses.bad_request('User already participates in the course.')

    role = Role.objects.get(name="Student", course=course)
    participation = factory.make_participation(q_user, course, role)

    assignments = course.assignment_set.all()

    role = permissions.get_role(q_user, cID)
    for assignment in assignments:
        if role.can_edit_journal:
            if not Journal.objects.filter(assignment=assignment, user=q_user).exists():
                factory.make_journal(assignment, q_user)

    participation.save()
    return responses.success(description='Succesfully added student to course')


@api_view(['POST'])
def update_assignment(request):
    """Update an existing assignment.

    Arguments:
    request -- the update request that was send with
        aID -- ID of the assignment
        name -- name of the assignment
        description -- description of the assignment

    Returns a json string for if it is successful or not.
    """
    user = request.user
    if not user.is_authenticated:
        return responses.unauthorized()

    try:
        aID, name, description = utils.required_params(request.data, 'aID', 'name', 'description')
    except KeyError:
        return responses.keyerror('aID', 'name', 'description')

    try:
        assignment = Assignment.objects.get(pk=aID)
    except Assignment.DoesNotExist:
        return responses.not_found('Assignment not found.')

    if not permissions.has_assignment_permission(user, assignment, 'can_edit_assignment'):
        return responses.forbidden('You are not allowed to edit this assignment.')

    assignment.name = request.data['name']
    assignment.description = request.data['description']
    assignment.save()

    return responses.success(payload={'assignment': serialize.assignment_to_dict(assignment)})


@api_view(['POST'])
def update_password(request):
    """Update a password.

    Arguments:
    request -- the update request that was send with
        new_password -- new password of the user
        old_password -- current password of the user

    Returns a json string for if it is successful or not.
    """
    user = request.user
    try:
        new_password, old_password = utils.required_params(request.data, 'new_password', 'old_password')
    except KeyError:
        return responses.KeyError('new_password', 'old_password')

    if not user.is_authenticated or not user.check_password(old_password):
        return responses.unauthorized('Wrong password.')

    try:
        validators.validate_password(new_password)
    except ValidationError:
        return responses.bad_request('The given password does not meet the requirements!')

    user.set_password(new_password)
    user.save()
    return responses.success(description='Succesfully changed the password.')


@api_view(['POST'])
def update_grade_notification(request):
    """Update whether the user gets notified when a grade changes/new grade.

    Arguments:
    request -- the request that was send with
        new_value -- the new value for the grade notifcation toggle

    Returns a json string for if it is successful or not.
    """
    user = request.user
    if not user.is_authenticated:
        return responses.unauthorized()

    try:
        [new_value] = utils.required_params(request.data, 'new_value')
    except KeyError:
        return responses.keyerror('new_value')

    user.grade_notifications = new_value
    user.save()

    return responses.success(payload={'new_value': user.grade_notifications})


@api_view(['POST'])
def update_comment_notification(request):
    """Update whether the user gets notified when a comment changes/new comment.

    Arguments:
    request -- the request that was send with

    Returns a json string for if it is successful or not.
    """
    user = request.user
    if not user.is_authenticated:
        return responses.unauthorized()

    try:
        [new_value] = utils.required_params(request.data, 'new_value')
    except KeyError:
        return responses.keyerror('new_value')

    user.comment_notifications = new_value
    user.save()
    return responses.success(payload={'new_value': user.comment_notifications})


@api_view(['POST'])
@parser_classes([JSONParser])
def update_format(request):
    """ Update a format
    Arguments:
    request -- the request that was send with
        aID -- the assignments' format to update
        max_points -- the max points possible.
        templates -- the list of templates to bind to the format
        presets -- the list of presets to bind to the format
        unused_templates -- the list of templates that are bound to the template
                            deck, but are not used in presets nor the entry templates.
        removed_presets -- presets to be removed
        removed_templates -- templates to be removed

    Returns a json string for if it is successful or not.
    """
    if not request.user.is_authenticated:
        return responses.unauthorized()

    try:
        aID, templates, presets = utils.required_params(request.data, "aID", "templates", "presets")
        unused_templates, max_points = utils.required_params(request.data, "unused_templates", "max_points")
        removed_presets, removed_templates = utils.required_params(request.data, "removed_presets", "removed_templates")

    except KeyError:
        return responses.keyerror("aID", "templates", "presets", "unused_templates", "max_points")

    try:
        assignment = Assignment.objects.get(pk=aID)
        format = assignment.format
    except Assignment.DoesNotExist:
        return responses.not_found('Assignment not found.')

    if not permissions.has_assignment_permission(request.user, assignment, 'can_edit_assignment'):
        return responses.forbidden('You are not allowed to edit this assignment.')

    format.max_points = max_points
    format.save()
    template_map = {}
    utils.update_presets(assignment, presets, template_map)
    utils.update_templates(format.available_templates, templates, template_map)
    utils.update_templates(format.unused_templates, unused_templates, template_map)

    # Swap templates from lists if they occur in the other:
    # If a template was previously unused, but is now used, swap it to available templates, and vice versa.
    utils.swap_templates(format.available_templates, unused_templates, format.unused_templates)
    utils.swap_templates(format.unused_templates, templates, format.available_templates)

    utils.delete_presets(format.presetnode_set, removed_presets)
    utils.delete_templates(format.available_templates, removed_templates)
    utils.delete_templates(format.unused_templates, removed_templates)

    return responses.success(payload={'format': serialize.format_to_dict(format)})


@api_view(['POST'])
def update_user_role_course(request):
    """Update user role in a course.

    Arguments:
    request -- the request that was send with
        role -- the new role for the user
        uID -- user id of the user to be updated
        cID -- the course of the new role

    Returns a json string for if it is successful or not.
    """
    try:
        role, uID, cID = utils.required_params(request.data, "role", "uID", "cID")
    except KeyError:
        return responses.keyerror("role", "uID", "cID")

    try:
        course = Course.objects.get(pk=cID)
        participation = Participation.objects.get(user=uID, course=cID)
    except (Participation.DoesNotExist, Role.DoesNotExist, Course.DoesNotExist):
        return responses.not_found('Participation, Role or Course does not exist.')

    q_role = permissions.get_role(request.user, course)
    if q_role is None:
        return responses.forbidden('You are not a participant of this course.')
    elif not q_role.can_edit_course_roles:
        return responses.forbidden('You cannot edit the roles of this course.')

    participation.role = Role.objects.get(name=role, course=cID)

    participation.save()
    return responses.success(payload={'new_role': participation.role.name})


@api_view(['POST'])
def update_grade_entry(request):
    """Update the entry grade.

    Arguments:
    request -- the request that was send with
        grade -- the grade
        published -- published
        eID -- the entry id

    Returns a json string if it was successful or not.
    """
    if not request.user.is_authenticated:
        return responses.unauthorized()

    try:
        grade, published, eID = utils.required_params(request.data, 'grade', 'published', 'eID')
    except KeyError:
        return responses.keyerror('grade', 'published', 'eID')

    try:
        entry = Entry.objects.get(pk=eID)
    except Entry.DoesNotExist:
        return responses.not_found('Entry not found.')

    journal = entry.node.journal
    if not permissions.has_assignment_permission(request.user, journal.assignment, 'can_grade_journal'):
        return responses.forbidden('You cannot grade or publish entries.')

    entry.grade = grade
    entry.published = published
    entry.save()

    if entry.published:
        EntryComment.objects.filter(entry_id=eID).update(published=True)

    if entry.published and journal.sourcedid is not None and journal.grade_url is not None:
        payload = lti_grade.replace_result(journal)
    else:
        payload = dict()

    payload['new_grade'] = entry.grade
    payload['new_published'] = entry.published

    return responses.success(payload=payload)


@api_view(['POST'])
def update_publish_grade_entry(request):
    """Update the grade publish status for one entry.

    Arguments:
    request -- the request that was send with
        eID -- the entry id

    Returns a json string if it was successful or not.
    """
    if not request.user.is_authenticated:
        return responses.unauthorized()

    try:
        published, eID = utils.required_params(request.data, 'published', 'eID')
    except KeyError:
        return responses.keyerror('published', 'eID')

    try:
        entry = Entry.objects.get(pk=eID)
    except Entry.DoesNotExist:
        return responses.not_found('Entry not found.')

    journal = entry.node.journal
    if not permissions.has_assignment_permission(request.user, journal.assignment, 'can_publish_journal_grades'):
        return responses.forbidden('You cannot publish entries.')

    entry.published = published
    entry.save()

    if entry.published:
        EntryComment.objects.filter(entry_id=eID).update(published=True)

    if published and journal.sourcedid is not None and journal.grade_url is not None:
        payload = lti_grade.replace_result(journal)
    else:
        payload = dict()

    payload['new_published'] = entry.published
    return responses.success(payload={'new_published': entry.published})


@api_view(['POST'])
def update_publish_grades_assignment(request):
    """Update the grade publish status for whole assignment.

    Arguments:
    request -- the request that was send with
        published -- new published state
        aID -- assignment ID

    Returns a json string if it was successful or not.
    """
    if not request.user.is_authenticated:
        return responses.unauthorized()

    try:
        published, aID = utils.required_params(request.data, 'published', 'aID')
    except KeyError:
        return responses.keyerror('aID')

    try:
        assign = Assignment.objects.get(pk=aID)
    except Assignment.DoesNotExist:
        return responses.not_found('Assignment not found.')

    if not permissions.has_assignment_permission(request.user, assign, 'can_publish_journal_grades'):
        return responses.forbidden('You cannot publish assignments.')

    utils.publish_all_assignment_grades(assign, published)

    for journ in Journal.objects.filter(assignment=assign):
        if journ.sourcedid is not None and journ.grade_url is not None:
            payload = lti_grade.replace_result(journ)
        else:
            payload = dict()

    payload['new_published'] = published
    return responses.success(payload=payload)


@api_view(['POST'])
def update_publish_grades_journal(request):
    """Update the grade publish status for a journal.

    Arguments:
    request -- the request that was send with
        published -- publish state of grade
        jID -- journal ID

    Returns a json string if it was successful or not.
    """
    if not request.user.is_authenticated:
        return responses.unauthorized()

    try:
        published, jID = utils.required_params(request.data, 'published', 'jID')
    except KeyError:
        return responses.keyerror('published', 'jID')

    try:
        journ = Journal.objects.get(pk=jID)
    except Journal.DoesNotExist:
        return responses.DoesNotExist('Journal')

    if not permissions.has_assignment_permission(request.user, journ.assignment, 'can_publish_journal_grades'):
        return responses.forbidden('You are not allowed to publish journal grades.')

    utils.publish_all_journal_grades(journ, published)

    if journ.sourcedid is not None and journ.grade_url is not None:
        payload = lti_grade.replace_result(journ)
    else:
        payload = dict()

    payload['new_published'] = request.data['published']
    return responses.success(payload=payload)


@api_view(['POST'])
def update_entrycomment(request):
    """
    Update a comment to an entry.

    Arguments:
    request -- the request that was send with
        ecID -- The ID of the entrycomment.
        text -- The updated text.
    Returns a json string for if it is successful or not.
    """
    if not request.user.is_authenticated:
        return responses.unauthorized()

    try:
        ecID, text = utils.required_params(request.data, "ecID", "text")
    except KeyError:
        return responses.keyerror("ecID")

    try:
        comment = EntryComment.objects.get(pk=ecID)
    except EntryComment.DoesNotExist:
        return responses.not_found('Entrycomment does not exist.')

    if not permissions.has_assignment_permission(request.user, comment.entry.node.journal.assignment,
                                                 'can_comment_journal'):
        return responses.forbidden('You cannot comment on entries.')

    comment.text = text
    comment.save()
    return responses.success()


@api_view(['POST'])
def update_user_data(request):
    """Update user data.

    Arguments:
        request -- the update request that was send
        username -- new password of the user
        picture -- current password of the user

    Returns a json string for if it is successful or not.
    """
    user = request.user
    if not user.is_authenticated:
        return responses.unauthorized()

    if user.lti_id:
        return responses.unauthorized('Your user data is locked as it is coupled with LTI.')

    if 'picture' in request.data:
        user.profile_picture = request.data['picture']
    if 'first_name' in request.data:
        user.first_name = request.data['first_name']
    if 'last_name' in request.data:
        user.last_name = request.data['last_name']

    user.save()
    return responses.success(payload={'user': serialize.user_to_dict(user)})


@api_view(['POST'])
def update_lti_id_to_user(request):
    """Create a new user with lti_id.

    Arguments:
    request -- the request
        username -- username of the new user
        password -- password of the new user
        first_name -- first_name (optinal)
        last_name -- last_name (optinal)
        email -- email (optinal)
        jwt_params -- jwt params to get the lti information from
            user_id -- id of the user
            user_image -- user image
            roles -- role of the user
    """
    user = request.user
    if not user.is_authenticated:
        return responses.unauthorized()

    if not request.data['jwt_params']:
        return responses.bad_request()

    lti_params = jwt.decode(request.data['jwt_params'], settings.LTI_SECRET, algorithms=['HS256'])

    lti_id, user_image = lti_params['user_id'], lti_params['user_image']
    is_teacher = json.load(open('config.json'))['Teacher'] == lti_params['roles']
    first_name, last_name, email = utils.optional_params(request.data, 'first_name', 'last_name', 'email')

    if first_name is not None:
        user.first_name = first_name
    if last_name is not None:
        user.last_name = last_name
    if email is not None:
        if User.objects.filter(email=email).exists():
            return responses.bad_request('User with this email already exists.')

        user.email = email
    if user_image is not None:
        user.profile_picture = user_image
    if is_teacher:
        user.is_teacher = is_teacher

    if User.objects.filter(lti_id=lti_id).exists():
        return responses.bad_request('User with this lti id already exists.')

    user.lti_id = lti_id

    user.save()

    return responses.success(payload={'user': serialize.user_to_dict(user)})


@api_view(['POST'])
def update_user_file(request):
    """Update user profile picture.

    Arguments:
    request -- The update request that was send.
        The request is expected to contain filelike data on the key 'file'

    No validation is performed beyond a size check of the file and the available space for the user.

    Returns a json string indicating wether the upload was successful or not.
    """
    user = request.user
    if not user.is_authenticated:
        return responses.unauthorized()

    if not request.FILES or 'file' not in request.FILES or 'aID' not in request.POST:
        return responses.bad_request()

    try:
        validators.validate_user_file(request.FILES['file'])
    except ValidationError:
        return responses.bad_request('The selected file exceeds the file limit.')

    user_files = user.userfile_set.all()

    # Fast check for allowed user storage space
    if ((USER_MAX_TOTAL_STORAGE_BYTES - (len(user_files) * USER_MAX_FILE_SIZE_BYTES)) <= request.FILES['file'].size):
        # Slow check for allowed user storage space
        file_size_sum = 0
        for user_file in user_files:
            file_size_sum += user_file.file.size
        if file_size_sum > USER_MAX_TOTAL_STORAGE_BYTES:
            return responses.bad_request('Unsufficient user storage space.')

    # Ensure an old copy of the file is removed when updating a file with the same name.
    try:
        old_user_file = user_files.get(file_name=request.FILES['file'].name)
        old_user_file.file.delete()
        old_user_file.delete()
    except UserFile.DoesNotExist:
        pass

    try:
        assignment = Assignment.objects.get(pk=request.POST['aID'])
    except Journal.DoesNotExist:
        return responses.bad_request('Journal with id ' + request.POST['aID'] + ' was not found.')

    factory.make_user_file(request.FILES['file'], user, assignment)

    return responses.success()


@api_view(['POST'])
def update_user_profile_picture(request):
    """Update user profile picture.

    Arguments:
    request -- the update request that was send with
        is expected to contain a base64 encoded image.

    Returns a json string indicating wether the upload was successful or not.
    """
    user = request.user
    if not user.is_authenticated:
        return responses.unauthorized()

    try:
        utils.required_params(request.data, 'urlData')
    except KeyError:
        return responses.KeyError('urlData')

    try:
        validators.validate_profile_picture_base64(request.data['urlData'])
    except ValidationError:
        return responses.bad_request('Profile picture did not pass validation!')

    user.profile_picture = request.data['urlData']
    user.save()

    return responses.success()


@api_view(['POST'])
def forgot_password(request):
    """Handles a forgot password request.

    Arguments:
        username -- User claimed username
        email -- User claimed email
        token -- Django stateless token, invalidated after password change or after a set time (by default three days).

    Generates a recovery token if a matching user can be found by either the prodived username or email.
    """
    user = None

    try:
        utils.required_params(request.data, 'username', 'email')
    except KeyError:
        return responses.KeyError('username', 'email')

    # We are retrieving the username based on either the username or password
    try:
        user = User.objects.get(username=request.data['username'])
    except User.DoesNotExist:
        pass
    try:
        user = User.objects.get(email=request.data['email'])
    except User.DoesNotExist:
        pass

    if not user:
        return responses.bad_request('No user found with that username or email.')

    email_handling.send_password_recovery_link(user)

    return responses.success(description='An email was sent to %s, please follow the email for instructions.'
                             % user.email)


@api_view(['POST'])
def recover_password(request):
    """Handles a reset password request.

    Arguments:
        username -- User claimed username
        recovery_token -- Django stateless token, invalidated after password change or after a set time
            (by default three days).
        new_password -- The new user desired password

    Updates password if the recovery_token is valid.
    """
    try:
        utils.required_params(request.data, 'username', 'recovery_token', 'new_password')
    except KeyError:
        return responses.KeyError('username', 'recovery_token', 'new_password')

    try:
        user = User.objects.get(username=request.data['username'])
    except User.DoesNotExist:
        return responses.not_found('The username is unkown.')

    token_generator = PasswordResetTokenGenerator()
    if not token_generator.check_token(user, request.data['recovery_token']):
        return responses.bad_request('Invalid recovery token.')

    try:
        validators.validate_password(request.data['new_password'])
    except ValidationError as e:
        return responses.bad_request(e.args[0])

    user.set_password(request.data['new_password'])
    user.save()

    return responses.success(description='Succesfully changed the password, please login.')


@api_view(['POST'])
def verify_email(request):
    """Handles an email verification request.

    Arguments:
        token -- User claimed email verification token.

    Updates the email verification status.
    """
    user = request.user
    if not user.is_authenticated:
        return responses.unauthorized()

    if user.verified_email:
        return responses.success(description='Email address already verified.')

    try:
        utils.required_params(request.data, 'token')
    except KeyError:
        return responses.KeyError('token')

    token_generator = PasswordResetTokenGenerator()
    if not token_generator.check_token(user, request.data['token']):
        return responses.bad_request(description='Invalid email recovery token.')

    user.verify_email = True
    user.save()
    return responses.success(description='Succesfully verified your email address.')


@api_view(['POST'])
def request_email_verification(request):
    """Request an email with a verifcation link for the users email address."""
    user = request.user
    if not user.is_authenticated:
        return responses.unauthorized()

    if user.verified_email:
        return responses.bad_request(description='Email address already verified.')

    email_handling.send_email_verification_link(user)

    return responses.success(description='An email was sent to %s, please follow the email for instructions.'
                             % user.email)
>>>>>>> 6b70f3ed
<|MERGE_RESOLUTION|>--- conflicted
+++ resolved
@@ -1,1109 +1,3 @@
-<<<<<<< HEAD
-# TODO: Check what is new in this file compared to the old update file, and possibly also implement these changes.
-# """
-# update.py.
-#
-# API functions that handle the update requests.
-# """
-# from rest_framework.decorators import api_view, parser_classes
-# from rest_framework.parsers import JSONParser
-#
-# import VLE.views.responses as responses
-# import VLE.serializers as serialize
-# import VLE.utils as utils
-# import VLE.permissions as permissions
-# import VLE.factory as factory
-# from VLE.models import Course, Comment, Assignment, Participation, Role, \
-#     Entry, User, Journal
-# import VLE.lti_grade_passback as lti_grade
-# from django.conf import settings
-# import re
-# import jwt
-# import json
-#
-#
-# @api_view(['POST'])
-# def connect_course_lti(request):
-#     """Connect an existing course to an lti course.
-#
-#     Arguments:
-#     request -- the update request that was send with
-#         lti_id -- lti_id that needs to be added to the course
-#         cID -- course that needs to be connected to lti_id
-#
-#     Returns a json string for if it is successful or not.
-#     """
-#     user = request.user
-#     if not user.is_authenticated:
-#         return responses.unauthorized()
-#
-#     try:
-#         [cID] = utils.required_params(request.data, 'cID')
-#     except KeyError:
-#         return responses.keyerror('cID')
-#
-#     try:
-#         course = Course.objects.get(pk=cID)
-#     except Course.DoesNotExist:
-#         return responses.not_found('Course')
-#
-#     role = permissions.get_role(user, course)
-#     if role is None:
-#         return responses.forbidden('You are not in this course.')
-#     elif not role.can_edit_course:
-#         return responses.forbidden('You cannot edit this course.')
-#
-#     course.lti_id = request.data['lti_id']
-#     course.save()
-#
-#     return responses.success(payload={'course': serialize.course_to_dict(course)})
-#
-#
-# @api_view(['POST'])
-# def update_course(request):
-#     """Update an existing course.
-#
-#     Arguments:
-#     request -- the update request that was send with
-#         cID -- ID of the course
-#         name -- name of the course
-#         abbr -- abbreviation of the course
-#         startdate -- date when the course starts
-#
-#     Returns a json string for if it is successful or not.
-#     """
-#     user = request.user
-#     if not user.is_authenticated:
-#         return responses.unauthorized()
-#
-#     try:
-#         cID, name, abbr = utils.required_params(request.data, 'cID', 'name', 'abbr')
-#         startdate, enddate = utils.required_params(request.data, 'startdate', 'enddate')
-#     except KeyError:
-#         return responses.keyerror('cID', 'name', 'abbr', 'startdate', 'enddate')
-#
-#     try:
-#         course = Course.objects.get(pk=cID)
-#     except Course.DoesNotExist:
-#         return responses.not_found('Course')
-#
-#     role = permissions.get_role(user, course)
-#     if role is None:
-#         return responses.forbidden('You are not in this course.')
-#     elif not role.can_edit_course:
-#         return responses.forbidden('You cannot edit this course.')
-#
-#     course.name = name
-#     course.abbreviation = abbr
-#     course.startdate = startdate
-#     course.enddate = enddate
-#     course.save()
-#
-#     return responses.success(payload={'course': serialize.course_to_dict(course)})
-#
-#
-# @api_view(['POST'])
-# def update_course_roles(request):
-#     """Updates course roles.
-#
-#     Arguments:
-#     request -- the request that was sent.
-#     cID     -- the course id
-#     """
-#     user = request.user
-#     if not user.is_authenticated:
-#         return responses.unauthorized()
-#
-#     try:
-#         [cID] = utils.required_params(request.data, 'cID')
-#     except KeyError:
-#         return responses.keyerror('cID')
-#
-#     try:
-#         course = Course.objects.get(pk=cID)
-#     except Course.DoesNotExist:
-#         return responses.not_found('Course')
-#
-#     role = permissions.get_role(user, course)
-#     if role is None:
-#         return responses.forbidden('You are not in this course.')
-#     elif not role.can_edit_course_roles:
-#         return responses.forbidden('You cannot edit roles of this course.')
-#
-#     for role in request.data['roles']:
-#         db_role = Role.objects.filter(name=role['name'])
-#         if not db_role:
-#             factory.make_role_default_no_perms(role['name'], Course.objects.get(pk=cID), **role['permissions'])
-#         else:
-#             permissions.edit_permissions(db_role[0], **role['permissions'])
-#     return responses.success()
-#
-#
-# @api_view(['POST'])
-# def connect_assignment_lti(request):
-#     """Connect an existing assignment to an lti assignment.
-#
-#     Arguments:
-#     request -- the update request that was send with
-#         aID -- the id of the assignment to be linked with lti
-#         lti_id -- lti_id that needs to be added to the assignment
-#         points_possible -- points_possible in lti assignment
-#
-#     Returns a json string for if it is succesful or not.
-#     """
-#     user = request.user
-#     if not user.is_authenticated:
-#         return responses.unauthorized()
-#
-#     try:
-#         aID, lti_id = utils.required_params(request.data, 'aID', 'lti_id')
-#         [points_possible] = utils.optional_params(request.data, 'points_possible')
-#     except KeyError:
-#         return responses.keyerror('aID')
-#
-#     try:
-#         assignment = Assignment.objects.get(pk=aID)
-#     except Assignment.DoesNotExist:
-#         return responses.not_found('Assignment')
-#
-#     if not permissions.has_assignment_permission(user, assignment, 'can_edit_assignment'):
-#         return responses.forbidden('You are not allowed to edit the assignment.')
-#
-#     assignment.lti_id = lti_id
-#     if assignment.points_possible is None and points_possible is not '':
-#         assignment.points_possible = points_possible
-#     assignment.save()
-#
-#     return responses.success(payload={'assignment': serialize.assignment_to_dict(assignment)})
-#
-#
-# @api_view(['POST'])
-# def update_course_with_student(request):
-#     """Update an existing course with a student.
-#
-#     Arguments:
-#     request -- the update request that was send with
-#         uID -- student ID given with the request
-#         cID -- course ID given with the request
-#
-#     Returns a json string for if it is successful or not.
-#     """
-#     user = request.user
-#     if not user.is_authenticated:
-#         return responses.unauthorized()
-#
-#     try:
-#         uID, cID = utils.required_params(request.data, 'uID', 'cID')
-#     except KeyError:
-#         return responses.keyerror('uID', 'cID')
-#
-#     try:
-#         q_user = User.objects.get(pk=request.data['uID'])
-#         course = Course.objects.get(pk=request.data['cID'])
-#     except (User.DoesNotExist, Course.DoesNotExist):
-#         return responses.not_found('User, Course or Participation does not exist.')
-#
-#     role = permissions.get_role(user, course)
-#     if role is None:
-#         return responses.forbidden('You are not in this course.')
-#     elif not role.can_add_course_participants:
-#         return responses.forbidden('You cannot add users to this course.')
-#
-#     if permissions.is_user_in_course(q_user, course):
-#         return responses.bad_request('User already participates in the course.')
-#
-#     role = Role.objects.get(name="Student", course=course)
-#     participation = factory.make_participation(q_user, course, role)
-#
-#     assignments = course.assignment_set.all()
-#
-#     role = permissions.get_role(q_user, cID)
-#     for assignment in assignments:
-#         if role.can_edit_journal:
-#             if not Journal.objects.filter(assignment=assignment, user=q_user).exists():
-#                 factory.make_journal(assignment, q_user)
-#
-#     participation.save()
-#     return responses.success(message='Succesfully added student to course')
-#
-#
-# @api_view(['POST'])
-# def update_assignment(request):
-#     """Update an existing assignment.
-#
-#     Arguments:
-#     request -- the update request that was send with
-#         aID -- ID of the assignment
-#         name -- name of the assignment
-#         description -- description of the assignment
-#
-#     Returns a json string for if it is successful or not.
-#     """
-#     user = request.user
-#     if not user.is_authenticated:
-#         return responses.unauthorized()
-#
-#     try:
-#         aID, name, description = utils.required_params(request.data, 'aID', 'name', 'description')
-#     except KeyError:
-#         return responses.keyerror('aID', 'name', 'description')
-#
-#     try:
-#         assignment = Assignment.objects.get(pk=aID)
-#     except Assignment.DoesNotExist:
-#         return responses.not_found('Assignment')
-#
-#     if not permissions.has_assignment_permission(user, assignment, 'can_edit_assignment'):
-#         return responses.forbidden('You are not allowed to edit this assignment.')
-#
-#     assignment.name = request.data['name']
-#     assignment.description = request.data['description']
-#     assignment.save()
-#
-#     return responses.success(payload={'assignment': serialize.assignment_to_dict(assignment)})
-#
-#
-# @api_view(['POST'])
-# def update_password(request):
-#     """Update a password.
-#
-#     Arguments:
-#     request -- the update request that was send with
-#         new_password -- new password of the user
-#         old_password -- current password of the user
-#
-#     Returns a json string for if it is successful or not.
-#     """
-#     user = request.user
-#     try:
-#         new_password, old_password = utils.required_params(request.data, 'new_password', 'old_password')
-#     except KeyError:
-#         return responses.KeyError('new_password', 'old_password')
-#
-#     if not user.is_authenticated or not user.check_password(old_password):
-#         return responses.unauthorized('Wrong password.')
-#
-#     if len(new_password) < 8:
-#         return responses.bad_request('Password needs to contain at least 8 characters.')
-#     if new_password == new_password.lower():
-#         return responses.bad_request('Password needs to contain at least 1 capital letter.')
-#     if re.match(r'^\w+$', new_password):
-#         return responses.bad_request('Password needs to contain a special character.')
-#
-#     user.set_password(new_password)
-#     user.save()
-#     return responses.success(message='Succesfully changed the password.')
-#
-#
-# @api_view(['POST'])
-# def update_grade_notification(request):
-#     """Update whether the user gets notified when a grade changes/new grade.
-#
-#     Arguments:
-#     request -- the request that was send with
-#         new_value -- the new value for the grade notifcation toggle
-#
-#     Returns a json string for if it is successful or not.
-#     """
-#     user = request.user
-#     if not user.is_authenticated:
-#         return responses.unauthorized()
-#
-#     try:
-#         [new_value] = utils.required_params(request.data, 'new_value')
-#     except KeyError:
-#         return responses.keyerror('new_value')
-#
-#     user.grade_notifications = new_value
-#     user.save()
-#
-#     return responses.success(payload={'new_value': user.grade_notifications})
-#
-#
-# @api_view(['POST'])
-# def update_comment_notification(request):
-#     """Update whether the user gets notified when a comment changes/new comment.
-#
-#     Arguments:
-#     request -- the request that was send with
-#
-#     Returns a json string for if it is successful or not.
-#     """
-#     user = request.user
-#     if not user.is_authenticated:
-#         return responses.unauthorized()
-#
-#     try:
-#         [new_value] = utils.required_params(request.data, 'new_value')
-#     except KeyError:
-#         return responses.keyerror('new_value')
-#
-#     user.comment_notifications = new_value
-#     user.save()
-#     return responses.success(payload={'new_value': user.comment_notifications})
-#
-#
-# @api_view(['POST'])
-# @parser_classes([JSONParser])
-# def update_format(request):
-#     """ Update a format
-#     Arguments:
-#     request -- the request that was send with
-#         aID -- the assignments' format to update
-#         max_points -- the max points possible.
-#         templates -- the list of templates to bind to the format
-#         presets -- the list of presets to bind to the format
-#         unused_templates -- the list of templates that are bound to the template
-#                             deck, but are not used in presets nor the entry templates.
-#         removed_presets -- presets to be removed
-#         removed_templates -- templates to be removed
-#
-#     Returns a json string for if it is successful or not.
-#     """
-#     if not request.user.is_authenticated:
-#         return responses.unauthorized()
-#
-#     try:
-#         aID, templates, presets = utils.required_params(request.data, "aID", "templates", "presets")
-#         unused_templates, max_points = utils.required_params(request.data, "unused_templates", "max_points")
-#         removed_presets, removed_templates = utils.required_params(request.data, "removed_presets", "removed_templates")
-#
-#     except KeyError:
-#         return responses.keyerror("aID", "templates", "presets", "unused_templates", "max_points")
-#
-#     try:
-#         assignment = Assignment.objects.get(pk=aID)
-#         format = assignment.format
-#     except Assignment.DoesNotExist:
-#         return responses.not_found('Assignment')
-#
-#     if not permissions.has_assignment_permission(request.user, assignment, 'can_edit_assignment'):
-#         return responses.forbidden('You are not allowed to edit this assignment.')
-#
-#     format.max_points = max_points
-#     format.save()
-#     template_map = {}
-#     utils.update_presets(assignment, presets, template_map)
-#     utils.update_templates(format.available_templates, templates, template_map)
-#     utils.update_templates(format.unused_templates, unused_templates, template_map)
-#
-#     # Swap templates from lists if they occur in the other:
-#     # If a template was previously unused, but is now used, swap it to available templates, and vice versa.
-#     utils.swap_templates(format.available_templates, unused_templates, format.unused_templates)
-#     utils.swap_templates(format.unused_templates, templates, format.available_templates)
-#
-#     utils.delete_presets(format.presetnode_set, removed_presets)
-#     utils.delete_templates(format.available_templates, removed_templates)
-#     utils.delete_templates(format.unused_templates, removed_templates)
-#
-#     return responses.success(payload={'format': serialize.format_to_dict(format)})
-#
-#
-# @api_view(['POST'])
-# def update_user_role_course(request):
-#     """Update user role in a course.
-#
-#     Arguments:
-#     request -- the request that was send with
-#         role -- the new role for the user
-#         uID -- user id of the user to be updated
-#         cID -- the course of the new role
-#
-#     Returns a json string for if it is successful or not.
-#     """
-#     try:
-#         role, uID, cID = utils.required_params(request.data, "role", "uID", "cID")
-#     except KeyError:
-#         return responses.keyerror("role", "uID", "cID")
-#
-#     try:
-#         course = Course.objects.get(pk=cID)
-#         participation = Participation.objects.get(user=uID, course=cID)
-#     except (Participation.DoesNotExist, Role.DoesNotExist, Course.DoesNotExist):
-#         return responses.not_found('Participation, Role or Course does not exist.')
-#
-#     q_role = permissions.get_role(request.user, course)
-#     if q_role is None:
-#         return responses.forbidden('You are not in this course.')
-#     elif not q_role.can_edit_course_roles:
-#         return responses.forbidden('You cannot edit the roles of this course.')
-#
-#     participation.role = Role.objects.get(name=role, course=cID)
-#
-#     participation.save()
-#     return responses.success(payload={'new_role': participation.role.name})
-#
-#
-# @api_view(['POST'])
-# def update_grade_entry(request):
-#     """Update the entry grade.
-#
-#     Arguments:
-#     request -- the request that was send with
-#         grade -- the grade
-#         published -- published
-#         eID -- the entry id
-#
-#     Returns a json string if it was successful or not.
-#     """
-#     if not request.user.is_authenticated:
-#         return responses.unauthorized()
-#
-#     try:
-#         grade, published, eID = utils.required_params(request.data, 'grade', 'published', 'eID')
-#     except KeyError:
-#         return responses.keyerror('grade', 'published', 'eID')
-#
-#     try:
-#         entry = Entry.objects.get(pk=eID)
-#     except Entry.DoesNotExist:
-#         return responses.not_found('Entry')
-#
-#     journal = entry.node.journal
-#     if not permissions.has_assignment_permission(request.user, journal.assignment, 'can_grade_journal'):
-#         return responses.forbidden('You cannot grade or publish entries.')
-#
-#     entry.grade = grade
-#     entry.published = published
-#     entry.save()
-#
-#     if entry.published:
-#         Comment.objects.filter(entry_id=eID).update(published=True)
-#
-#     if entry.published and journal.sourcedid is not None and journal.grade_url is not None:
-#         payload = lti_grade.replace_result(journal)
-#     else:
-#         payload = dict()
-#
-#     payload['new_grade'] = entry.grade
-#     payload['new_published'] = entry.published
-#
-#     return responses.success(payload=payload)
-#
-#
-# @api_view(['POST'])
-# def update_publish_grade_entry(request):
-#     """Update the grade publish status for one entry.
-#
-#     Arguments:
-#     request -- the request that was send with
-#         eID -- the entry id
-#
-#     Returns a json string if it was successful or not.
-#     """
-#     if not request.user.is_authenticated:
-#         return responses.unauthorized()
-#
-#     try:
-#         published, eID = utils.required_params(request.data, 'published', 'eID')
-#     except KeyError:
-#         return responses.keyerror('published', 'eID')
-#
-#     try:
-#         entry = Entry.objects.get(pk=eID)
-#     except Entry.DoesNotExist:
-#         return responses.not_found('Entry')
-#
-#     journal = entry.node.journal
-#     if not permissions.has_assignment_permission(request.user, journal.assignment, 'can_publish_journal_grades'):
-#         return responses.forbidden('You cannot publish entries.')
-#
-#     entry.published = published
-#     entry.save()
-#
-#     if entry.published:
-#         Comment.objects.filter(entry_id=eID).update(published=True)
-#
-#     if published and journal.sourcedid is not None and journal.grade_url is not None:
-#         payload = lti_grade.replace_result(journal)
-#     else:
-#         payload = dict()
-#
-#     payload['new_published'] = entry.published
-#     return responses.success(payload={'new_published': entry.published})
-#
-#
-# @api_view(['POST'])
-# def update_publish_grades_assignment(request):
-#     """Update the grade publish status for whole assignment.
-#
-#     Arguments:
-#     request -- the request that was send with
-#         published -- new published state
-#         aID -- assignment ID
-#
-#     Returns a json string if it was successful or not.
-#     """
-#     if not request.user.is_authenticated:
-#         return responses.unauthorized()
-#
-#     try:
-#         published, aID = utils.required_params(request.data, 'published', 'aID')
-#     except KeyError:
-#         return responses.keyerror('aID')
-#
-#     try:
-#         assign = Assignment.objects.get(pk=aID)
-#     except Assignment.DoesNotExist:
-#         return responses.not_found('Assignment')
-#
-#     if not permissions.has_assignment_permission(request.user, assign, 'can_publish_journal_grades'):
-#         return responses.forbidden('You cannot publish assignments.')
-#
-#     utils.publish_all_assignment_grades(assign, published)
-#
-#     for journ in Journal.objects.filter(assignment=assign):
-#         if journ.sourcedid is not None and journ.grade_url is not None:
-#             payload = lti_grade.replace_result(journ)
-#         else:
-#             payload = dict()
-#
-#     payload['new_published'] = published
-#     return responses.success(payload=payload)
-#
-#
-# @api_view(['POST'])
-# def update_publish_grades_journal(request):
-#     """Update the grade publish status for a journal.
-#
-#     Arguments:
-#     request -- the request that was send with
-#         published -- publish state of grade
-#         jID -- journal ID
-#
-#     Returns a json string if it was successful or not.
-#     """
-#     if not request.user.is_authenticated:
-#         return responses.unauthorized()
-#
-#     try:
-#         published, jID = utils.required_params(request.data, 'published', 'jID')
-#     except KeyError:
-#         return responses.keyerror('published', 'jID')
-#
-#     try:
-#         journ = Journal.objects.get(pk=jID)
-#     except Journal.DoesNotExist:
-#         return responses.DoesNotExist('Journal')
-#
-#     if not permissions.has_assignment_permission(request.user, journ.assignment, 'can_publish_journal_grades'):
-#         return responses.forbidden('You are not allowed to publish journal grades.')
-#
-#     utils.publish_all_journal_grades(journ, published)
-#
-#     if journ.sourcedid is not None and journ.grade_url is not None:
-#         payload = lti_grade.replace_result(journ)
-#     else:
-#         payload = dict()
-#
-#     payload['new_published'] = request.data['published']
-#     return responses.success(payload=payload)
-#
-#
-# @api_view(['POST'])
-# def update_entrycomment(request):
-#     """
-#     Update a comment to an entry.
-#
-#     Arguments:
-#     request -- the request that was send with
-#         ecID -- The ID of the entrycomment.
-#         text -- The updated text.
-#     Returns a json string for if it is successful or not.
-#     """
-#     if not request.user.is_authenticated:
-#         return responses.unauthorized()
-#
-#     try:
-#         ecID, text = utils.required_params(request.data, "ecID", "text")
-#     except KeyError:
-#         return responses.keyerror("ecID")
-#
-#     try:
-#         comment = Comment.objects.get(pk=ecID)
-#     except Comment.DoesNotExist:
-#         return responses.not_found('Entrycomment does not exist.')
-#
-#     if not permissions.has_assignment_permission(request.user, comment.entry.node.journal.assignment,
-#                                                  'can_comment_journal'):
-#         return responses.forbidden('You cannot comment on entries.')
-#
-#     comment.text = text
-#     comment.save()
-#     return responses.success()
-#
-#
-# @api_view(['POST'])
-# def update_user_profile_picture(request):
-#     """Update user profile picture.
-#
-#     Arguments:
-#     request -- the update request that was send with
-#         request.FILES should contain the user uploaded file
-#
-#     Returns a json string for if it is successful or not.
-#     """
-#     # TODO CHECKS for file integrety
-#     # Set default profile picture to the new one on success
-#
-#     user = request.user
-#     if not user.is_authenticated:
-#         return responses.unauthorized()
-#
-#     utils.handle_uploaded_file(request.FILES['file'], 'profile_picture', user.id)
-#
-#     return responses.success()
-#
-#
-# @api_view(['POST'])
-# def update_user_image(request):
-#     """Update user image directory.
-#
-#     Arguments:
-#     request -- the update request that was send with
-#         request.FILES should contain the user uploaded file
-#
-#     Returns a json string for if it is successful or not.
-#     """
-#     # TODO CHECKS for file integrety
-#     # Set default profile picture to the new one on success
-#
-#     user = request.user
-#     if not user.is_authenticated:
-#         return responses.unauthorized()
-#
-#     fullPath = utils.handle_uploaded_file(request.FILES['file'], 'user_file', user.id)
-#
-#     return responses.success({'location': fullPath})
-#
-#
-# @api_view(['POST'])
-# def update_user_data(request):
-#     """Update user data.
-#
-#     Arguments:
-#     request -- the update request that was send with
-#         username -- new password of the user
-#         picture -- current password of the user
-#
-#     Returns a json string for if it is successful or not.
-#     """
-#     user = request.user
-#     if not user.is_authenticated:
-#         return responses.unauthorized()
-#
-#     if 'username' in request.data:
-#         username = request.data['username']
-#         if User.objects.filter(username=username).exists():
-#             return responses.bad_request('User with this username already exists.')
-#         user.username = username
-#     if 'picture' in request.data:
-#         user.profile_picture = request.data['picture']
-#     if 'first_name' in request.data:
-#         user.first_name = request.data['first_name']
-#     if 'last_name' in request.data:
-#         user.last_name = request.data['last_name']
-#
-#     user.save()
-#     return responses.success(payload={'user': serialize.user_to_dict(user)})
-#
-#
-# @api_view(['POST'])
-# def update_lti_id_to_user(request):
-#     """Create a new user with lti_id.
-#
-#     Arguments:
-#     request -- the request
-#         username -- username of the new user
-#         password -- password of the new user
-#         first_name -- first_name (optinal)
-#         last_name -- last_name (optinal)
-#         email -- email (optinal)
-#         jwt_params -- jwt params to get the lti information from
-#             user_id -- id of the user
-#             user_image -- user image
-#             roles -- role of the user
-#     """
-#     user = request.user
-#     if not user.is_authenticated:
-#         return responses.unauthorized()
-#
-#     if not request.data['jwt_params']:
-#         return responses.bad_request()
-#
-#     lti_params = jwt.decode(request.data['jwt_params'], settings.LTI_SECRET, algorithms=['HS256'])
-#
-#     user_id, user_image = lti_params['user_id'], lti_params['user_image']
-#     is_teacher = json.load(open('config.json'))['Teacher'] == lti_params['roles']
-#     first_name, last_name, email = utils.optional_params(request.data, 'first_name', 'last_name', 'email')
-#
-#     if first_name is not None:
-#         user.first_name = first_name
-#     if last_name is not None:
-#         user.last_name = last_name
-#     if email is not None:
-#         if User.objects.filter(email=email).exists():
-#             return responses.bad_request('User with this email already exists.')
-#
-#         user.email = email
-#     if user_image is not None:
-#         user.profile_picture = user_image
-#     if is_teacher:
-#         user.is_teacher = is_teacher
-#
-#     if User.objects.filter(lti_id=user_id).exists():
-#         return responses.bad_request('User with this lti id already exists.')
-#
-#     user.lti_id = user_id
-#
-#     user.save()
-#
-#     return responses.success(payload={'user': serialize.user_to_dict(user)})
-=======
-"""
-update.py.
-
-API functions that handle the update requests.
-"""
-from rest_framework.decorators import api_view, parser_classes
-from rest_framework.parsers import JSONParser
-
-import VLE.views.responses as responses
-import VLE.serializers as serialize
-import VLE.utils.generic_utils as utils
-import VLE.utils.email_handling as email_handling
-import VLE.permissions as permissions
-import VLE.factory as factory
-import VLE.validators as validators
-from VLE.models import Course, EntryComment, Assignment, Participation, Role, \
-    Entry, User, Journal, UserFile
-import VLE.lti_grade_passback as lti_grade
-from VLE.settings.production import USER_MAX_FILE_SIZE_BYTES, USER_MAX_TOTAL_STORAGE_BYTES
-from django.conf import settings
-from django.core.exceptions import ValidationError
-from django.contrib.auth.tokens import PasswordResetTokenGenerator
-import jwt
-import json
-
-
-@api_view(['POST'])
-def connect_course_lti(request):
-    """Connect an existing course to an lti course.
-
-    Arguments:
-    request -- the update request that was send with
-        lti_id -- lti_id that needs to be added to the course
-        cID -- course that needs to be connected to lti_id
-
-    Returns a json string for if it is successful or not.
-    """
-    user = request.user
-    if not user.is_authenticated:
-        return responses.unauthorized()
-
-    try:
-        [cID] = utils.required_params(request.data, 'cID')
-    except KeyError:
-        return responses.keyerror('cID')
-
-    try:
-        course = Course.objects.get(pk=cID)
-    except Course.DoesNotExist:
-        return responses.not_found('Course not found.')
-
-    role = permissions.get_role(user, course)
-    if role is None:
-        return responses.forbidden('You are not a participant of this course.')
-    elif not role.can_edit_course:
-        return responses.forbidden('You cannot edit this course.')
-
-    course.lti_id = request.data['lti_id']
-    course.save()
-
-    return responses.success(payload={'course': serialize.course_to_dict(course)})
-
-
-@api_view(['POST'])
-def update_course(request):
-    """Update an existing course.
-
-    Arguments:
-    request -- the update request that was send with
-        cID -- ID of the course
-        name -- name of the course
-        abbr -- abbreviation of the course
-        startdate -- date when the course starts
-
-    Returns a json string for if it is successful or not.
-    """
-    user = request.user
-    if not user.is_authenticated:
-        return responses.unauthorized()
-
-    try:
-        cID, name, abbr = utils.required_params(request.data, 'cID', 'name', 'abbr')
-        startdate, enddate = utils.required_params(request.data, 'startdate', 'enddate')
-    except KeyError:
-        return responses.keyerror('cID', 'name', 'abbr', 'startdate', 'enddate')
-
-    try:
-        course = Course.objects.get(pk=cID)
-    except Course.DoesNotExist:
-        return responses.not_found('Course not found.')
-
-    role = permissions.get_role(user, course)
-    if role is None:
-        return responses.forbidden('You are not a participant of this course.')
-    elif not role.can_edit_course:
-        return responses.forbidden('You cannot edit this course.')
-
-    course.name = name
-    course.abbreviation = abbr
-    course.startdate = startdate
-    course.enddate = enddate
-    course.save()
-
-    return responses.success(payload={'course': serialize.course_to_dict(course)})
-
-
-@api_view(['POST'])
-def update_course_roles(request):
-    """Updates course roles.
-
-    Arguments:
-    request -- the request that was sent.
-    cID     -- the course id
-    """
-    user = request.user
-    if not user.is_authenticated:
-        return responses.unauthorized()
-
-    try:
-        [cID] = utils.required_params(request.data, 'cID')
-    except KeyError:
-        return responses.keyerror('cID')
-
-    try:
-        course = Course.objects.get(pk=cID)
-    except Course.DoesNotExist:
-        return responses.not_found('Course not found.')
-
-    role = permissions.get_role(user, course)
-    if role is None:
-        return responses.forbidden('You are not a participant of this course.')
-    elif not role.can_edit_course_roles:
-        return responses.forbidden('You cannot edit the roles of this course.')
-
-    for role in request.data['roles']:
-        db_role = Role.objects.filter(name=role['name'], course__id=cID)
-        if not db_role:
-            factory.make_role_default_no_perms(role['name'], Course.objects.get(pk=cID), **role['permissions'])
-        else:
-            permissions.edit_permissions(db_role[0], **role['permissions'])
-    return responses.success()
-
-
-@api_view(['POST'])
-def connect_assignment_lti(request):
-    """Connect an existing assignment to an lti assignment.
-
-    Arguments:
-    request -- the update request that was send with
-        aID -- the id of the assignment to be linked with lti
-        lti_id -- lti_id that needs to be added to the assignment
-        points_possible -- points_possible in lti assignment
-
-    Returns a json string for if it is succesful or not.
-    """
-    user = request.user
-    if not user.is_authenticated:
-        return responses.unauthorized()
-
-    try:
-        aID, lti_id = utils.required_params(request.data, 'aID', 'lti_id')
-        [points_possible] = utils.optional_params(request.data, 'points_possible')
-    except KeyError:
-        return responses.keyerror('aID')
-
-    try:
-        assignment = Assignment.objects.get(pk=aID)
-    except Assignment.DoesNotExist:
-        return responses.not_found('Assignment not found.')
-
-    if not permissions.has_assignment_permission(user, assignment, 'can_edit_assignment'):
-        return responses.forbidden('You are not allowed to edit the assignment.')
-
-    assignment.lti_id = lti_id
-    if assignment.points_possible is None and points_possible is not '':
-        assignment.points_possible = points_possible
-    assignment.save()
-
-    return responses.success(payload={'assignment': serialize.assignment_to_dict(assignment)})
-
-
-@api_view(['POST'])
-def update_course_with_student(request):
-    """Update an existing course with a student.
-
-    Arguments:
-    request -- the update request that was send with
-        uID -- student ID given with the request
-        cID -- course ID given with the request
-
-    Returns a json string for if it is successful or not.
-    """
-    user = request.user
-    if not user.is_authenticated:
-        return responses.unauthorized()
-
-    try:
-        uID, cID = utils.required_params(request.data, 'uID', 'cID')
-    except KeyError:
-        return responses.keyerror('uID', 'cID')
-
-    try:
-        q_user = User.objects.get(pk=request.data['uID'])
-        course = Course.objects.get(pk=request.data['cID'])
-    except (User.DoesNotExist, Course.DoesNotExist):
-        return responses.not_found('User, Course or Participation does not exist.')
-
-    role = permissions.get_role(user, course)
-    if role is None:
-        return responses.forbidden('You are not a participant of this course.')
-    elif not role.can_add_course_participants:
-        return responses.forbidden('You cannot add users to this course.')
-
-    if permissions.is_user_in_course(q_user, course):
-        return responses.bad_request('User already participates in the course.')
-
-    role = Role.objects.get(name="Student", course=course)
-    participation = factory.make_participation(q_user, course, role)
-
-    assignments = course.assignment_set.all()
-
-    role = permissions.get_role(q_user, cID)
-    for assignment in assignments:
-        if role.can_edit_journal:
-            if not Journal.objects.filter(assignment=assignment, user=q_user).exists():
-                factory.make_journal(assignment, q_user)
-
-    participation.save()
-    return responses.success(description='Succesfully added student to course')
-
-
-@api_view(['POST'])
-def update_assignment(request):
-    """Update an existing assignment.
-
-    Arguments:
-    request -- the update request that was send with
-        aID -- ID of the assignment
-        name -- name of the assignment
-        description -- description of the assignment
-
-    Returns a json string for if it is successful or not.
-    """
-    user = request.user
-    if not user.is_authenticated:
-        return responses.unauthorized()
-
-    try:
-        aID, name, description = utils.required_params(request.data, 'aID', 'name', 'description')
-    except KeyError:
-        return responses.keyerror('aID', 'name', 'description')
-
-    try:
-        assignment = Assignment.objects.get(pk=aID)
-    except Assignment.DoesNotExist:
-        return responses.not_found('Assignment not found.')
-
-    if not permissions.has_assignment_permission(user, assignment, 'can_edit_assignment'):
-        return responses.forbidden('You are not allowed to edit this assignment.')
-
-    assignment.name = request.data['name']
-    assignment.description = request.data['description']
-    assignment.save()
-
-    return responses.success(payload={'assignment': serialize.assignment_to_dict(assignment)})
-
-
-@api_view(['POST'])
-def update_password(request):
-    """Update a password.
-
-    Arguments:
-    request -- the update request that was send with
-        new_password -- new password of the user
-        old_password -- current password of the user
-
-    Returns a json string for if it is successful or not.
-    """
-    user = request.user
-    try:
-        new_password, old_password = utils.required_params(request.data, 'new_password', 'old_password')
-    except KeyError:
-        return responses.KeyError('new_password', 'old_password')
-
-    if not user.is_authenticated or not user.check_password(old_password):
-        return responses.unauthorized('Wrong password.')
-
-    try:
-        validators.validate_password(new_password)
-    except ValidationError:
-        return responses.bad_request('The given password does not meet the requirements!')
-
-    user.set_password(new_password)
-    user.save()
-    return responses.success(description='Succesfully changed the password.')
-
-
-@api_view(['POST'])
-def update_grade_notification(request):
-    """Update whether the user gets notified when a grade changes/new grade.
-
-    Arguments:
-    request -- the request that was send with
-        new_value -- the new value for the grade notifcation toggle
-
-    Returns a json string for if it is successful or not.
-    """
-    user = request.user
-    if not user.is_authenticated:
-        return responses.unauthorized()
-
-    try:
-        [new_value] = utils.required_params(request.data, 'new_value')
-    except KeyError:
-        return responses.keyerror('new_value')
-
-    user.grade_notifications = new_value
-    user.save()
-
-    return responses.success(payload={'new_value': user.grade_notifications})
-
-
-@api_view(['POST'])
-def update_comment_notification(request):
-    """Update whether the user gets notified when a comment changes/new comment.
-
-    Arguments:
-    request -- the request that was send with
-
-    Returns a json string for if it is successful or not.
-    """
-    user = request.user
-    if not user.is_authenticated:
-        return responses.unauthorized()
-
-    try:
-        [new_value] = utils.required_params(request.data, 'new_value')
-    except KeyError:
-        return responses.keyerror('new_value')
-
-    user.comment_notifications = new_value
-    user.save()
-    return responses.success(payload={'new_value': user.comment_notifications})
-
 
 @api_view(['POST'])
 @parser_classes([JSONParser])
@@ -1162,41 +56,6 @@
 
 
 @api_view(['POST'])
-def update_user_role_course(request):
-    """Update user role in a course.
-
-    Arguments:
-    request -- the request that was send with
-        role -- the new role for the user
-        uID -- user id of the user to be updated
-        cID -- the course of the new role
-
-    Returns a json string for if it is successful or not.
-    """
-    try:
-        role, uID, cID = utils.required_params(request.data, "role", "uID", "cID")
-    except KeyError:
-        return responses.keyerror("role", "uID", "cID")
-
-    try:
-        course = Course.objects.get(pk=cID)
-        participation = Participation.objects.get(user=uID, course=cID)
-    except (Participation.DoesNotExist, Role.DoesNotExist, Course.DoesNotExist):
-        return responses.not_found('Participation, Role or Course does not exist.')
-
-    q_role = permissions.get_role(request.user, course)
-    if q_role is None:
-        return responses.forbidden('You are not a participant of this course.')
-    elif not q_role.can_edit_course_roles:
-        return responses.forbidden('You cannot edit the roles of this course.')
-
-    participation.role = Role.objects.get(name=role, course=cID)
-
-    participation.save()
-    return responses.success(payload={'new_role': participation.role.name})
-
-
-@api_view(['POST'])
 def update_grade_entry(request):
     """Update the entry grade.
 
@@ -1392,290 +251,4 @@
 
     comment.text = text
     comment.save()
-    return responses.success()
-
-
-@api_view(['POST'])
-def update_user_data(request):
-    """Update user data.
-
-    Arguments:
-        request -- the update request that was send
-        username -- new password of the user
-        picture -- current password of the user
-
-    Returns a json string for if it is successful or not.
-    """
-    user = request.user
-    if not user.is_authenticated:
-        return responses.unauthorized()
-
-    if user.lti_id:
-        return responses.unauthorized('Your user data is locked as it is coupled with LTI.')
-
-    if 'picture' in request.data:
-        user.profile_picture = request.data['picture']
-    if 'first_name' in request.data:
-        user.first_name = request.data['first_name']
-    if 'last_name' in request.data:
-        user.last_name = request.data['last_name']
-
-    user.save()
-    return responses.success(payload={'user': serialize.user_to_dict(user)})
-
-
-@api_view(['POST'])
-def update_lti_id_to_user(request):
-    """Create a new user with lti_id.
-
-    Arguments:
-    request -- the request
-        username -- username of the new user
-        password -- password of the new user
-        first_name -- first_name (optinal)
-        last_name -- last_name (optinal)
-        email -- email (optinal)
-        jwt_params -- jwt params to get the lti information from
-            user_id -- id of the user
-            user_image -- user image
-            roles -- role of the user
-    """
-    user = request.user
-    if not user.is_authenticated:
-        return responses.unauthorized()
-
-    if not request.data['jwt_params']:
-        return responses.bad_request()
-
-    lti_params = jwt.decode(request.data['jwt_params'], settings.LTI_SECRET, algorithms=['HS256'])
-
-    lti_id, user_image = lti_params['user_id'], lti_params['user_image']
-    is_teacher = json.load(open('config.json'))['Teacher'] == lti_params['roles']
-    first_name, last_name, email = utils.optional_params(request.data, 'first_name', 'last_name', 'email')
-
-    if first_name is not None:
-        user.first_name = first_name
-    if last_name is not None:
-        user.last_name = last_name
-    if email is not None:
-        if User.objects.filter(email=email).exists():
-            return responses.bad_request('User with this email already exists.')
-
-        user.email = email
-    if user_image is not None:
-        user.profile_picture = user_image
-    if is_teacher:
-        user.is_teacher = is_teacher
-
-    if User.objects.filter(lti_id=lti_id).exists():
-        return responses.bad_request('User with this lti id already exists.')
-
-    user.lti_id = lti_id
-
-    user.save()
-
-    return responses.success(payload={'user': serialize.user_to_dict(user)})
-
-
-@api_view(['POST'])
-def update_user_file(request):
-    """Update user profile picture.
-
-    Arguments:
-    request -- The update request that was send.
-        The request is expected to contain filelike data on the key 'file'
-
-    No validation is performed beyond a size check of the file and the available space for the user.
-
-    Returns a json string indicating wether the upload was successful or not.
-    """
-    user = request.user
-    if not user.is_authenticated:
-        return responses.unauthorized()
-
-    if not request.FILES or 'file' not in request.FILES or 'aID' not in request.POST:
-        return responses.bad_request()
-
-    try:
-        validators.validate_user_file(request.FILES['file'])
-    except ValidationError:
-        return responses.bad_request('The selected file exceeds the file limit.')
-
-    user_files = user.userfile_set.all()
-
-    # Fast check for allowed user storage space
-    if ((USER_MAX_TOTAL_STORAGE_BYTES - (len(user_files) * USER_MAX_FILE_SIZE_BYTES)) <= request.FILES['file'].size):
-        # Slow check for allowed user storage space
-        file_size_sum = 0
-        for user_file in user_files:
-            file_size_sum += user_file.file.size
-        if file_size_sum > USER_MAX_TOTAL_STORAGE_BYTES:
-            return responses.bad_request('Unsufficient user storage space.')
-
-    # Ensure an old copy of the file is removed when updating a file with the same name.
-    try:
-        old_user_file = user_files.get(file_name=request.FILES['file'].name)
-        old_user_file.file.delete()
-        old_user_file.delete()
-    except UserFile.DoesNotExist:
-        pass
-
-    try:
-        assignment = Assignment.objects.get(pk=request.POST['aID'])
-    except Journal.DoesNotExist:
-        return responses.bad_request('Journal with id ' + request.POST['aID'] + ' was not found.')
-
-    factory.make_user_file(request.FILES['file'], user, assignment)
-
-    return responses.success()
-
-
-@api_view(['POST'])
-def update_user_profile_picture(request):
-    """Update user profile picture.
-
-    Arguments:
-    request -- the update request that was send with
-        is expected to contain a base64 encoded image.
-
-    Returns a json string indicating wether the upload was successful or not.
-    """
-    user = request.user
-    if not user.is_authenticated:
-        return responses.unauthorized()
-
-    try:
-        utils.required_params(request.data, 'urlData')
-    except KeyError:
-        return responses.KeyError('urlData')
-
-    try:
-        validators.validate_profile_picture_base64(request.data['urlData'])
-    except ValidationError:
-        return responses.bad_request('Profile picture did not pass validation!')
-
-    user.profile_picture = request.data['urlData']
-    user.save()
-
-    return responses.success()
-
-
-@api_view(['POST'])
-def forgot_password(request):
-    """Handles a forgot password request.
-
-    Arguments:
-        username -- User claimed username
-        email -- User claimed email
-        token -- Django stateless token, invalidated after password change or after a set time (by default three days).
-
-    Generates a recovery token if a matching user can be found by either the prodived username or email.
-    """
-    user = None
-
-    try:
-        utils.required_params(request.data, 'username', 'email')
-    except KeyError:
-        return responses.KeyError('username', 'email')
-
-    # We are retrieving the username based on either the username or password
-    try:
-        user = User.objects.get(username=request.data['username'])
-    except User.DoesNotExist:
-        pass
-    try:
-        user = User.objects.get(email=request.data['email'])
-    except User.DoesNotExist:
-        pass
-
-    if not user:
-        return responses.bad_request('No user found with that username or email.')
-
-    email_handling.send_password_recovery_link(user)
-
-    return responses.success(description='An email was sent to %s, please follow the email for instructions.'
-                             % user.email)
-
-
-@api_view(['POST'])
-def recover_password(request):
-    """Handles a reset password request.
-
-    Arguments:
-        username -- User claimed username
-        recovery_token -- Django stateless token, invalidated after password change or after a set time
-            (by default three days).
-        new_password -- The new user desired password
-
-    Updates password if the recovery_token is valid.
-    """
-    try:
-        utils.required_params(request.data, 'username', 'recovery_token', 'new_password')
-    except KeyError:
-        return responses.KeyError('username', 'recovery_token', 'new_password')
-
-    try:
-        user = User.objects.get(username=request.data['username'])
-    except User.DoesNotExist:
-        return responses.not_found('The username is unkown.')
-
-    token_generator = PasswordResetTokenGenerator()
-    if not token_generator.check_token(user, request.data['recovery_token']):
-        return responses.bad_request('Invalid recovery token.')
-
-    try:
-        validators.validate_password(request.data['new_password'])
-    except ValidationError as e:
-        return responses.bad_request(e.args[0])
-
-    user.set_password(request.data['new_password'])
-    user.save()
-
-    return responses.success(description='Succesfully changed the password, please login.')
-
-
-@api_view(['POST'])
-def verify_email(request):
-    """Handles an email verification request.
-
-    Arguments:
-        token -- User claimed email verification token.
-
-    Updates the email verification status.
-    """
-    user = request.user
-    if not user.is_authenticated:
-        return responses.unauthorized()
-
-    if user.verified_email:
-        return responses.success(description='Email address already verified.')
-
-    try:
-        utils.required_params(request.data, 'token')
-    except KeyError:
-        return responses.KeyError('token')
-
-    token_generator = PasswordResetTokenGenerator()
-    if not token_generator.check_token(user, request.data['token']):
-        return responses.bad_request(description='Invalid email recovery token.')
-
-    user.verify_email = True
-    user.save()
-    return responses.success(description='Succesfully verified your email address.')
-
-
-@api_view(['POST'])
-def request_email_verification(request):
-    """Request an email with a verifcation link for the users email address."""
-    user = request.user
-    if not user.is_authenticated:
-        return responses.unauthorized()
-
-    if user.verified_email:
-        return responses.bad_request(description='Email address already verified.')
-
-    email_handling.send_email_verification_link(user)
-
-    return responses.success(description='An email was sent to %s, please follow the email for instructions.'
-                             % user.email)
->>>>>>> 6b70f3ed
+    return responses.success()