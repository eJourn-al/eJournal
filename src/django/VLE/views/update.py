"""
update.py.

API functions that handle the update requests.
"""
from rest_framework.decorators import api_view, parser_classes
from rest_framework.parsers import JSONParser

import VLE.views.responses as responses
import VLE.serializers as serialize
import VLE.utils as utils
import VLE.factory as factory
from VLE.models import Course, EntryComment, Assignment, Participation, Role, Entry, \
    User, Journal, EntryTemplate, Node, PresetNode

import re


@api_view(['POST'])
def connect_course_lti(request):
    """Connect an existing course to an lti course.

    Arguments:
    request -- the update request that was send with
        lti_id -- lti_id that needs to be added to the course

    Returns a json string for if it is succesful or not.
    """
    user = request.user
    if not user.is_authenticated:
        return JsonResponse({'result': '401 Authentication Error'}, status=401)

    course = Course.objects.get(pk=request.data['cID'])
    course.lti_id = request.data['lti_id']
    course.save()
    return JsonResponse({'result': 'success', 'course': serialize.course_to_dict(course)})


@api_view(['POST'])
def update_course(request):
    """Update an existing course.

    Arguments:
    request -- the update request that was send with
        name -- name of the course
        abbr -- abbreviation of the course
        startdate -- date when the course starts

    Returns a json string for if it is successful or not.
    """
    user = request.user
    if not user.is_authenticated:
        return responses.unauthorized()

    course = Course.objects.get(pk=request.data['cID'])
    course.name = request.data['name']
    course.abbreviation = request.data['abbr']
    course.startdate = request.data['startDate']
    course.save()
    return responses.success(payload={'course': serialize.course_to_dict(course)})


@api_view(['POST'])
def connect_assignment_lti(request):
    """Connect an existing assignment to an lti assignment.

    Arguments:
    request -- the update request that was send with
        lti_id -- lti_id that needs to be added to the assignment
        points_possible -- points_possible in lti assignment

    Returns a json string for if it is succesful or not.
    """
    user = request.user
    if not user.is_authenticated:
        return JsonResponse({'result': '401 Authentication Error'}, status=401)

    assignment = Assignment.objects.get(pk=request.data['aID'])
    assignment.lti_id = request.data['lti_id']
    if assignment.points_possible is None and request.data['points_possible'] is not '':
        assignment.points_possible = request.data['points_possible']
    assignment.save()

    return JsonResponse({'result': 'success', 'assignment': serialize.assignment_to_dict(assignment)})


@api_view(['POST'])
def update_course_with_studentID(request):
    """Update an existing course with a student.

    Arguments:
    request -- the update request that was send with
        uID -- student ID given with the request
        cID -- course ID given with the request
<<<<<<< HEAD
    Returns a json string for if it is succesful or not.
    """
    user = request.user
    if not user.is_authenticated:
        return JsonResponse({'result': '401 Authentication Error'}, status=401)
=======

    Returns a json string for if it is successful or not.
    """
    user = request.user
    if not user.is_authenticated:
        return responses.unauthorized()

>>>>>>> e985c6e2
    try:
        user = User.objects.get(pk=request.data['uID'])
        course = Course.objects.get(pk=request.data['cID'])

    except (User.DoesNotExist, Course.DoesNotExist, Participation.DoesNotExist):
        return responses.not_found('User, Course or Participation does not exist.')

    # TODO use roles from course
    role = Role.objects.get(name="Student")
    participation = factory.make_participation(user, course, role)

    participation.save()
    return responses.success(message='Succesfully added student to course')


@api_view(['POST'])
def update_assignment(request):
    """Update an existing assignment.

    Arguments:
    request -- the update request that was send with
        name -- name of the assignment
        description -- description of the assignment
        deadline -- deadline of the assignment

    Returns a json string for if it is successful or not.
    """
    user = request.user
    if not user.is_authenticated:
        return responses.unauthorized()

    assignment = Assignment.objects.get(pk=request.data['aID'])
    assignment.name = request.data['name']
    assignment.description = request.data['description']
    assignment.save()

    return responses.success(payload={'assignment': serialize.assignment_to_dict(assignment)})


@api_view(['POST'])
def update_password(request):
    """Update a password.

    Arguments:
    request -- the update request that was send with
        new_password -- new password of the user
        old_password -- current password of the user

    Returns a json string for if it is successful or not.
    """
    user = request.user
    if not user.is_authenticated or not user.check_password(request.data['old_password']):
        return responses.unauthorized('Wrong password.')

    password = request.data['new_password']
    if len(password) < 8:
        return responses.bad_request('Password needs to contain at least 8 characters.')
    if password == password.lower():
        return responses.bad_request('Password needs to contain at least 1 capital letter.')
    if re.match(r'^\w+$', password):
        return responses.bad_request('Password needs to contain a special character.')

    user.set_password(password)
    user.save()
    return responses.success(message='Succesfully changed the password.')


@api_view(['POST'])
def update_grade_notification(request):
    """Update whether the user gets notified when a grade changes/new grade.

    Arguments:
    request -- the request that was send with

    Returns a json string for if it is successful or not.
    """
    user = request.user
    if not user.is_authenticated:
        return responses.unauthorized()

    try:
        user.grade_notifications = request.data['new_value']
    except Exception:
        return responses.bad_request()

    user.save()
    return responses.bad_request(payload={'new_value': user.grade_notifications})


@api_view(['POST'])
def update_comment_notification(request):
    """Update whether the user gets notified when a comment changes/new comment.

    Arguments:
    request -- the request that was send with

    Returns a json string for if it is successful or not.
    """
    user = request.user
    if not user.is_authenticated:
        return responses.unauthorized()

    try:
        user.comment_notifications = request.data['new_value']
    except Exception:
        return responses.bad_request()

    user.save()
    return responses.success(payload={'new_value': user.comment_notifications})


def update_templates(result_list, templates):
    """ Create new templates for those which have changed,
    and removes the old one.

    Entries have to keep their original template, so that the content
    does not change after a template update, therefore when a template
    is updated, the template is recreated from scratch and bound to
    all nodes that use the previous template, if there were any.
    """
    for template_field in templates:
        if 'updated' in template_field and template_field['updated']:
            # Create the new template and add it to the format.
            new_template = parse_template(template_field)
            result_list.add(new_template)

            # Update presets to use the new template.
            if 'tID' in template_field and template_field['tID'] > 0:
                template = EntryTemplate.objects.get(pk=template_field['tID'])
                presets = PresetNode.objects.filter(forced_template=template).all()
                for preset in presets:
                    preset.forced_template = new_template
                    preset.save()

                result_list.remove(template)


def parse_template(template_dict):
    """ Parse a new template according to the passed JSON-serialized template. """
    name = template_dict['name']
    fields = template_dict['fields']

    template = factory.make_entry_template(name)

    for field in fields:
        type = field['type']
        title = field['title']
        location = field['location']

        factory.make_field(template, title, location, type)

    template.save()
    return template


def swap_templates(from_list, goal_list, target_list):
    """ Swap templates from from_list to target_list if they are present in goal_list. """
    for template in goal_list:
        if from_list.filter(pk=template['tID']).count() > 0:
            template = from_list.get(pk=template['tID'])
            from_list.remove(template)
            target_list.add(template)


def update_journals(journals, preset, created):
    """ Create or update the preset node in all relevant journals.

    Arguments:
    journals -- the journals to update.
    preset -- the preset node to update the journals with.
    created -- whether the preset node was newly created.
    """
    if created:
        for journal in journals:
            factory.make_node(journal, None, preset.type, preset)
    else:
        for journal in journals:
            journal.node_set.filter(preset=preset).update(type=preset.type)


def update_presets(assignment, presets):
    """ Update preset nodes in the assignment according to the passed list.

    Arguments:
    assignment -- the assignment to update the presets in.
    presets -- a list of JSON-serialized presets.
    """
    format = assignment.format
    for preset in presets:
        exists = 'pID' in preset

        if exists:
            try:
                preset_node = PresetNode.objects.get(pk=preset['pID'])
            except EntryTemplate.DoesNotExist:
                return responses.not_found('Preset does not exist.')
        else:
            preset_node = PresetNode(format=format)

        type_changed = preset_node.type != preset['type']
        preset_node.type = preset['type']
        preset_node.deadline = preset['deadline']

        if preset_node.type == Node.PROGRESS:
            preset_node.target = preset['target']
        elif preset_node.type == Node.ENTRYDEADLINE:
            template_field = preset['template']

            if 'tID' in template_field and template_field['tID'] > 0:
                preset_node.forced_template = EntryTemplate.objects.get(pk=template_field['tID'])
            else:
                preset_node.forced_template = parse_template(template_field)

        preset_node.save()
        if type_changed:
            update_journals(assignment.journal_set.all(), preset_node, not exists)


@api_view(['POST'])
@parser_classes([JSONParser])
def update_format(request):
    """ Update a format
    Arguments:
    request -- the request that was send with
        aID -- the assignments' format to update
        templates -- the list of templates to bind to the format
        presets -- the list of presets to bind to the format
        unused_templates -- the list of templates that are bound to the template
                            deck, but are not used in presets nor the entry templates.
    """
    if not request.user.is_authenticated:
        return responses.unauthorized()

    try:
        aID, templates, presets, unused_templates = utils.required_params(request.data,
                                                                          "aID",
                                                                          "templates",
                                                                          "presets",
                                                                          "unused_templates")
    except KeyError:
        return responses.keyerror("aID", "templates", "presets", "unused_templates")

    try:
        assignment = Assignment.objects.get(pk=aID)
        format = assignment.format
    except Assignment.DoesNotExist:
        return responses.not_found('Format does not exist.')

    update_presets(assignment, presets)
    update_templates(format.available_templates, templates)
    update_templates(format.unused_templates, unused_templates)

    # Swap templates from lists if they occur in the other:
    # If a template was previously unused, but is now used, swap it to available templates, and vice versa.
    swap_templates(format.available_templates, unused_templates, format.unused_templates)
    swap_templates(format.unused_templates, templates, format.available_templates)

    return responses.success(payload={'format': serialize.format_to_dict(format)})


@api_view(['POST'])
def update_user_role_course(request):
    """Update user role in a course.

    Arguments:
    request -- the request that was send with

    Returns a json string for if it is successful or not.
    """
    try:
        uID, cID = utils.required_params(request.data, "uID", "cID")
    except KeyError:
        return responses.keyerror("uID", "cID")

    try:
        participation = Participation.objects.get(user=request.data['uID'], course=request.data['cID'])
        participation.role = Role.objects.get(name=request.data['role'])
    except (Participation.DoesNotExist, Role.DoesNotExist):
        return responses.not_found('Participation or Role does not exist.')

    participation.save()
    return responses.success(payload={'new_role': participation.role.name})


@api_view(['POST'])
def update_grade_entry(request, eID):
    """Update the entry grade.

    Arguments:
    request -- the request that was send with
    grade -- the grade
    published -- published
    eID -- the entry id

    Returns a json string if it was successful or not.
    """
    if not request.user.is_authenticated:
        return responses.unauthorized()

    entry = Entry.objects.get(pk=eID)
    entry.grade = request.data['grade']
    entry.published = request.data['published']
    entry.save()
    return responses.success(payload={'new_grade': entry.grade, 'new_published': entry.published})


@api_view(['POST'])
def update_publish_grade_entry(request, eID):
    """Update the grade publish status for one entry.

    Arguments:
    request -- the request that was send with
    eID -- the entry id

    Returns a json string if it was successful or not.
    """
    if not request.user.is_authenticated:
        return responses.unauthorized()

    publish = request.data['published']
    entry = Entry.objects.get(pk=eID)
    entry.published = publish
    entry.save()
    return responses.success(payload={'new_published': entry.published})


@api_view(['POST'])
def update_publish_grades_assignment(request, aID):
    """Update the grade publish status for whole assignment.

    Arguments:
    request -- the request that was send with
    aID -- assignment ID

    Returns a json string if it was successful or not.
    """
    if not request.user.is_authenticated:
        return responses.unauthorized()

    assign = Assignment.objects.get(pk=aID)
    utils.publish_all_assignment_grades(assign, request.data['published'])
    return responses.success(payload={'new_published': request.data['published']})


@api_view(['POST'])
def update_publish_grades_journal(request, jID):
    """Update the grade publish status for a journal.

    Arguments:
    request -- the request that was send with
        published -- publish state of grade
    jID -- journal ID

    Returns a json string if it was successful or not.
    """
    if not request.user.is_authenticated:
        return responses.unauthorized()

    journ = Journal.objects.get(pk=jID)
    utils.publish_all_journal_grades(journ, request.data['published'])
    return responses.success(payload={'new_published': request.data['published']})


@api_view(['POST'])
def update_entrycomment(request):
    """
    Update a comment to an entry.

    Arguments:
    request -- the request that was send with
        entrycommentID -- The ID of the entrycomment.
        text -- The updated text.
    Returns a json string for if it is successful or not.
    """
    if not request.user.is_authenticated:
        return responses.unauthorized()

    try:
        entrycommentID, text = utils.required_params(request.data, "entrycommentID", "text")
    except KeyError:
        return responses.keyerror("entrycommentID")

    try:
        comment = EntryComment.objects.get(pk=entrycommentID)
    except EntryComment.DoesNotExist:
        return responses.not_found('Entrycomment does not exist.')
    comment.text = text
    comment.save()
    return responses.success()


@api_view(['POST'])
def update_user_data(request):
    """Update user data.

    Arguments:
    request -- the update request that was send with
        username -- new password of the user
        picture -- current password of the user

    Returns a json string for if it is successful or not.
    """
    user = request.user
    if not user.is_authenticated:
        return responses.unauthorized()

    if 'username' in request.data:
        user.username = request.data['username']
    if 'picture' in request.data:
        user.profile_picture = request.data['picture']

    user.save()
    return responses.success(payload={'user': serialize.user_to_dict(user)})<|MERGE_RESOLUTION|>--- conflicted
+++ resolved
@@ -92,21 +92,13 @@
     request -- the update request that was send with
         uID -- student ID given with the request
         cID -- course ID given with the request
-<<<<<<< HEAD
-    Returns a json string for if it is succesful or not.
-    """
-    user = request.user
-    if not user.is_authenticated:
-        return JsonResponse({'result': '401 Authentication Error'}, status=401)
-=======
-
-    Returns a json string for if it is successful or not.
-    """
-    user = request.user
-    if not user.is_authenticated:
-        return responses.unauthorized()
-
->>>>>>> e985c6e2
+
+    Returns a json string for if it is successful or not.
+    """
+    user = request.user
+    if not user.is_authenticated:
+        return responses.unauthorized()
+
     try:
         user = User.objects.get(pk=request.data['uID'])
         course = Course.objects.get(pk=request.data['cID'])
