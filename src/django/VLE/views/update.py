from rest_framework.decorators import api_view
from django.http import JsonResponse

from VLE.serializers import *
import VLE.factory as factory
<<<<<<< HEAD
=======
import VLE.utils as utils
from VLE.views.get import get_own_user_data
>>>>>>> 7f845bb9


@api_view(['POST'])
def update_course(request):
    """Updates an existing course

    Arguments:
    request -- the update request that was send with
        name -- name of the course
        abbr -- abbreviation of the course
        startdate -- date when the course starts

    Returns a json string for if it is succesful or not.
    """
    user = request.user
    if not user.is_authenticated:
        return JsonResponse({'result': '401 Authentication Error'}, status=401)

    course = Course.objects.get(pk=request.data['cID'])
    course.name = request.data['name']
    course.abbr = request.data['abbr']
    course.date = request.data['startdate']
    course.save()
    return JsonResponse({'result': 'success', 'course': course_to_dict(course)})


@api_view(['POST'])
def update_assignment(request):
    """Updates an existing assignment

    Arguments:
    request -- the update request that was send with
        name -- name of the assignment
        description -- description of the assignment
        deadline -- deadline of the assignment

    Returns a json string for if it is succesful or not.
    """
    user = request.user
    if not user.is_authenticated:
        return JsonResponse({'result': '401 Authentication Error'}, status=401)

    assignment = Assignment.objects.get(pk=request.data['aID'])
    assignment.name = request.data['name']
    assignment.description = request.data['description']
    assignment.save()

    return JsonResponse({'result': 'success', 'assignment': assignment_to_dict(assignment)})


@api_view(['POST'])
def update_password(request):
    """Updates a password

    Arguments:
    request -- the update request that was send with
        new_password -- new password of the user
        old_password -- current password of the user

    Returns a json string for if it is succesful or not.
    """
    user = request.user
    if not user.is_authenticated or not user.check_password(request.data['old_password']):
        return JsonResponse({'result': '401 Authentication Error'}, status=401)

    user.set_password(request.data['new_password'])
    user.save()
    return JsonResponse({'result': 'success'})


@api_view(['POST'])
def update_user_data(request):
    """Updates user data

    Arguments:
    request -- the update request that was send with
        username -- new password of the user
        picture -- current password of the user

    Returns a json string for if it is succesful or not.
    """
    user = request.user
    if not user.is_authenticated or not user.check_password(request.data['old_password']):
        return JsonResponse({'result': '401 Authentication Error'}, status=401)

    if 'username' in request.data:
        user.username = request.data['username']
    if 'picture' in request.data:
        user.profile_picture = request.data['picture']

    user.save()
    return JsonResponse({'result': 'success'})<|MERGE_RESOLUTION|>--- conflicted
+++ resolved
@@ -3,11 +3,8 @@
 
 from VLE.serializers import *
 import VLE.factory as factory
-<<<<<<< HEAD
-=======
 import VLE.utils as utils
 from VLE.views.get import get_own_user_data
->>>>>>> 7f845bb9
 
 
 @api_view(['POST'])
@@ -73,9 +70,61 @@
     if not user.is_authenticated or not user.check_password(request.data['old_password']):
         return JsonResponse({'result': '401 Authentication Error'}, status=401)
 
+    # TODO: Add some real password validations
+    if len(request.data['new_password']) <= 3:
+        return JsonResponse({'result': '400 Bad request'}, status=400)
+
     user.set_password(request.data['new_password'])
     user.save()
     return JsonResponse({'result': 'success'})
+
+
+@api_view(['GET'])
+def update_grade_notification(request, notified):
+    """Updates whether the user gets notified when a grade changes/new grade
+
+    Arguments:
+    request -- the request that was send with
+
+    Returns a json string for if it is succesful or not.
+    """
+    user = request.user
+    if not user.is_authenticated:
+        return JsonResponse({'result': '401 Authentication Error'}, status=401)
+
+    if notified == 'true':
+        user.grade_notifications = True
+    elif notified == 'false':
+        user.grade_notifications = False
+    else:
+        return JsonResponse({'result': '400 Bad Request'}, status=400)
+
+    user.save()
+    return JsonResponse({'result': 'success', 'new_value': user.grade_notifications})
+
+
+@api_view(['GET'])
+def update_comment_notification(request, notified):
+    """Updates whether the user gets notified when a comment changes/new comment
+
+    Arguments:
+    request -- the request that was send with
+
+    Returns a json string for if it is succesful or not.
+    """
+    user = request.user
+    if not user.is_authenticated:
+        return JsonResponse({'result': '401 Authentication Error'}, status=401)
+
+    if notified == 'true':
+        user.comment_notifications = True
+    elif notified == 'false':
+        user.comment_notifications = False
+    else:
+        return JsonResponse({'result': '400 Bad Request'}, status=400)
+
+    user.save()
+    return JsonResponse({'result': 'success', 'new_value': user.comment_notifications})
 
 
 @api_view(['POST'])
@@ -90,13 +139,14 @@
     Returns a json string for if it is succesful or not.
     """
     user = request.user
-    if not user.is_authenticated or not user.check_password(request.data['old_password']):
+    if not user.is_authenticated:
         return JsonResponse({'result': '401 Authentication Error'}, status=401)
 
+    print(request.data)
     if 'username' in request.data:
         user.username = request.data['username']
     if 'picture' in request.data:
         user.profile_picture = request.data['picture']
 
     user.save()
-    return JsonResponse({'result': 'success'})+    return JsonResponse({'result': 'success', 'user': user_to_dict(user)})