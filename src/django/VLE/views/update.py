--- conflicted
+++ resolved
@@ -1,19 +1,16 @@
-<<<<<<< HEAD
-from rest_framework.decorators import api_view, parser_classes, renderer_classes
-from rest_framework.parsers import JSONParser
-=======
 """
 update.py.
 
 API functions that handle the update requests.
 """
-from rest_framework.decorators import api_view
->>>>>>> 04c57c43
+from rest_framework.decorators import api_view, parser_classes
+from rest_framework.parsers import JSONParser
 from django.http import JsonResponse
 
 import VLE.serializers as serialize
 import VLE.utils as utils
-from VLE.models import Course, EntryComment, Assignment, Participation, Role, Entry, Journal
+import VLE.factory as factory
+from VLE.models import Course, EntryComment, Assignment, Participation, Role, Entry, Journal, EntryTemplate
 
 
 @api_view(['POST'])
@@ -37,11 +34,7 @@
     course.abbr = request.data['abbr']
     course.startdate = request.data['startDate']
     course.save()
-<<<<<<< HEAD
-    return JsonResponse({'result': 'success', 'course': course_to_dict(course)})
-=======
     return JsonResponse({'result': 'success', 'course': serialize.course_to_dict(course)}, status=200)
->>>>>>> 04c57c43
 
 
 @api_view(['POST'])
@@ -65,12 +58,8 @@
     assignment.description = request.data['description']
     assignment.save()
 
-<<<<<<< HEAD
-    return JsonResponse({'result': 'success', 'assignment': assignment_to_dict(assignment)})
-=======
     return JsonResponse({'result': 'success', 'assignment': serialize.assignment_to_dict(assignment)},
                         status=200)
->>>>>>> 04c57c43
 
 
 @api_view(['POST'])
@@ -355,8 +344,7 @@
         user.profile_picture = request.data['picture']
 
     user.save()
-<<<<<<< HEAD
-    return JsonResponse({'result': 'success', 'user': user_to_dict(user)}, status=200)
+    return JsonResponse({'result': 'success', 'user': serialize.user_to_dict(user)}, status=200)
 
 
 @api_view(['POST'])
@@ -399,7 +387,4 @@
         factory.make_field(template, title, location, type)
 
     template.save()
-    return JsonResponse({'result': 'success', 'template': template_to_dict(template)}, status=200)
-=======
-    return JsonResponse({'result': 'success', 'user': serialize.user_to_dict(user)}, status=200)
->>>>>>> 04c57c43
+    return JsonResponse({'result': 'success', 'template': serialize.template_to_dict(template)}, status=200)