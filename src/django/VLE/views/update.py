--- conflicted
+++ resolved
@@ -10,11 +10,7 @@
 import VLE.serializers as serialize
 import VLE.utils as utils
 import VLE.factory as factory
-<<<<<<< HEAD
-from VLE.models import Course, EntryComment, Assignment, Participation, Role, Entry, Journal, EntryTemplate, PresetNode
-=======
-from VLE.models import Course, EntryComment, Assignment, Participation, Role, Entry, Journal, EntryTemplate, Node
->>>>>>> e6f5aac1
+from VLE.models import Course, EntryComment, Assignment, Participation, Role, Entry, Journal, EntryTemplate, Node, PresetNode
 
 
 @api_view(['POST'])
@@ -164,12 +160,6 @@
                              'description': 'Format does not exist.'},
                             status=404)
 
-<<<<<<< HEAD
-=======
-    # format.available_templates.all().delete()
-    # format.unused_templates.all().delete()
-
->>>>>>> e6f5aac1
     for template_field in templates:
         tID = template_field['tID']
         try:
