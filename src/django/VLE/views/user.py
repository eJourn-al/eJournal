--- conflicted
+++ resolved
@@ -4,7 +4,6 @@
 In this file are all the user api requests.
 """
 import json
-import os
 from smtplib import SMTPAuthenticationError
 
 import jwt
@@ -13,27 +12,14 @@
 from rest_framework import viewsets
 from rest_framework.decorators import action
 
-<<<<<<< HEAD
-=======
-from VLE.serializers import UserSerializer, OwnUserSerializer, EntrySerializer
-from VLE.models import User, Journal, UserFile, Assignment, Node, Entry, Content
-from VLE.views import responses as response
-import VLE.utils.generic_utils as utils
->>>>>>> f03b60a6
 import VLE.factory as factory
 import VLE.permissions as permissions
-<<<<<<< HEAD
 import VLE.utils.generic_utils as utils
 import VLE.validators as validators
-from VLE.models import Assignment, Entry, Journal, Node, User, UserFile
+from VLE.models import Assignment, Entry, Journal, Node, User, UserFile, Content
 from VLE.serializers import EntrySerializer, OwnUserSerializer, UserSerializer
 from VLE.utils import email_handling, file_handling
 from VLE.views import responses as response
-=======
-
-import jwt
-import json
->>>>>>> f03b60a6
 
 
 class UserView(viewsets.ViewSet):
@@ -348,15 +334,8 @@
         if pk == 0:
             pk = request.user.id
 
-<<<<<<< HEAD
-        file_name, = utils.required_params(request.query_params, 'file_name')
-=======
-        try:
-            file_name, entry_id, node_id, content_id = utils.required_params(request.query_params, 'file_name',
-                                                                             'entry_id', 'node_id', 'content_id')
-        except KeyError:
-            return response.keyerror('file_name', 'entry_id', 'node_id', 'content_id')
->>>>>>> f03b60a6
+        file_name, entry_id, node_id, content_id = utils.required_typed_params(
+            request.query_params, (str, 'file_name'), (int, 'entry_id'), (int, 'node_id'), (int, 'content_id'))
 
         try:
             user_file = UserFile.objects.get(author=pk, file_name=file_name, entry=int(entry_id), node=int(node_id),
@@ -388,12 +367,7 @@
         Returns
         On failure:
             unauthorized -- when the user is not logged in
-<<<<<<< HEAD
-            bad_request -- when the file was not found
-=======
-            keyerror -- when file is not set
             bad_request -- when the file, assignment was not found or the validation failed.
->>>>>>> f03b60a6
         On success:
             success -- name of the file.
         """
@@ -403,40 +377,11 @@
         if not (request.FILES and 'file' in request.FILES):
             return response.bad_request('No accompanying file found in the request.')
 
-<<<<<<< HEAD
-        validators.validate_user_file(request.FILES['file'])
-
-        user_files = request.user.userfile_set.all()
-
-        # Fast check for allowed user storage space
-        if settings.USER_MAX_TOTAL_STORAGE_BYTES - len(user_files) * settings.USER_MAX_FILE_SIZE_BYTES <= \
-           request.FILES['file'].size:
-            # Slow check for allowed user storage space
-            file_size_sum = 0
-            for user_file in user_files:
-                file_size_sum += user_file.file.size
-            if file_size_sum > settings.USER_MAX_TOTAL_STORAGE_BYTES:
-                return response.bad_request('Unsufficient user storage space.')
-=======
-        try:
-            assignment_id, content_id = utils.required_params(request.POST, 'assignment_id', 'content_id')
-        except KeyError:
-            return response.keyerror('assignment_id', 'content_id')
->>>>>>> f03b60a6
-
-        try:
-            validators.validate_user_file(request.FILES['file'], request.user)
-        except ValidationError as e:
-            return response.bad_request(e.args[0])
-
-<<<<<<< HEAD
-        assignment = Assignment.objects.get(pk=request.POST['assignment_id'])
-=======
-        try:
-            assignment = Assignment.objects.get(pk=assignment_id)
-        except Assignment.DoesNotExist:
-            return response.bad_request('Assignment with id {:s} was not found.'.format(assignment_id))
->>>>>>> f03b60a6
+        assignment_id, content_id = utils.required_params(request.POST, 'assignment_id', 'content_id')
+
+        validators.validate_user_file(request.FILES['file'], request.user)
+
+        assignment = Assignment.objects.get(pk=assignment_id)
 
         if not Assignment.objects.filter(courses__users=request.user, pk=assignment.pk).exists():
             return response.forbidden('You cannot upload a file to: {:s}.'.format(assignment.name))
