--- conflicted
+++ resolved
@@ -4,7 +4,6 @@
 In this file are all the user api requests.
 """
 
-from django.conf import settings
 from django.db.models import Q
 from django.utils import timezone
 from rest_framework import viewsets
@@ -15,35 +14,16 @@
 
 import VLE.factory as factory
 import VLE.lti1p3 as lti
-import VLE.lti_launch as lti_launch
 import VLE.permissions as permissions
 import VLE.utils.generic_utils as utils
 import VLE.utils.responses as response
 import VLE.validators as validators
 from VLE.models import Entry, FileContext, Instance, Journal, Node, User
 from VLE.serializers import EntrySerializer, OwnUserSerializer, UserSerializer
-from VLE.tasks import send_email_verification_link, send_invite_emails
+from VLE.tasks.email import send_email_verification_link, send_invite_emails
 from VLE.utils import file_handling
-<<<<<<< HEAD
-=======
 from VLE.utils.authentication import set_sentry_user_scope
 from VLE.utils.pagination import ExtendedPageNumberPagination
-from VLE.views import lti
-
-
-def get_lti_params(request, *keys):
-    jwt_params, = utils.optional_params(request.data, 'jwt_params')
-    if jwt_params:
-        lti_params = lti.decode_lti_params(jwt_params)
-    else:
-        lti_params = {'empty': ''}
-    if 'custom_user_image' in lti_params and \
-       Instance.objects.get_or_create(pk=1)[0].default_lms_profile_picture in lti_params['custom_user_image']:
-        lti_params['custom_user_image'] = settings.DEFAULT_PROFILE_PICTURE
-    values = utils.optional_params(lti_params, *keys)
-    values.append(any(role in lti_launch.roles_to_list(lti_params) for role in settings.ROLES['Teacher']))
-    return values
->>>>>>> 235f8f42
 
 
 class LoginView(TokenObtainPairView):
@@ -169,10 +149,11 @@
             })
 
         # Check if instance allows standalone registration if user did not register through some LTI instance
-        if not Instance.objects.get_or_create(pk=1)[0].allow_standalone_registration:
+        instance = Instance.objects.get_or_create(pk=1)[0]
+        if not instance.allow_standalone_registration:
             return response.bad_request(
                 ('{} does not allow you to register through the website,' +
-                ' please use an LTI instance.').format(instance.name))
+                 ' please use an LTI instance.').format(instance.name))
 
         username, full_name, email = utils.required_params(request.data, 'username', 'full_name', 'email')
 
@@ -232,46 +213,7 @@
                 }
             })
 
-<<<<<<< HEAD
         serializer = OwnUserSerializer(user, data=request.data, partial=True)
-=======
-        lti_id, user_email, user_full_name, user_image, is_teacher = get_lti_params(
-            request, 'user_id', 'custom_user_email', 'custom_user_full_name', 'custom_user_image')
-
-        # Superuser can update another user's teacher status.
-        if request.user.is_superuser:
-            is_teacher, = utils.optional_params(request.data, 'is_teacher')
-
-        if user_image is not None:
-            user.profile_picture = user_image
-        if user_email:
-            if User.objects.filter(email=user_email).exclude(pk=user.pk).exists():
-                return response.bad_request(
-                    '{} is taken by another account. Link to that account or contact support.'.format(user_email))
-
-            user.email = user_email
-            user.verified_email = True
-        if user_full_name is not None:
-            user.full_name = user_full_name
-        if is_teacher is not None:
-            user.is_teacher = is_teacher
-
-        if lti_id is not None:
-            if User.objects.filter(lti_id=lti_id).exists():
-                return response.bad_request('User with this lti id already exists.')
-            elif (bool(lti_id) and not bool(user_email) and user_full_name == settings.LTI_TEST_STUDENT_FULL_NAME or
-                  user.is_test_student):
-                return response.forbidden('You are not allowed to link a test account to an existing account.')
-            user.lti_id = lti_id
-
-        user.save()
-        if user.lti_id is not None:
-            pp, = utils.optional_params(request.data, 'profile_picture')
-            data = {'profile_picture': pp if pp else user.profile_picture}
-        else:
-            data = request.data
-        serializer = OwnUserSerializer(user, data=data, context={'user': request.user}, partial=True)
->>>>>>> 235f8f42
         if not serializer.is_valid():
             return response.bad_request()
         serializer.save()
