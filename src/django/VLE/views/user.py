--- conflicted
+++ resolved
@@ -67,13 +67,9 @@
         if not request.user.is_superuser:
             return response.forbidden('Only administrators are allowed to request all user data.')
 
-<<<<<<< HEAD
         serializer = UserOverviewSerializer(User.objects.all().order_by('full_name'), context={'user': request.user},
                                             many=True)
         return response.success({'users': serializer.data})
-=======
-        return response.success({'users': list(User.objects.values(*UserSerializer.Meta.user_fields))})
->>>>>>> 8276b23e
 
     def retrieve(self, request, pk):
         """Get the user data of the requested user.
