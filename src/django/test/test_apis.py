--- conflicted
+++ resolved
@@ -42,10 +42,9 @@
         self.assertEquals(response.status_code, 200)
         self.assertEquals(len(response.json()['users']), 2)
 
-<<<<<<< HEAD
     def test_update_format(self):
         pass
-=======
+
     def test_create_entry(self):
         login = test.logging_in(self, self.username, self.password)
 
@@ -63,5 +62,4 @@
                 }]
             }
 
-        response = test.api_post_call(self, '/api/create_entry/', some_dict, login)
->>>>>>> 4a3509f7
+        response = test.api_post_call(self, '/api/create_entry/', some_dict, login)