import datetime
import test.factory as factory
from test.utils import api
from test.utils.generic_utils import equal_models

import pytest
from dateutil import parser
from dateutil.relativedelta import relativedelta
from django.core.exceptions import ValidationError
from django.core.files.uploadedfile import SimpleUploadedFile
from django.db.models import Q
from django.db.utils import IntegrityError
from django.test import TestCase
from django.test.utils import override_settings
from django.utils import timezone

import VLE.utils.generic_utils as utils
from VLE.models import (Assignment, AssignmentParticipation, Course, Entry, Field, Format, Journal,
                        JournalImportRequest, Node, Participation, PresetNode, Role, Template)
from VLE.serializers import AssignmentSerializer
from VLE.utils.error_handling import VLEParticipationError, VLEProgrammingError
from VLE.views.assignment import day_neutral_datetime_increment, set_assignment_dates


class AssignmentAPITest(TestCase):
    def setUp(self):
        self.teacher = factory.Teacher()
        self.admin = factory.Admin()
        self.course = factory.Course(author=self.teacher)
        self.student = factory.Student()
        self.participating = factory.Participation(user=self.student, course=self.course)
        self.create_params = {
            'name': 'test',
            'description': 'test_description',
            'points_possible': 10,
            'course_id': self.course.pk
        }

    def test_rest(self):
        # Test the basic rest functionality as a superuser
        api.test_rest(self, 'assignments',
                      create_params=self.create_params,
                      get_params={'course_id': self.course.pk},
                      update_params={'description': 'test_description2'},
                      delete_params={'course_id': self.course.pk},
                      user=factory.Admin())

        # Test the basic rest functionality as a teacher
        api.test_rest(self, 'assignments',
                      create_params=self.create_params,
                      get_params={'course_id': self.course.pk},
                      update_params={'description': 'test_description2'},
                      delete_params={'course_id': self.course.pk},
                      user=self.teacher)

        # Test the basic rest functionality as a student
        api.test_rest(self, 'assignments',
                      create_params=self.create_params,
                      create_status=403,
                      user=factory.Student())

    def test_assignment_factory(self):
        # A Format should only be intialized via its respective Assignment
        self.assertRaises(VLEProgrammingError, factory.Format)

        j_all_count = Journal.all_objects.count()
        j_count = Journal.objects.count()
        ap_count = AssignmentParticipation.objects.count()

        assignment = factory.Assignment()
        assert assignment.author is not None, 'Author should be generated if not specified'
        assert assignment.courses.exists(), 'Course is generated for the generated assignment'
        assert assignment.format.template_set.exists(), 'Templates are generated alongside the assignment'
        assert not assignment.format.presetnode_set.exists(), 'Assignment is initialized by default without PresetNodes'
        assert j_count == Journal.objects.count(), 'The created journal (teachers) cannot be queried directly'
        assert j_all_count + 1 == Journal.all_objects.count(), 'One journal is created (assuming the teachers)'
        assert ap_count + 1 == AssignmentParticipation.objects.count(), 'One AP is created (assuming the teachers)'
        ap = AssignmentParticipation.objects.get(~Q(journal=None), user=assignment.author, assignment=assignment)
        assert ap.journal.authors.first().user.pk == assignment.author.pk, 'The AP belongs to the assignment author'
        assert ap.journal.assignment.pk == assignment.pk, 'AP is correctly linked to the teacher and assignment'

        assignment = factory.Assignment(courses=[])
        assert not assignment.courses.exists(), 'It is possible to generate an assignment without any associated course'
        assert assignment.author, 'The assignment still has an author, even without associated course.'

        assignment_author_name = 'Test'
        assignment = factory.Assignment(author__full_name=assignment_author_name)
        assert assignment.author.full_name == assignment_author_name, \
            'If any kwargs relate to the author, generate the author and pass the args along'

        course = factory.Course()
        assignment = factory.Assignment(courses=[course])
        teacher_role = Role.objects.get(name='Teacher', course=course)

        assert assignment.courses.filter(pk=course.pk).exists(), 'Assignment is successfully linked to the course'
        assert course.author.pk == assignment.author.pk, 'Course author is reused for the assignment by default'
        assert Participation.objects.filter(role=teacher_role, user=assignment.author, course=course).exists(), \
            'Assignment author is an actual teacher in the associated course'

        teacher = factory.Teacher()
        course2 = factory.Course()
        assignment2 = factory.Assignment(courses=[course, course2], author=teacher)
        assert assignment2.author.pk == teacher.pk, 'Assignment author can be specified manually as well'
        assert Participation.objects.filter(
            role__name='Teacher', user=assignment2.author, course__in=[course, course2]).count() == 2, \
            'Assignment author is also an actual teacher in the associated courses when specified manually'

        lti_assignment = factory.LtiAssignment()
        lti_assignment.courses.filter(assignment_lti_id_set__contains=[lti_assignment.active_lti_id]).count() \
            == lti_assignment.courses.count(), 'The lti id is added to each course\'s assignment id'

    def test_group_assignment_factory(self):
        j_all_count = Journal.all_objects.count()
        ap_count = AssignmentParticipation.objects.count()
        j_count = Journal.all_objects.count()
        g_assignment = factory.Assignment(group_assignment=True)

        assert g_assignment.is_group_assignment
        assert j_all_count == Journal.all_objects.count(), \
            'There is no journal created for the teacher in a group assignment'
        assert ap_count + 1 == AssignmentParticipation.objects.count(), 'One AP created for the teacher'
        ap = AssignmentParticipation.objects.get(user=g_assignment.author, assignment=g_assignment)
        assert ap.journal is None, 'The AP of the teacher does not link to any journal in a group assignment'

        g_assignment.is_group_assignment = False
        g_assignment.save()

        ap = AssignmentParticipation.objects.get(user=g_assignment.author, assignment=g_assignment)
        assert j_all_count + 1 == Journal.all_objects.count(), 'One journal is created (assuming the teachers)'
        assert j_count == Journal.objects.count(), 'The created journal (teachers) cannot be queried directly'
        assert ap_count + 1 == AssignmentParticipation.objects.count(), 'One AP is created (assuming the teachers)'
        assert ap.journal.authors.first().user.pk == g_assignment.author.pk, 'The AP belongs to the assignment author'
        assert ap.journal.assignment.pk == g_assignment.pk, 'AP is correctly linked to the teacher and assignment'
        assert ap.journal is not None, \
            'The AP is linked to a journal now that the assignment is no longer a group assignment'
        assert ap.journal.authors.count() == 1 and ap.journal.authors.first().user.pk == g_assignment.author.pk, \
            'The created journal is linked to the assignment teacher'

    def test_create_assignment(self):
        lti_params = {**self.create_params, **{'lti_id': 'new_lti_id'}}
        resp = api.create(self, 'assignments', params=lti_params, user=self.teacher)['assignment']
        assignment = Assignment.objects.get(pk=resp['id'])
        assert assignment.active_lti_id in assignment.lti_id_set, 'lti id should be set in the lti_id_set as well'
        assert assignment.active_lti_id in assignment.courses.first().assignment_lti_id_set, \
            'lti id should be set in the course assignment_lti_id_set as well'

        # Test creation with default params is not a group assignment
        assignment = api.create(self, 'assignments', params=self.create_params, user=self.teacher)['assignment']
        assert 'is_group_assignment' in assignment and not assignment['is_group_assignment'], \
            'Default assignment should be individual'

        # Test required fields
        api.create(self, 'assignments', params={}, user=self.teacher, status=400)
        api.create(self, 'assignments', params={'name': 'test'}, user=self.teacher, status=400)
        api.create(self, 'assignments', params={'points_possible': 5}, user=self.teacher, status=400)

        # Test creation of group assignment
        params = {
            'name': 'test',
            'description': 'test_description',
            'points_possible': 10,
            'course_id': self.course.pk,
            'is_group_assignment': True,
            'remove_grade_upon_leaving_group': True,
        }
        assignment = api.create(self, 'assignments', params=params, user=self.teacher)['assignment']
        assert 'is_group_assignment' in assignment and assignment['is_group_assignment'], \
            'Assignment with group size should be a group assignment'
        assert 'remove_grade_upon_leaving_group' in assignment and assignment['remove_grade_upon_leaving_group'], \
            'Assignment should keep settings on creation'

        old_count = Journal.all_objects.count()
        params['is_published'] = True
        params['is_group_assignment'] = False
        api.create(self, 'assignments', params=params, user=self.teacher)
        assert Journal.all_objects.count() == old_count + 2, '2 new journals should be created (teacher & student)'

        old_count = Journal.all_objects.count()
        params['is_group_assignment'] = True
        factory.Participation(course=self.course, user=factory.Student())
        assert Journal.all_objects.count() == old_count + 1, 'After joining a course, 1 journal needs to be added'

        old_count = Journal.all_objects.count()
        api.create(self, 'assignments', params=params, user=self.teacher)
        assert Journal.all_objects.count() == old_count, 'No journals should be created when it is a group journal'

        params['lti_id'] = 'random_lti_id_salkdjfhas'
        api.create(self, 'assignments', params=params, user=self.teacher)
        self.course.refresh_from_db()
        assert 'random_lti_id_salkdjfhas' in self.course.assignment_lti_id_set

    def test_get_assignment_stats(self):
        unrelated_student = factory.Student()
        assignment = factory.Assignment(courses=[self.course])
        group = factory.Group(course=self.course)
        n_journals = 2
        n_entries = 10
        n_graded_entries = 4
        n_jirs = 1
        n_ungraded_entries = n_entries - n_graded_entries

        api.get(self, 'assignments', params={'pk': assignment.pk}, user=unrelated_student, status=403)

        # Add journals with some graded but unpublished entries
        for _ in range(n_journals):
            journal = factory.Journal(assignment=assignment, entries__n=n_ungraded_entries)
            factory.JournalImportRequest(target=journal)
            for i in range(n_graded_entries):
                entry = factory.UnlimitedEntry(
                    node__journal=journal, grade=factory.Grade(grade=5, published=False, author=self.teacher))

        student = journal.authors.first().user
        resp = api.get(self, 'assignments', params={'pk': assignment.pk, 'course_id': self.course.pk},
                       user=student)['assignment']
        assert resp['journal'] is not None, 'Response should include student serializer'
        assert 'needs_marking' not in resp['stats'], 'Student serializer should not include grading stats'
        assert 'import_requests' not in resp['stats'], 'Student serializer should not import request stats'
        assert 'unpublished' not in resp['stats'], 'Student serializer should not include grading stats'
        assert 'needs_marking_own_groups' not in resp['stats'], 'Student serializer should not include grading stats'
        assert 'unpublished_own_groups' not in resp['stats'], 'Student serializer should not import request stats'
        assert 'import_requests_own_groups' not in resp['stats'], 'Student serializer should not include grading stats'
        assert resp['stats']['average_points'] == 0, \
            'Student serializer should not reveal stats about unpublished grades'

        resp = api.get(self, 'assignments', params={'pk': assignment.pk, 'course_id': self.course.pk},
                       user=self.teacher)['assignment']
        assert resp['journals'] is not None, 'Response should include teacher serializer'
        assert resp['stats']['needs_marking'] == n_ungraded_entries * n_journals, 'entries do not have a grade yet'
        assert resp['stats']['unpublished'] == n_graded_entries * n_journals, 'grades still need to be published'
        assert resp['stats']['import_requests'] == n_jirs * n_journals
        assert resp['stats']['needs_marking_own_groups'] == 0, \
            'Own group stats should be empty without being member of a group'
        assert resp['stats']['unpublished_own_groups'] == 0, \
            'Own group stats should be empty without being member of a group'
        assert resp['stats']['import_requests_own_groups'] == 0, 'No pending import request of own group'

        # Add student and teacher to the same group
        student.participation_set.first().groups.add(group)
        self.teacher.participation_set.get(course=self.course).groups.add(group)

        resp = api.get(self, 'assignments', params={'pk': assignment.pk, 'course_id': self.course.pk},
                       user=self.teacher)['assignment']
        assert resp['stats']['needs_marking'] == n_ungraded_entries * n_journals, \
            'Non-group stats shall remain the same when in a group'
        assert resp['stats']['unpublished'] == n_graded_entries * n_journals, \
            'Non-group stats shall remain the same when in a group'
        assert resp['stats']['import_requests'] == n_jirs * n_journals, \
            'Non group JIR stats shall remain the same when in a group'
        assert resp['stats']['needs_marking_own_groups'] == n_ungraded_entries, \
            'Entries in own group do not have a grade yet'
        assert resp['stats']['unpublished_own_groups'] == n_graded_entries, \
            'Grades in own group still need to be published'
        assert resp['stats']['import_requests_own_groups'] == n_jirs, 'Only one import request exists'

        # Grade all entries for the assignment and publish grades
        for entry in Entry.objects.filter(node__journal__assignment=assignment):
            api.create(self, 'grades', params={'entry_id': entry.pk, 'grade': 5, 'published': True},
                       user=self.teacher)
        # Decline all JIRs
        for jir in JournalImportRequest.objects.filter(target__assignment=assignment):
            api.patch(self, 'journal_import_request',
                      params={'pk': jir.pk, 'jir_action': JournalImportRequest.DECLINED}, user=self.teacher)

        resp = api.get(self, 'assignments', params={'pk': assignment.pk, 'course_id': self.course.pk},
                       user=self.teacher)['assignment']
        assert resp['stats']['needs_marking'] == 0, 'All entries are graded and grades are published'
        assert resp['stats']['unpublished'] == 0, 'All entries are graded and grades are published'
        assert resp['stats']['import_requests'] == 0
        assert resp['stats']['needs_marking_own_groups'] == 0, 'All entries are graded and grades are published'
        assert resp['stats']['unpublished_own_groups'] == 0, 'All entries are graded and grades are published'
        assert resp['stats']['import_requests_own_groups'] == 0

        # Check group assignment
        group_assignment = factory.Assignment(group_assignment=True)
        student = factory.AssignmentParticipation(assignment=group_assignment).user
        api.get(self, 'assignments', params={'pk': group_assignment.pk}, user=student)

    def test_get_assignment_with_given_course(self):
        assignment = factory.Assignment()
        course1 = assignment.courses.first()
        factory.Journal(assignment=assignment)
        course2 = factory.Course()
        assignment.courses.add(course2)
        factory.Journal(assignment=assignment)
        result = AssignmentSerializer(assignment, context={
            'user': course2.author, 'course': course2, 'journals': True}).data
        assert len(result['journals']) == 1, 'Course2 is supplied, only journals from that course should appear (1)'

        result = AssignmentSerializer(assignment, context={
            'user': course2.author, 'journals': True}).data
        assert not result['journals'], 'No course supplied should also return no journals'

        result = AssignmentSerializer(assignment, context={
            'user': course1.author, 'course': course1, 'journals': True}).data
        assert len(result['journals']) == 2, 'Course1 is supplied, only journals from that course should appear (2)'

        # Should not work when user is not in supplied course
        with pytest.raises(VLEParticipationError):
            result = AssignmentSerializer(assignment, context={
                'user': course2.author, 'course': course1, 'journals': True}).data

    def test_assigned_assignment(self):
        assignment = factory.Assignment()
        group = factory.Group(course=assignment.courses.first())
        assignment.assigned_groups.add(group)
        journal = factory.Journal(assignment=assignment)
        journal_not_viewable = factory.Journal(assignment=assignment)
        p = Participation.objects.get(user=journal.authors.first().user, course=assignment.courses.first())
        p.groups.add(group)
        assert not journal_not_viewable.authors.first().user.can_view(assignment)
        assert journal.authors.first().user.can_view(assignment)

    def test_list(self):
        course2 = factory.Course(author=self.teacher)
        factory.Assignment(courses=[self.course])
        factory.Assignment(courses=[self.course, course2])
        assignment = factory.Assignment()

        resp = api.get(self, 'assignments', params={'course_id': self.course.pk}, user=self.teacher)['assignments']
        assert len(resp) == 2, 'All connected courses should be returned'
        resp = api.get(self, 'assignments', params={'course_id': course2.pk}, user=self.teacher)['assignments']
        assert len(resp) == 1, 'Not connected courses should not be returned'

        # Connected assignment
        course = assignment.courses.first()
        factory.Participation(user=self.teacher, course=course)
        # Not connected assignment
        factory.Assignment()

        resp = api.get(self, 'assignments', user=self.teacher)['assignments']
        assert len(resp) == 3, 'Without a course supplied, it should return all assignments connected to user'

    def test_update_assignment(self):
        assignment = api.create(self, 'assignments', params=self.create_params, user=self.teacher)['assignment']

        # Try to publish the assignment
        api.update(self, 'assignments', params={'pk': assignment['id'], 'is_published': True},
                   user=factory.Student(), status=403)
        api.update(self, 'assignments', params={'pk': assignment['id'], 'is_published': True},
                   user=self.teacher)
        api.update(self, 'assignments', params={'pk': assignment['id'], 'is_published': True},
                   user=factory.Admin())

        # Test script sanitation
        params = {
            'pk': assignment['id'],
            'description': '<script>alert("asdf")</script>Rest'
        }
        resp = api.update(self, 'assignments', params=params, user=self.teacher)['assignment']
        assert resp['description'] != params['description']

    def test_delete_assignment(self):
        teach_course = factory.Course(author=self.teacher)
        other_course = factory.Course()

        assignment = factory.Assignment(
            courses=[self.course, teach_course, other_course], make_author_teacher_in_all_courses=False)

        # Test no course specified
        api.delete(self, 'assignments', params={'pk': assignment.pk}, user=self.teacher, status=400)

        # Test normal removal
        resp = api.delete(self, 'assignments',
                          params={'pk': assignment.pk, 'course_id': teach_course.id}, user=self.teacher)
        assert 'removed' in resp['description'] and 'deleted' not in resp['description'], \
            'The assignment should be removed from the course, not deleted'

        # Test if only admins can delete assignments they are not part of
        resp = api.delete(self, 'assignments',
                          params={'pk': assignment.pk, 'course_id': other_course.id}, user=self.teacher, status=403)
        resp = api.delete(self, 'assignments',
                          params={'pk': assignment.pk, 'course_id': other_course.id}, user=self.teacher, status=403)
        resp = api.delete(self, 'assignments',
                          params={'pk': assignment.pk, 'course_id': other_course.id}, user=self.admin, status=200)

        # Test delete
        resp = api.delete(self, 'assignments',
                          params={'pk': assignment.pk, 'course_id': self.course.id}, user=self.teacher)
        assert 'removed' not in resp['description'] and 'deleted' in resp['description'], \
            'The assignment should be deleted from the course, not removed'

    def test_lti_delete(self):
        assignment = factory.LtiAssignment()
        course = assignment.courses.first()
        assert assignment.active_lti_id in course.assignment_lti_id_set, \
            'assignment lti_id should be in assignment_lti_id_set of course before anything is deleted'
        # Test if deletion is possible to delete assignment if it has only one lti id
        api.delete(self, 'assignments', params={'pk': assignment.pk, 'course_id': course.pk}, user=factory.Admin())
        assert assignment.active_lti_id not in Course.objects.get(pk=course.pk).assignment_lti_id_set, \
            'assignment lti_id should get removed from the assignment_lti_id_set from the course'
        assignment = factory.LtiAssignment()
        course = assignment.courses.first()
        course2 = factory.LtiCourse()
        assignment.courses.add(course2)
        assignment.lti_id_set.append('second' + assignment.active_lti_id)
        assignment.save()
        # Test is deletion is not possible from connected LTI course
        api.delete(
            self, 'assignments', params={'pk': assignment.pk, 'course_id': course.pk}, user=factory.Admin(), status=400)
        # Test is deletion is possible from other course
        api.delete(
            self, 'assignments', params={'pk': assignment.pk, 'course_id': course2.pk}, user=factory.Admin())

    def test_importable(self):
        teacher = factory.Teacher()
        course = factory.Course(author=teacher)
        assignment = factory.Assignment(courses=[course])

        # Check importable return values
        resp = api.get(self, 'assignments/importable', user=teacher)['data']
        assert resp[0]['assignments'][0]['id'] == assignment.pk, 'importable assignment should be displayed'
        assert len(resp[0]['assignments']) == 1
        assert resp[0]['course']['id'] == course.id, 'importable course should be displayed'

        student = factory.Journal(assignment=assignment).authors.first().user
        data = api.get(self, 'assignments/importable', user=student, status=200)['data']
        assert len(data) == 0, 'A student should not be able to see any importable assignments'

        r = Participation.objects.get(course=course, user=teacher).role
        r.can_edit_assignment = False
        r.save()
        data = api.get(self, 'assignments/importable', user=teacher)['data']
        assert len(data) == 0, 'A teacher requires can_edit_assignment to see importable assignments.'

    def test_template_import(self):
        a1 = factory.Assignment()
        teacher = a1.author
        a2 = factory.Assignment(courses=[a1.courses.first()])

        api.post(
            self, 'assignments/{}/copytemplate'.format(a1.pk),
            params={'template_id': a2.format.template_set.first().pk},
            user=teacher)
        assert Assignment.objects.get(pk=a1.pk).format.template_set.count() == \
            Assignment.objects.get(pk=a2.pk).format.template_set.count(), 'No new templates should be created'
        assert Field.objects.count() == \
            Field.objects.count(), 'Nor any fields should be created'

        # Check teacher needs access to both assignments
        api.post(
            self, 'assignments/{}/copytemplate'.format(a1.pk),
            params={'template_id': factory.Assignment().format.template_set.first().pk},
            user=teacher, status=403)
        api.post(
            self, 'assignments/{}/copytemplate'.format(factory.Assignment().pk),
            params={'template_id': a2.format.template_set.first().pk},
            user=teacher, status=403)

        # Check student cannot import
        journal = factory.Journal(assignment=a1)
        api.post(
            self, 'assignments/{}/copytemplate'.format(a1.pk),
            params={'template_id': a2.format.template_set.first().pk},
            user=journal.authors.first().user, status=403)

    def test_assignment_import(self):
        start2018_2019 = datetime.datetime(year=2018, month=9, day=1)
        start2019_2020 = datetime.datetime(year=2019, month=9, day=1)
        end2018_2019 = start2019_2020 - relativedelta(days=1)
        end2019_2020 = datetime.datetime(year=2020, month=9, day=1) - relativedelta(days=1)

        teacher = factory.Teacher()
        course = factory.Course(
            author=teacher,
            startdate=start2018_2019,
            enddate=end2019_2020,
        )
        not_import_course = factory.Course()
        source_assignment = factory.Assignment(
            courses=[course, not_import_course],
            unlock_date=start2018_2019,
            due_date=end2018_2019,
            lock_date=end2018_2019,
        )
        source_assignment.active_lti_id = 'some id'
        source_assignment.save()
        source_format = source_assignment.format
        source_progress_node = factory.ProgressPresetNode(
            format=source_format,
            unlock_date=start2018_2019,
            due_date=start2018_2019 + relativedelta(months=6),
            lock_date=start2018_2019 + relativedelta(months=6),
        )
        source_deadline_node = factory.DeadlinePresetNode(
            format=source_format,
            unlock_date=None,
            due_date=start2018_2019 + relativedelta(months=6),
            lock_date=None,
        )

        source_template = factory.Template(format=source_format)
        student = factory.Student()
        # Create student participation and accompanying journal
        factory.Participation(user=student, course=course, role=Role.objects.get(course=course, name='Student'))
        assert Participation.objects.filter(course=course).count() == 2
        source_student_journal = Journal.objects.get(authors__user=student, assignment=source_assignment)
        assert Journal.objects.filter(assignment=source_assignment).count() == 1, \
            'Teacher assignment should not show up in count'
        source_entries = []
        number_of_source_student_journal_entries = 4
        for _ in range(number_of_source_student_journal_entries):
<<<<<<< HEAD
            source_entries.append(
                factory.UnlimitedEntry(template=source_template, node__journal=source_student_journal))
=======
            source_entries.append(factory.Entry(
                template=source_template, node__journal=source_student_journal, node__preset=None))
>>>>>>> 6d26dd3f

        assert Node.objects.count() == 10, \
            '2 nodes for the presets for teacher and student each, 4 for the student entries'
        assert source_entries[0].node.journal == source_student_journal
        assert Entry.objects.filter(
            node__journal=source_student_journal).count() == number_of_source_student_journal_entries, \
            'Only the entries explicitly created above exist for the source journal'
        assert Journal.objects.filter(assignment=source_assignment).count() == 1, \
            'The source assignment only holds the journals explicitly created above'

        before_source_preset_nodes = PresetNode.objects.filter(format=source_assignment.format)
        assert source_progress_node in before_source_preset_nodes, 'We are working with the correct node and format'
        before_source_templates = Template.objects.filter(format=source_assignment.format)
        before_source_format_resp = api.get(self, 'formats', params={'pk': source_assignment.pk}, user=teacher)

        pre_import_format_count = Format.objects.count()
        pre_import_journal_count = Journal.all_objects.count()
        pre_import_entry_count = Entry.objects.count()
        pre_import_node_count = Node.objects.count()
        pre_import_preset_node_count = PresetNode.objects.count()
        resp = api.post(self, 'assignments/{}/copy'.format(source_assignment.pk), params={
                'course_id': course.pk,
                'months_offset': 0,
            }, user=teacher)
        created_assignment = Assignment.objects.get(pk=resp['assignment_id'])
        created_format = created_assignment.format

        assert not created_assignment.is_published, 'Imported assignment should not be published'
        assert pre_import_journal_count == Journal.all_objects.count(), \
            '''No journals should not be created before the assignment is published.'''
        created_assignment.is_published = True
        created_assignment.save()

        assert pre_import_format_count + 1 == Format.objects.count(), 'One additional format is created'
        assert created_format == Format.objects.last(), 'Last created format should be the new assignment format'
        assert pre_import_journal_count * 2 - 1 == Journal.all_objects.count(), \
            '''A journal should be created for each of the existing course users.
               However, old teacher should not get journal'''
        assert pre_import_entry_count == Entry.objects.count(), 'No additional entries are created'
        assert pre_import_node_count + 4 == Node.objects.count(), \
            'Both student and teacher receive nodes for the presets'
        assert pre_import_preset_node_count + 2 == PresetNode.objects.count(), \
            'The progress and preset nodes are imported'
        assert before_source_preset_nodes.count() == PresetNode.objects.filter(
            format=created_assignment.format).count(), 'All preset nodes should be imported along.'
        assert created_assignment.active_lti_id is None, 'Imported assignment should not be linked to LTI'
        assert created_assignment.lti_id_set == [], 'Imported assignment should not be linked to LTI'
        assert created_assignment.courses.count() == 1 and course in created_assignment.courses.all(), \
            'Only the course where we call import from should be part of the created assignment course set'

        resp = api.post(self, 'assignments/{}/copy'.format(source_assignment.pk), params={
                'course_id': course.pk,
                'months_offset': 0,
                'lti_id': 'test'
            }, user=teacher)
        created_assignment = Assignment.objects.get(pk=resp['assignment_id'])
        created_format = created_assignment.format
        assert created_assignment.author == teacher
        assert not created_assignment.is_published, 'Imported assignment should not be published'
        assert created_assignment.active_lti_id == 'test', 'Imported assignment should not be linked to LTI'
        assert created_assignment.lti_id_set == ['test'], 'Imported assignment should not be linked to LTI'

        after_source_preset_nodes = PresetNode.objects.filter(format=source_assignment.format)
        after_source_templates = Template.objects.filter(format=source_assignment.format)
        after_source_format_resp = api.get(self, 'formats', params={'pk': source_assignment.pk}, user=teacher)
        created_format_resp = api.get(self, 'formats', params={'pk': created_assignment.pk}, user=teacher)

        # Validate that the entire imported response format is unchanged
        assert before_source_format_resp == after_source_format_resp, 'Source format should remain unchanged'
        # The check above is extensive, but limited by the serializer, so let us check the db fully.
        assert before_source_preset_nodes.count() == after_source_preset_nodes.count() \
            and before_source_templates.count() == after_source_templates.count(), \
            'Format of the import target should remain unchanged'
        for before_n, after_n in zip(before_source_preset_nodes, after_source_preset_nodes):
            assert equal_models(before_n, after_n), 'Import target preset nodes should remain unchanged'
        for before_t, after_t in zip(before_source_templates, after_source_templates):
            assert equal_models(before_t, after_t), 'Import target templates should remain unchanged'
        assert len(Entry.objects.filter(node__journal=source_student_journal)) == \
            number_of_source_student_journal_entries, 'Old entries should not be removed'

        assert created_format.pk == created_format_resp['format']['id'], \
            'The most recently created (fresh import) format, should be returned.'

        # Validate import response results
        o = before_source_format_resp['format']  # original
        a = after_source_format_resp['format']
        c = created_format_resp['format']
        assert o['id'] != c['id'], 'Created format should be a new format'
        assert o['id'] == a['id'], 'Original format should be the same'
        # Validate template import results
        for o_t, a_t, c_t in zip(o['templates'], a['templates'], c['templates']):
            assert c_t['id'] != a_t['id'], 'Should be a new template'
        # Validate preset import results
        for o_p, a_p, c_p in zip(o['presets'], a['presets'], c['presets']):
            assert c_p['id'] != a_p['id'], 'Should be a new preset'

        # Validate the import result values without the meddling of the serializer
        created_preset_nodes = PresetNode.objects.filter(format=created_format)
        created_templates = Template.objects.filter(format=created_format)
        assert before_source_preset_nodes.count() == created_preset_nodes.count() \
            and before_source_templates.count() == created_templates.count(), \
            'Format of the import should be equal to the import target'
        ignoring = ['id', 'format', 'forced_template', 'creation_date', 'update_date']
        for before_n, created_n in zip(before_source_preset_nodes, created_preset_nodes):
            assert equal_models(before_n, created_n, ignore_keys=ignoring), 'Import preset nodes should be equal'
        for before_t, created_t in zip(before_source_templates, created_templates):
            assert equal_models(before_t, created_t, ignore_keys=ignoring), 'Import target templates should be equal'

        # Import again, but now update all dates
        resp = api.post(self, 'assignments/{}/copy'.format(source_assignment.pk), params={
                'course_id': course.pk,
                'months_offset': 12,
            }, user=teacher)
        created_assignment = Assignment.objects.get(pk=resp['assignment_id'])
        created_format = created_assignment.format
        created_format_resp = api.get(self, 'formats', params={'pk': created_assignment.pk}, user=teacher)

        # Validate again, this time dates should be different
        c = created_format_resp['format']
        for o_p, c_p in zip(o['presets'], c['presets']):
            for key, value in c_p.items():
                if key in ['unlock_date', 'due_date', 'lock_date']:
                    if o_p[key] is None:
                        assert value is None, 'Don\'t shift deadlines that were not there to begin with.'
                    else:
                        assert relativedelta(parser.parse(value), parser.parse(o_p[key])).years == 1

        # The import result values should still be equal apart from the dates
        created_preset_nodes = PresetNode.objects.filter(format=created_format)
        created_templates = Template.objects.filter(format=created_format)
        assert before_source_preset_nodes.count() == created_preset_nodes.count() \
            and before_source_templates.count() == created_templates.count(), \
            'Format of the import should be equal to the import target'
        for before_n, created_n in zip(before_source_preset_nodes, created_preset_nodes):
            assert equal_models(before_n, created_n,
                                ignore_keys=ignoring + ['unlock_date', 'due_date', 'lock_date']), \
                'Import preset nodes should be equal, apart from the moved dates'
        for before_t, created_t in zip(before_source_templates, created_templates):
            assert equal_models(before_t, created_t,
                                ignore_keys=ignoring + ['unlock_date', 'due_date', 'lock_date']), \
                'Import target templates should be equal, apart from the moved dates'

        created_progress_node = created_preset_nodes.filter(type=Node.PROGRESS).first()
        created_deadline_node = created_preset_nodes.filter(type=Node.ENTRYDEADLINE).first()
        assert created_deadline_node.unlock_date is None and created_deadline_node.lock_date is None, \
            'Times which were unset in original should not be changed'
        assert created_deadline_node.due_date.weekday() == source_deadline_node.due_date.weekday() and \
            created_progress_node.unlock_date.weekday() == source_progress_node.unlock_date.weekday() and \
            created_progress_node.due_date.weekday() == source_progress_node.due_date.weekday() and \
            created_progress_node.lock_date.weekday() == source_progress_node.lock_date.weekday() and \
            'Week days should be preserved'
        assert relativedelta(created_deadline_node.due_date, source_deadline_node.due_date).years == 1 and \
            created_deadline_node.due_date.month == source_deadline_node.due_date.month, \
            'Deadline should shift 1 year but otherwise be similar'
        assert relativedelta(created_progress_node.unlock_date, source_progress_node.unlock_date).years == 1 and \
            created_progress_node.unlock_date.month == source_progress_node.unlock_date.month, \
            'Deadline should shift 1 year but otherwise be similar'
        assert relativedelta(created_progress_node.due_date, source_progress_node.due_date).years == 1 and \
            created_progress_node.due_date.month == source_progress_node.due_date.month, \
            'Deadline should shift 1 year but otherwise be similar'
        assert relativedelta(created_progress_node.lock_date, source_progress_node.lock_date).years == 1 and \
            created_progress_node.lock_date.month == source_progress_node.lock_date.month, \
            'Deadline should shift 1 year but otherwise be similar'

    def test_upcoming(self):
        course2 = factory.Course(author=self.teacher)
        factory.Assignment(courses=[self.course])
        factory.Assignment(courses=[self.course, course2])
        assignment = factory.Assignment()

        resp = api.get(
            self, 'assignments/upcoming', params={'course_id': self.course.pk}, user=self.teacher)['upcoming']
        assert len(resp) == 2, 'All connected courses should be returned'
        resp = api.get(self, 'assignments/upcoming', params={'course_id': course2.pk}, user=self.teacher)['upcoming']
        assert len(resp) == 1, 'Not connected courses should not be returned'

        # Connected assignment
        course = assignment.courses.first()
        factory.Participation(user=self.teacher, course=course)
        # Not connected assignment
        factory.Assignment()

        resp = api.get(self, 'assignments/upcoming', user=self.teacher)['upcoming']
        assert len(resp) == 3, 'Without a course supplied, it should return all assignments connected to user'

        assignment.lock_date = timezone.now()
        assignment.save()
        resp = api.get(self, 'assignments/upcoming', user=self.teacher)['upcoming']
        assert len(resp) == 2, 'Past assignment should not be added'

    def test_lti_id_model_logic(self):
        # Test if a single lTI id can only be coupled to a singular assignment
        ltiAssignment1 = factory.LtiAssignment()
        ltiAssignment2 = factory.LtiAssignment()
        assert ltiAssignment1.active_lti_id != ltiAssignment2.active_lti_id, \
            'LTI ids of generated assignments should be unique.'

        ltiAssignment2.active_lti_id = ltiAssignment1.active_lti_id
        self.assertRaises(
            ValidationError,
            ltiAssignment2.save,
            msg='lti_id_set and assignment should be unique together for each arrayfield value'
        )

        assert ltiAssignment2.active_lti_id in ltiAssignment2.lti_id_set, \
            'LTI ids added to the assignment should als be added to the lti_id_set'

        journal = factory.Journal(assignment=ltiAssignment1)
        journal.authors.first().grade_url = 'Not None'
        journal.authors.first().sourcedid = 'Not None'
        journal.save()
        ltiAssignment1.active_lti_id = 'new lti id'
        ltiAssignment1.save()
        # Refresh the journal instance after the assignment update
        journal = Journal.objects.get(pk=journal.pk)

        assert journal.authors.first().grade_url is None and journal.authors.first().sourcedid is None, \
            'Updating the active LTI id of an assignment should reset the grade_url and sourcedid of all nested ' \
            'journals'

    def test_deadline(self):
        journal = factory.Journal(assignment=factory.Assignment(points_possible=10), entries__n=0)
        assignment = journal.assignment
        teacher = assignment.courses.first().author

        resp = api.get(self, 'assignments/upcoming', user=journal.authors.first().user)['upcoming']
        assert resp[0]['deadline']['name'] == 'End of assignment', \
            'Default end of assignment should be shown'

        resp = api.get(self, 'assignments/upcoming', user=teacher)['upcoming']
        assert resp[0]['deadline']['date'] is None, \
            'Default no deadline for a teacher be shown'

        progress = factory.ProgressPresetNode(
            format=assignment.format, due_date=timezone.now() + datetime.timedelta(days=3), target=7)
        utils.update_journals(assignment.journal_set.distinct(), progress)

        resp = api.get(self, 'assignments/upcoming', user=journal.authors.first().user)['upcoming']
        assert resp[0]['deadline']['name'] == '0/7 points', \
            'When not having completed an progress node, that should be shown'

        entrydeadline = factory.DeadlinePresetNode(
            format=assignment.format,
            due_date=timezone.now() + datetime.timedelta(days=1),
            forced_template=assignment.format.template_set.first()
        )

        resp = api.get(self, 'assignments/upcoming', user=journal.authors.first().user)['upcoming']
        assert resp[0]['deadline']['name'] == assignment.format.template_set.first().name, \
            'When not having completed an entry deadline, that should be shown'

        entry = factory.PresetEntry(node__journal=journal, node__preset=entrydeadline)

        resp = api.get(self, 'assignments/upcoming', user=teacher)['upcoming']
        assert resp[0]['deadline']['date'] is not None, \
            'With ungraded entry a deadline for a teacher be shown'

        api.create(self, 'grades', params={'entry_id': entry.pk, 'grade': 5, 'published': False}, user=teacher)
        resp = api.get(self, 'assignments/upcoming', user=teacher)['upcoming']
        assert resp[0]['deadline']['date'] is not None, \
            'With only graded & NOT published entries a deadline for a teacher be shown'

        api.create(self, 'grades', params={'entry_id': entry.pk, 'grade': 5, 'published': True}, user=teacher)
        resp = api.get(self, 'assignments/upcoming', user=teacher)['upcoming']
        assert resp[0]['deadline']['date'] is None, \
            'With only graded & published entries no deadline for a teacher be shown'

        resp = api.get(self, 'assignments/upcoming', user=journal.authors.first().user)['upcoming']
        assert resp[0]['deadline']['name'] == '5/7 points', \
            'With only graded & published entries progres node should be the deadline'

        api.create(self, 'grades', params={'entry_id': entry.pk, 'grade': 7, 'published': True}, user=teacher)
        resp = api.get(self, 'assignments/upcoming', user=journal.authors.first().user)['upcoming']
        assert resp[0]['deadline']['name'] == 'End of assignment', \
            'With full points of progress node, end of assignment should be shown'

        api.create(self, 'grades', params={'entry_id': entry.pk, 'grade': 10, 'published': True}, user=teacher)
        resp = api.get(self, 'assignments/upcoming', user=journal.authors.first().user)['upcoming']
        assert resp[0]['deadline']['name'] is None, \
            'With full points of assignment, no deadline should be shown'

    def test_publish_all_assignment_grades(self):
        grade_to_publish = factory.Grade(published=False)
        journal = grade_to_publish.entry.node.journal
        grade_published = factory.Grade(published=True, entry__node__journal=journal)
        grade_other_journal = factory.Grade(published=False)

        # Make sure setup is correct
        assert Entry.objects.get(pk=grade_published.entry.pk).grade.published
        assert not Entry.objects.get(pk=grade_to_publish.entry.pk).grade.published
        assert not Entry.objects.get(pk=grade_other_journal.entry.pk).grade.published

        api.patch(
            self, 'grades/publish_all_assignment_grades', params={'assignment_id': journal.assignment.pk},
            user=journal.assignment.author)

        assert Entry.objects.get(pk=grade_published.entry.pk).grade.published, \
            'published grades should stay published'
        assert Entry.objects.get(pk=grade_to_publish.entry.pk).grade.published, \
            'unpublished grades should now be published'
        assert not Entry.objects.get(pk=grade_other_journal.entry.pk).grade.published, \
            'grades not in assignment should not be published'

    def test_get_active_course(self):
        no_startdate = factory.Course(startdate=None)
        teacher = no_startdate.author
        second_no_startdate = factory.Course(startdate=None, author=teacher)
        assignment = factory.Assignment(courses=[no_startdate, second_no_startdate])
        assert assignment.get_active_course(teacher) == no_startdate, \
            'Select first course with no startdate if there are no other courses to select from'
        assert assignment.get_active_course(factory.Student()) is None, \
            'When someone is not related to the assignment, it should not respond with any course'

        future_course = factory.Course(startdate=timezone.now() + datetime.timedelta(weeks=2), author=teacher)
        assignment.courses.add(future_course)
        later_future_course = factory.Course(startdate=timezone.now() + datetime.timedelta(weeks=5), author=teacher)
        assignment.courses.add(later_future_course)
        assert assignment.get_active_course(teacher) == future_course, \
            'Select first upcomming course as there is no LTI course or course that has already started'
        assert assignment.get_active_course(factory.Student()) is None, \
            'When someone is not related to the assignment, it should not respond with any course'

        past_course = factory.Course(startdate=timezone.now() - datetime.timedelta(weeks=5), author=teacher)
        assignment.courses.add(past_course)
        recent_course = factory.Course(startdate=timezone.now() - datetime.timedelta(weeks=3), author=teacher)
        assignment.courses.add(recent_course)
        assert assignment.get_active_course(teacher) == recent_course, \
            'Select most recent course as there is no LTI course'
        assert assignment.get_active_course(factory.Student()) is None, \
            'When someone is not related to the assignment, it should not respond with any course'

        lti_course = factory.LtiCourse(startdate=timezone.now() + datetime.timedelta(weeks=1), author=teacher)
        assignment.courses.add(lti_course)
        assignment.active_lti_id = 'lti_id'
        lti_course.assignment_lti_id_set.append('lti_id')
        lti_course.save()
        assignment.save()
        assert assignment.get_active_course(teacher) == lti_course, \
            'Select LTI course above all other courses'
        assert assignment.get_active_course(factory.Student()) is None, \
            'When someone is not related to the assignment, it should not respond with any course'

        past = factory.Course(startdate=timezone.now() - datetime.timedelta(days=1))
        assignment.courses.add(past)
        future = factory.Course(startdate=timezone.now() + datetime.timedelta(days=1))
        assignment.courses.add(future)
        lti = factory.LtiCourse(startdate=timezone.now() + datetime.timedelta(weeks=1))
        assignment.courses.add(lti)
        assert assignment.get_active_course(teacher) == lti_course, \
            'Do not select any course that the user is not in'
        assert assignment.get_active_course(factory.Student()) is None, \
            'When someone is not related to the assignment, it should not respond with any course'

    def test_day_neutral_datetime_increment(self):
        dt = datetime.datetime(year=2018, month=9, day=1)
        inc = day_neutral_datetime_increment(dt, 13)
        assert inc.weekday() == dt.weekday()
        assert inc.year == dt.year + 1
        assert inc.month == dt.month + 1

        inc = day_neutral_datetime_increment(dt, -13)
        assert inc.weekday() == dt.weekday()
        assert inc.year == dt.year - 1
        assert inc.month == dt.month - 1

        dt = datetime.datetime(year=2018, month=1, day=1) - relativedelta(days=1)
        inc = day_neutral_datetime_increment(dt, 1)
        assert inc.weekday() == dt.weekday()
        assert inc.year == dt.year + 1
        assert inc.month == 2, '4/2/2018 is the closest tuesday to 12/31/2017 + 1 month'

        inc = day_neutral_datetime_increment(dt, 12)
        assert inc == datetime.datetime(year=2019, month=1, day=6), \
            '06/01/2019 is the closest tuesday to 12/31/2017 + 1 year'
        assert inc.weekday() == dt.weekday()

    def test_set_assignment_dates(self):
        start2018_2019 = datetime.datetime(year=2018, month=9, day=1)
        start2019_2020 = datetime.datetime(year=2019, month=9, day=1)
        end2018_2019 = start2019_2020 - relativedelta(days=1)

        assignment = factory.Assignment(
            unlock_date=start2018_2019,
            due_date=end2018_2019,
            lock_date=end2018_2019,
        )

        set_assignment_dates(assignment, months=12)
        assert relativedelta(assignment.unlock_date, start2018_2019).years == 1 \
            and relativedelta(assignment.due_date, end2018_2019).years == 1 \
            and relativedelta(assignment.lock_date, end2018_2019).years == 1, \
            'Set dates should be moved 1 year forward'

        assignment.unlock_date = None
        assignment.due_date = None
        assignment.lock_date = None
        set_assignment_dates(assignment, months=12)
        assert assignment.unlock_date is None and assignment.due_date is None \
            and assignment.lock_date is None, \
            'Unset dates should not be modified'

    def test_create_journals(self):
        course_before = factory.Course()
        course_after = factory.Course()
        teacher = course_before.author
        student_before = factory.Student()
        student_after = factory.Student()
        normal_before = factory.Assignment(courses=[course_before])
        factory.Assignment(courses=[course_before], group_assignment=True)
        normal_unpublished = factory.Assignment(courses=[course_before], is_published=False)
        factory.Participation(user=student_before, course=course_before)
        normal_after = factory.Assignment(courses=[course_before])
        group_after = factory.Assignment(courses=[course_before], group_assignment=True)
        journals = Journal.all_objects.filter(authors__user=student_before)

        assert journals.filter(assignment=normal_before).exists(), 'Normal assignment should get journals'
        assert journals.filter(assignment=normal_after).exists(), \
            'Journal needs to be created even when student is added later'
        assert journals.count() == 2, 'Two journals should be created'
        journals = Journal.all_objects.filter(authors__user=teacher)
        assert journals.count() == 2, 'Teacher should also get 2 journals'

        normal_unpublished.is_group_assignment = False
        normal_unpublished.is_published = True
        normal_unpublished.save()
        journals = Journal.all_objects.filter(authors__user=student_before)
        assert journals.count() == 3, 'After publishing an extra journal needs to be created'
        journals = Journal.all_objects.filter(authors__user=teacher)
        assert journals.count() == 3, 'Teacher should also get 3 journals'

        factory.Participation(user=student_after, course=course_after)
        normal_after.add_course(course_after)
        group_after.add_course(course_after)
        journals = Journal.all_objects.filter(authors__user=student_after)
        assert journals.filter(assignment=normal_after, authors__user=student_after).exists(), \
            'Normal assignment should get journals also for students where course is added later'
        assert journals.count() == 1, 'Only normal_after should generate journal for that student'

    def test_assignment_participation_unique(self):
        journal = factory.Journal()
        student = journal.authors.first().user
        assignment = journal.assignment

        self.assertRaises(IntegrityError, AssignmentParticipation.objects.create, user=student, assignment=assignment)

    def test_participants_without_journal(self):
        assignment = factory.Assignment(group_assignment=True)
        ap1 = factory.AssignmentParticipation(user=factory.Student(), assignment=assignment)
        ap2 = factory.AssignmentParticipation(user=factory.Student(), assignment=assignment)
        ap3_in_journal = factory.AssignmentParticipation(user=factory.Student(), assignment=assignment)
        j1 = factory.GroupJournal(assignment=assignment)
        j1.add_author(ap3_in_journal)
        t1 = factory.Participation(
            user=factory.Teacher(), course=assignment.courses.first(),
            role=Role.objects.get(course=assignment.courses.first(), name='Teacher'))
        t2 = assignment.author

        api.get(
            self, 'assignments/participants_without_journal', params={'pk': assignment.pk},
            user=ap1.user, status=403)
        participants = api.get(
            self, 'assignments/participants_without_journal', params={'pk': assignment.pk},
            user=t2, status=200)['participants']

        ids = [p['id'] for p in participants]
        assert ap2.user.pk in ids, 'check if student is in response'
        assert ap1.user.pk in ids, 'check if student is in response'
        assert ap3_in_journal.user.pk not in ids, 'check if student that is in journal is not in response'
        assert t1.user.pk not in ids, 'check if teacher is not in response'
        assert t2.pk not in ids, 'check if author of assignment is not in response'

    # LMS should be called, however, as there is nothing in ejournal.app to catch it, it will crash
    # TODO: create a valid testing env to improve this testing, set CELERY_TASK_EAGER_PROPAGATES=True
    @override_settings(CELERY_TASK_ALWAYS_EAGER=True)
    def test_bonus(self):
        lti_teacher = factory.LtiTeacher()
        lti_course = factory.LtiCourse(author=lti_teacher)
        lti_assignment = factory.LtiAssignment(courses=[lti_course])
        lti_journal = factory.LtiJournal(assignment=lti_assignment)
        lti_bonus_student = lti_journal.authors.first().user

        def test_bonus_helper(content, status=200, user=lti_teacher, delimiter=','):
            if delimiter != ',':
                content = content.replace(',', delimiter)
            MULTIPART_CONTENT = 'multipart/form-data; boundary=BoUnDaRyStRiNg'
            bonus_file = SimpleUploadedFile('bonus.csv', str.encode(content), content_type='text/csv')

            return api.post(
                self, 'assignments/{}/add_bonus_points'.format(lti_assignment.pk), params={'file': bonus_file},
                user=user, content_type=MULTIPART_CONTENT, status=status)['description']

        for d in [',', ';']:
            resp = test_bonus_helper(
                '{},2\n{},3'.format(lti_bonus_student.username, lti_assignment.author.username),
                status=400,
                delimiter=d
            )
            assert 'non_participants' in resp and len(resp['non_participants']) == 1, \
                'Teacher should not be able to get bonus points'

            resp = test_bonus_helper(
                '{},2\n{},3'.format(lti_bonus_student.username, lti_bonus_student.username), status=400, delimiter=d)
            assert 'duplicates' in resp and len(resp['duplicates']) == 1, \
                'Duplicates should not be able to work, even with different numbers'

            resp = test_bonus_helper(
                '{},2\n{},3'.format(lti_bonus_student.username, factory.Student().username), status=400, delimiter=d)
            assert 'non_participants' in resp and len(resp['non_participants']) == 1, \
                'Users that are not participating should not be able to get bonus points'

            resp = test_bonus_helper(
                '{},2\n{},3'.format(lti_bonus_student.username, 'non_exiting_student_hgfdswjhgq'),
                status=400,
                delimiter=d
            )
            assert 'unknown_users' in resp and len(resp['unknown_users']) == 1, \
                'Users that are not registerd should not be able to get bonus points'

            resp = test_bonus_helper(
                '{},2\n{},3\n{},4\n{},5\n{},3\nasdf,asdf'.format(
                    lti_bonus_student.username, 'non_exiting_student_hgfdswjhgq', factory.Student().username,
                    lti_assignment.author.username, lti_bonus_student.username), status=400, delimiter=d)
            assert 'unknown_users' in resp and 'non_participants' in resp and 'duplicates' in resp and \
                'incorrect_format_lines' in resp, \
                'Multiple errors should be returned at once'

            test_bonus_helper(
                '{},2'.format(lti_bonus_student.username), status=200, delimiter=d)
            assert Journal.objects.get(pk=lti_journal.pk).grade == 2 + lti_journal.grade, \
                'Bonus points should be added'

        # With ; this would return 2 lines as it cannot find the correct delimiter, therefor this test is only once
        resp = test_bonus_helper(
            '{},2\n{},,3'.format(lti_bonus_student.username, lti_assignment.author.username), status=400)
        assert 'incorrect_format_lines' in resp and len(resp['incorrect_format_lines']) == 1, \
            'Incorrect formatted lines should return error'

        # Non related teachers should not be able to update the bonus points
        test_bonus_helper('{},2'.format(lti_bonus_student.username), user=factory.Teacher(), status=403)
        # Nor should students
        test_bonus_helper('{},2'.format(lti_bonus_student.username), user=lti_bonus_student, status=403)<|MERGE_RESOLUTION|>--- conflicted
+++ resolved
@@ -499,13 +499,8 @@
         source_entries = []
         number_of_source_student_journal_entries = 4
         for _ in range(number_of_source_student_journal_entries):
-<<<<<<< HEAD
             source_entries.append(
                 factory.UnlimitedEntry(template=source_template, node__journal=source_student_journal))
-=======
-            source_entries.append(factory.Entry(
-                template=source_template, node__journal=source_student_journal, node__preset=None))
->>>>>>> 6d26dd3f
 
         assert Node.objects.count() == 10, \
             '2 nodes for the presets for teacher and student each, 4 for the student entries'
