--- conflicted
+++ resolved
@@ -12,17 +12,13 @@
         user_test = util.make_user('lers', 'lers123', 'lers@uva.nl', 'a')
         course_test = util.make_course('tname', 'XXXX', datetime.date.today())
         course_test.author = user_test
-<<<<<<< HEAD
+        format = JournalFormat()
+        format.save()
         ass_test = util.make_assignment(name='tcolloq', description='description')
         ass_test.courses.add(course_test)
         journ_test = util.make_journal(user=user_test, assignment=ass_test)
         entr_test = util.make_entry(journal=journ_test, late=True)
-=======
-
-        format = JournalFormat()
-        format.save()
         ass_test = Assignment(name='tcolloq', description='description', format=format)
-        ass_test.save()
         ass_test.courses.add(course_test)
         journ_test = Journal(user=user_test, assignment=ass_test)
         journ_test.save()
@@ -32,7 +28,6 @@
         entr_test = Entry(datetime=datetime.datetime.today(),
                           late=True,
                           template=template)
->>>>>>> b7d1bdad
         entr_test.save()
 
         self.assertEquals(entr_test.template.pk, template.pk)
@@ -44,7 +39,7 @@
         """
         Testing the cascading relations in the database.
         """
-        u1 = make_user("Zi", "pass")
+        u1 = util.make_user("Zi", "pass")
         a1 = util.make_assignment('tcolloq', 'description')
         et1 = util.make_entry_template('temp1')
         et2 = util.make_entry_template('temp2')
