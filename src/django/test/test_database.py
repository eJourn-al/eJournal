import datetime
import VLE.factory as factory
from django.test import TestCase
from VLE.models import *
from VLE.util import *


class DataBaseTests(TestCase):
    def setUp(self):
        self.u1 = factory.make_user("Zi", "pass")
        self.a1 = factory.make_assignment('tcolloq', 'description')
        self.et1 = factory.make_entry_template('temp1')
        self.et2 = factory.make_entry_template('temp2')
        self.jf1 = factory.make_journal_format()
        self.jf2 = factory.make_journal_format()
        self.d1 = factory.make_deadline()
        self.d2 = factory.make_deadline()
        self.f1 = factory.make_field("test0", "1", self.et1)
        self.f2 = factory.make_field("test2", "2", self.et1)
        self.f3 = factory.make_field("test1", "1", self.et2)
        self.j1 = factory.make_journal(self.a1, self.u1)
        self.e1 = factory.make_entry(self.et1)
        self.e2 = factory.make_entry(self.et2)
        self.c1 = factory.make_content(self.e1, "testcontent1", self.f1)
        self.c2 = factory.make_content(self.e1, "testcontent2", self.f2)
        self.c3 = factory.make_content(self.e2, "testcontent3", self.f3)
        self.jf1.available_templates.add()
        self.jf2.available_templates.add()

    def test_foreignkeys(self):
        """
        Testing the foreign keys in the database.
        """
        user_test = factory.make_user('lers', 'lers123', 'lers@uva.nl', 'a')
        course_test = factory.make_course('tname', 'XXXX', datetime.date.today())
        format = factory.make_journal_format()
        template = factory.make_entry_template("some_template")
        entr_test = factory.make_entry(template)
        field = factory.make_field("test1", "1", template)
        content = factory.make_content(entr_test, "data", field)
        course_test.author = user_test

        ass_test = factory.make_assignment(name='tcolloq', description='description')
        ass_test.courses.add(course_test)
        journ_test = factory.make_journal(user=user_test, assignment=ass_test)

        self.assertEquals(entr_test.template.pk, template.pk)
        self.assertEquals(journ_test.user.pk, user_test.pk)
        self.assertEquals(journ_test.assignment.pk, ass_test.pk)
        self.assertEquals(course_test.author.pk, user_test.pk)

<<<<<<< HEAD
    def test_getPermissions(self):
        """Test a request that doesn't need permissions."""
        usr = User(email='t@t.com', username='teun',
                   password='1234', lti_id='a')
        usr.save()
        crs = Course(name='test course please ignore', abbreviation='XXXX',
                     startdate=datetime.date.today())
        crs.save()
        role = Role(name="Student")
        role.save()

        # Connect a participation to a user, course and role.
        participation = Participation(user=usr, role=role, course=crs)
        participation.save()

        perm = get_permissions(usr, crs)

        self.assertFalse(perm['can_delete_course'])

    def test_emptyPermissions(self):
        """Test a request that doesn't need permissions."""
        usr = User(email='t@t.com', username='teun',
                   password='1234', lti_id='a')
        usr.save()
        crs = Course(name='test course please ignore', abbreviation='XXXX',
                     startdate=datetime.date.today())
        crs.save()
        role = Role(name="Student")
        role.save()

        # Connect a participation to a user, course and role.
        participation = Participation(user=usr, role=role, course=crs)
        participation.save()

        self.assertTrue(check_permissions(usr, crs.id, []))

    def test_permission(self):
        """Test a request that needs a single permission."""
        usr = User(email='t@t.com', username='teun',
                   password='1234', lti_id='a')
        usr.save()

        crs = Course(name='test course please ignore', abbreviation='XXXX',
                     startdate=datetime.date.today())
        crs.save()

        role = Role(name="Student", can_submit_assignment=True)
        role.save()

        participation = Participation(user=usr, role=role, course=crs)
        participation.save()

        self.assertTrue(check_permissions(usr, crs.id, ["can_submit_assignment"]))
        self.assertFalse(check_permissions(usr, crs.id, ["can_edit_grades"]))

    def test_permission_multiple(self):
        """Test a request that needs multiple permissions."""
        usr = User(email='t@t.com', username='teun',
                   password='1234', lti_id='a')
        usr.save()

        crs = Course(name='test course please ignore', abbreviation='XXXX',
                     startdate=datetime.date.today())
        crs.save()

        role = Role(name="TA", can_submit_assignment=True, can_view_grades=True, can_edit_assignment=True)
        role.save()

        participation = Participation(user=usr, role=role, course=crs)
        participation.save()

        self.assertTrue(check_permissions(usr, crs.id, ["can_view_grades"]))
        self.assertFalse(check_permissions(usr, crs.id, ["can_edit_grades",
                                                         "can_edit_assignment"]))
=======
    def test_on_delete(self):
        """
        Testing the on_delete relations in the database.
        """
        self.f1.delete()
        self.assertEquals(Field.objects.filter(title='test0').count(), 0)
        self.assertEquals(Content.objects.get(pk=1).field, None)

        self.et1.delete()
        self.et2.delete()

        self.assertEquals(Field.objects.all().count(), 0)

        self.e1.delete()

        self.assertEquals(Content.objects.filter(data='testcontent1').count(), 0)
        self.assertEquals(Content.objects.filter(data='testcontent2').count(), 0)

        self.u1.delete()

        self.assertEquals(Content.objects.all().count(), 1)
        self.assertEquals(Entry.objects.all().count(), 1)
        self.assertEquals(Journal.objects.all().count(), 0)
>>>>>>> 1fa44192
<|MERGE_RESOLUTION|>--- conflicted
+++ resolved
@@ -49,7 +49,6 @@
         self.assertEquals(journ_test.assignment.pk, ass_test.pk)
         self.assertEquals(course_test.author.pk, user_test.pk)
 
-<<<<<<< HEAD
     def test_getPermissions(self):
         """Test a request that doesn't need permissions."""
         usr = User(email='t@t.com', username='teun',
@@ -124,7 +123,7 @@
         self.assertTrue(check_permissions(usr, crs.id, ["can_view_grades"]))
         self.assertFalse(check_permissions(usr, crs.id, ["can_edit_grades",
                                                          "can_edit_assignment"]))
-=======
+
     def test_on_delete(self):
         """
         Testing the on_delete relations in the database.
@@ -147,5 +146,4 @@
 
         self.assertEquals(Content.objects.all().count(), 1)
         self.assertEquals(Entry.objects.all().count(), 1)
-        self.assertEquals(Journal.objects.all().count(), 0)
->>>>>>> 1fa44192
+        self.assertEquals(Journal.objects.all().count(), 0)