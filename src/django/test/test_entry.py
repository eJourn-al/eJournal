--- conflicted
+++ resolved
@@ -452,14 +452,9 @@
                 'content': {field.pk: 'filled' if field.required else empty_value for field in fields}
             }
             resp = api.update(self, 'entries', params=params.copy(), user=self.student)['entry']
-<<<<<<< HEAD
             assert len(resp['content']) == self.template.field_set.count(), \
                 'Response should have emptied the optional fields, not deleted'
-            assert any([c['data'] is None for c in resp['content']]), \
-=======
-            assert len(resp['content']) == 3, 'Response should have emptied the optional fields, not deleted'
             assert any([val is None for val in resp['content'].values()]), \
->>>>>>> 4eb9ca35
                 'Response should have emptied the optional fields, not deleted'
         # Student should be able to edit an optinal field
         params = {
@@ -467,12 +462,8 @@
             'content': {field.pk: 'filled' for field in fields}
         }
         resp = api.update(self, 'entries', params=params.copy(), user=self.student)['entry']
-<<<<<<< HEAD
-        assert len(resp['content']) == self.template.field_set.count() and resp['content'][2]['data'] == 'filled', \
-=======
-        assert len(resp['content']) == 3 and resp['content'][list(resp['content'])[0]] == 'filled', \
->>>>>>> 4eb9ca35
-            'Response should have filled the optional fields'
+        assert len(resp['content']) == self.template.field_set.count()
+        assert resp['content'][list(resp['content'])[0]] == 'filled', 'Response should have filled the optional fields'
 
     def test_optional_fields_are_none(self):
         # As all fields are optional, data None should also work
