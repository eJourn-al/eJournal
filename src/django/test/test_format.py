--- conflicted
+++ resolved
@@ -1,9 +1,6 @@
 import test.factory as factory
-<<<<<<< HEAD
+import test.utils.generic_utils
 from copy import deepcopy
-=======
-import test.utils.generic_utils
->>>>>>> a6d0c7a1
 from test.utils import api
 
 from dateutil.relativedelta import relativedelta
@@ -11,14 +8,9 @@
 from django.test import TestCase
 from django.utils import timezone
 
-<<<<<<< HEAD
-from VLE.models import Entry, Field, FileContext, Format, Group, Journal, Node, PresetNode, Template
-from VLE.serializers import FileSerializer, FormatSerializer, PresetNodeSerializer, TemplateSerializer
-=======
-from VLE.models import Assignment, Course, Entry, Field, FileContext, Format, Group, Journal, Node, PresetNode, Template
+from VLE.models import Assignment, Entry, Field, FileContext, Format, Group, Journal, Node, PresetNode, Template
 from VLE.serializers import (AssignmentFormatSerializer, FileSerializer, FormatSerializer, PresetNodeSerializer,
                              TemplateSerializer)
->>>>>>> a6d0c7a1
 from VLE.utils import generic_utils as utils
 from VLE.utils.error_handling import VLEProgrammingError
 
@@ -64,8 +56,6 @@
         field = Field.objects.get(template=assignment.format.template_set.first(), location=0)
         field = Field.objects.get(template=assignment.format.template_set.first(), location=1)
 
-<<<<<<< HEAD
-=======
     def test_assignment_format_update_params_factory(self):
         assignment = factory.Assignment()
 
@@ -85,41 +75,6 @@
         assert test.utils.generic_utils.equal_models(pre_update_format, post_update_format), \
             'Unmodified update paramaters should be able to succesfully update the format without making any changes'
 
-    def test_template_without_format(self):
-        self.assertRaises(IntegrityError, factory.Template)
-
-    def test_template_factory(self):
-        assignment = factory.Assignment()
-
-        t_c = Template.objects.count()
-        a_c = Assignment.objects.count()
-        j_c = Journal.objects.count()
-        c_c = Course.objects.count()
-        f_c = Format.objects.count()
-
-        template = factory.Template(format=assignment.format)
-        assert not template.field_set.exists(), 'By default a template should be iniated without fields'
-
-        assert f_c == Format.objects.count(), 'No additional format is generated'
-        assert a_c == Assignment.objects.count(), 'No additional assignment should be generated'
-        assert c_c == Course.objects.count(), 'No additional course should be generated'
-        assert j_c == Journal.objects.count(), 'No journals should be generated'
-        assert t_c + 1 == Template.objects.count(), 'One template should be generated'
-
-    def test_template_delete_with_content(self):
-        format = factory.Assignment(format__templates=[]).format
-        template = factory.MentorgesprekTemplate(format=format)
-
-        # It should be no issue to delete a template without content
-        template.delete()
-
-        template = factory.MentorgesprekTemplate(format=format)
-        factory.Journal(assignment=format.assignment, entries__n=1)
-
-        # If any content relies on a template, it should not be possible to delete the template
-        self.assertRaises(VLEProgrammingError, template.delete)
-
->>>>>>> a6d0c7a1
     def test_update_assign_to(self):
         def check_groups(groups, status=200):
             api.update(
