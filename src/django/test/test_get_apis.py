--- conflicted
+++ resolved
@@ -42,12 +42,8 @@
         TE = factory.make_role_teacher("TE", self.course)
         factory.make_participation(teacher, self.course, TE)
 
-<<<<<<< HEAD
         login = test.logging_in(self, 'Teacher', 'pass')
-        TA = factory.make_role_ta("TA", self.course)
-=======
         TA = Role.objects.get(name='TA', course=self.course)
->>>>>>> 5bf1f09e
         SD = factory.make_role_student("SD", self.course)
         factory.make_participation(self.rein, self.course, TA)
         factory.make_participation(self.lars, self.course, SD)
@@ -135,10 +131,6 @@
         factory.make_participation(teacher, self.course, teacher_role)
         login = test.logging_in(self, teacher_user, teacher_pass)
         result = test.api_get_call(self, '/api/get_course_roles/1/', login)
-<<<<<<< HEAD
-        self.assertEquals(len(result.json()['roles']), 4)
+        self.assertEquals(len(result.json()['roles']), 6)
 
-        test.unauthorized_api_get_call_test(self, '/api/get_course_roles/1/')
-=======
-        self.assertEquals(len(result.json()['roles']), 6)
->>>>>>> 5bf1f09e
+        test.unauthorized_api_get_call_test(self, '/api/get_course_roles/1/')