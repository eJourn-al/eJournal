from django.test import TestCase

import VLE.factory as factory

import test.test_utils as test
from VLE.models import Role


class GetApiTests(TestCase):
    def setUp(self):
        """Set up the test file."""
        self.username, self.password, self.user = test.set_up_user_and_auth('test', 'test123')
        self.rein_user, self.rein_pass, self.rein = test.set_up_user_and_auth("Rein", "123")
        self.no_perm_user, self.no_perm_pass, self.no_permission_user = test.set_up_user_and_auth("no_perm", "123")
        self.course = factory.make_course("Beeldbewerken", "BB")
        self.lars = factory.make_user("Lars", "123")
        self.not_found_pk = 9999

    def test_get_own_user_data(self):
        """Tests the get own user data function."""
        login = test.logging_in(self, self.username, self.password)
<<<<<<< HEAD

        response = test.api_get_call(self, '/get_own_user_data/', login)
=======
        response = test.api_get_call(self, '/api/get_own_user_data/', login)
>>>>>>> 5cfd6899

        self.assertEquals(response.json()['user']['name'], self.username)

        # permissions and authorization check for the api call.
        test.test_unauthorized_api_get_call(self, '/api/get_own_user_data/')

    def test_get_course_data(self):
        """Tests get coursedata function."""
        test.set_up_participation(self.user, self.course, 'Teacher')
        login = test.logging_in(self, self.username, self.password)

        response = test.api_get_call(self, '/get_course_data/' + str(self.course.pk) + '/', login)

        self.assertEquals(response.json()['course']['name'], 'Beeldbewerken')
        self.assertEquals(response.json()['course']['abbr'], 'BB')

        # permissions and authorization check for the api call.
        login = test.logging_in(self, self.no_perm_user, self.no_perm_pass)
        test.api_get_call(self, '/api/get_course_data/' + str(self.course.pk) + '/', login, status=403)
        test.api_get_call(self, '/api/get_course_data/' + str(self.not_found_pk) + '/', login, status=404)
        test.test_unauthorized_api_get_call(self, '/api/get_course_data/' + str(self.course.pk) + '/')

    def test_get_course_users(self):
        """Test the get course users function."""
        teacher_user, teacher_pass, teacher = test.set_up_user_and_auth('teacher', 'pass')
        test.set_up_participation(teacher, self.course, 'Teacher')
        test.set_up_participation(self.lars, self.course, 'Student')
        test.set_up_participation(self.rein, self.course, 'TA')

        login = test.logging_in(self, teacher_user, teacher_pass)

        response = test.api_get_call(self, '/get_course_users/' + str(self.course.pk) + '/', login)

        self.assertEquals(len(response.json()['users']), 3)

        response = test.api_get_call(self, '/get_unenrolled_users/' + str(self.course.pk) + '/', login)

        self.assertEquals(len(response.json()['users']), 2)
        self.assertEquals(response.json()['users'][0]['name'], self.username)

        # permissions and authorization check for the api call.
        login = test.logging_in(self, self.no_perm_user, self.no_perm_pass)
        test.api_get_call(self, '/api/get_course_users/' + str(self.course.pk) + '/', login, status=403)
        test.api_get_call(self,  '/api/get_course_users/' + str(self.not_found_pk) + '/', login, status=404)
        test.test_unauthorized_api_get_call(self,  '/api/get_course_users/' + str(self.course.pk) + '/')
        test.test_unauthorized_api_get_call(self, '/api/get_unenrolled_users/' + str(self.course.pk) + '/')

        test.set_up_participation(self.no_permission_user, self.course, 'Student')
        test.api_get_call(self, '/api/get_course_users/' + str(self.course.pk) + '/', login, status=403)

    def test_get_unenrolled_users(self):
        """Test the get get_unenrolledusers."""
        teacher_user, teacher_pass, teacher = test.set_up_user_and_auth('teacher', 'pass')
        test.set_up_participation(teacher, self.course, 'Teacher')
        test.set_up_participation(self.lars, self.course, 'Student')
        test.set_up_participation(self.rein, self.course, 'TA')

        login = test.logging_in(self, teacher_user, teacher_pass)

        response = test.api_get_call(self, '/get_unenrolled_users/' + str(self.course.pk) + '/', login)

        self.assertEquals(len(response.json()['users']), 2)
        self.assertEquals(response.json()['users'][0]['name'], self.username)

        # permissions and authorization check for the api call.
        login = test.logging_in(self, self.no_perm_user, self.no_perm_pass)
        test.api_get_call(self, '/api/get_unenrolled_users/' + str(self.course.pk) + '/', login, status=403)
        test.api_get_call(self, '/api/get_unenrolled_users/' + str(self.not_found_pk) + '/', login, status=404)
        test.test_unauthorized_api_get_call(self, '/api/get_unenrolled_users/' + str(self.course.pk) + '/')

        test.set_up_participation(self.no_permission_user, self.course, 'Student')
        test.api_get_call(self, '/api/get_unenrolled_users/' + str(self.course.pk) + '/', login, status=403)

    def test_get_user_courses(self):
        """Test the get user courses function."""
        for course in test.set_up_courses('course', 4):
            student_role = Role.objects.get(name='Student', course=course)
            factory.make_participation(self.user, course, student_role)

        login = test.logging_in(self, self.username, self.password)

        response = test.api_get_call(self, '/get_user_courses/', login)
        self.assertEquals(len(response.json()['courses']), 4)

        # permissions and authorization check for the api call.
        test.test_unauthorized_api_get_call(self, '/api/get_user_courses/')

    def test_get_linkable_courses(self):
        """Test the get linkable courses function."""
        self.user.is_teacher = True
        self.user.save()

        test.set_up_courses('course', 3, author=self.user)
        test.set_up_courses('course', 4, author=self.user, lti_id=True)

        login = test.logging_in(self, self.username, self.password)

        response = test.api_get_call(self, '/get_linkable_courses/', login)
        self.assertEquals(len(response.json()['courses']), 3)

        # permissions and authorization check for the api call.
        login = test.logging_in(self, self.no_perm_user, self.no_perm_pass)
        test.api_get_call(self, '/api/get_linkable_courses/', login, status=403)
        test.test_unauthorized_api_get_call(self, '/api/get_linkable_courses/')

    def test_get_course_assignments(self):
        """Test the get course assignment function."""
        course = factory.make_course('Portfolio', 'PAV', author=self.rein)
        assigns = test.set_up_assignments('assign', 'desc', 2, course=course)
        test.set_up_participation(self.user, course, 'Student')
        factory.make_journal(assigns[0], self.user)
        factory.make_journal(assigns[1], self.user)

        login_user = test.logging_in(self, self.username, self.password)
        response = test.api_get_call(self, '/get_course_assignments/' + str(course.pk) + '/', login_user)
        self.assertEquals(len(response.json()['assignments']), 2)
        self.assertIn('journal', response.json()['assignments'][0])

        login_rein = test.logging_in(self, self.rein_user, self.rein_pass)
        response = test.api_get_call(self, '/get_course_assignments/' + str(course.pk) + '/', login_rein)
        self.assertEquals(len(response.json()['assignments']), 2)

        # permissions and authorization check for the api call.
        login = test.logging_in(self, self.no_perm_user, self.no_perm_pass)
        test.api_get_call(self, '/api/get_course_assignments/' + str(course.pk) + '/', login, status=403)
        test.api_get_call(self, '/api/get_course_assignments/' + str(self.not_found_pk) + '/', login_user, status=404)
        test.test_unauthorized_api_get_call(self, '/api/get_course_assignments/' + str(course.pk) + '/')

    def test_get_assignment_data(self):
        """Test the get assignment data function."""
        course = factory.make_course('Portfolio', 'PAV', author=self.rein)
        template = factory.make_entry_template('template')
        format1 = factory.make_format([template], 10)
        format2 = factory.make_format([template], 10)
        assignment1 = factory.make_assignment('Colloq', 'description1', format=format1, courses=[course])
        assignment2 = factory.make_assignment('Portfolio', 'description2', format=format2, courses=[course])

        test.set_up_participation(self.user, course, 'Student')

        login_user = test.logging_in(self, self.username, self.password)
        resp = test.api_get_call(self, '/api/get_assignment_data/' + str(course.pk) + '/' + str(assignment1.pk) + '/',
                                 login_user)
        self.assertEquals(resp.json()['assignment']['name'], 'Colloq')
        self.assertIn('journal', resp.json()['assignment'])

        login_rein = test.logging_in(self, self.rein_user, self.rein_pass)
        resp = test.api_get_call(self, '/api/get_assignment_data/' + str(course.pk) + '/' + str(assignment2.pk) + '/',
                                 login_rein)
        self.assertEquals(resp.json()['assignment']['name'], 'Portfolio')

        # permissions and authorization check for the api call.
        login = test.logging_in(self, self.no_perm_user, self.no_perm_pass)
        test.api_get_call(self, '/api/get_assignment_data/' + str(course.pk) + '/' + str(assignment1.pk) + '/',
                          login, status=403)
        test.api_get_call(self, '/api/get_assignment_data/' + str(self.not_found_pk) + '/' + str(assignment2.pk) + '/',
                          login, status=404)
        test.test_unauthorized_api_get_call(self, '/api/get_assignment_data/1/' + str(assignment1.pk) + '/')

    def test_assignment_journals(self):
        """Test the get assignment journals function."""
        course = factory.make_course('Portfolio', 'PAV', author=self.rein)
        template = factory.make_entry_template('template')
        format = factory.make_format([template], 10)
        assignment = factory.make_assignment('Colloq', 'description1', format=format, courses=[course])
        students = test.set_up_users('student', 2)
        for student in students:
            test.set_up_participation(student, course, 'Student')
            test.set_up_journal(assignment, template, student, 4)

        login = test.logging_in(self, self.rein_user, self.rein_pass)
        response = test.api_get_call(self, '/api/get_assignment_journals/' + str(assignment.pk) + '/', login)
        result = response.json()
        self.assertEquals(len(result['journals']), 2)
        self.assertEquals(result['stats']['needsMarking'], 8)
        self.assertEquals(result['stats']['avgPoints'], 0)
        self.assertEquals(result['stats']['medianPoints'], 0)
        self.assertEquals(result['stats']['avgEntries'], 4)

        # permissions and authorization check for the api call.
        login = test.logging_in(self, self.no_perm_user, self.no_perm_pass)
        test.api_get_call(self, '/api/get_assignment_journals/' + str(assignment.pk) + '/', login, status=403)
        test.api_get_call(self, '/api/get_assignment_journals/' + str(self.not_found_pk) + '/', login, status=404)
        test.test_unauthorized_api_get_call(self, '/api/get_assignment_journals/' + str(self.not_found_pk) + '/')

    def test_get_nodes(self):
        """Test the get nodes function."""
        course = factory.make_course('Portfolio', 'PAV', author=self.rein)
        template = factory.make_entry_template('template')
        format = factory.make_format([template], 10)
        assignment = factory.make_assignment('Colloq', 'description1', format=format, courses=[course])
        student_user, student_pass, student = test.set_up_user_and_auth('student', 'pass')
        test.set_up_participation(student, course, 'Student')
        journal = test.set_up_journal(assignment, template, student, 4)

        login = test.logging_in(self, student_user, student_pass)
        response = test.api_get_call(self, '/api/get_nodes/' + str(journal.pk) + '/', login)
        result = response.json()
        self.assertEquals(len(result['nodes']), 4)

        login = test.logging_in(self, self.rein_user, self.rein_pass)
        response = test.api_get_call(self, '/api/get_nodes/' + str(journal.pk) + '/', login)
        result = response.json()
        self.assertEquals(len(result['nodes']), 4)

        # permissions and authorization check for the api call.
        login = test.logging_in(self, self.no_perm_user, self.no_perm_pass)
        test.api_get_call(self, '/api/get_nodes/' + str(journal.pk) + '/', login, status=403)
        test.api_get_call(self, '/api/get_nodes/' + str(self.not_found_pk) + '/', login, status=404)
        test.test_unauthorized_api_get_call(self, '/api/get_nodes/' + str(journal.pk) + '/')

    def test_get_format(self):
        course1 = factory.make_course('Portfolio2016', 'PAV', author=self.rein)
        course2 = factory.make_course('Portfolio2017', 'PAV', author=self.rein)
        course3 = factory.make_course('Portfolio2018', 'PAV')
        template = factory.make_entry_template('template')
        format = factory.make_format([template], 10)
        assignment = factory.make_assignment('Colloq', 'description1', format=format,
                                             courses=[course1, course2, course3])
        login = test.logging_in(self, self.rein_user, self.rein_pass)
        response = test.api_get_call(self, '/api/get_format/' + str(assignment.pk) + '/', login)
        self.assertEquals(response.json()['format']['templates'][0]['name'], 'template')

        # permissions and authorization check for the api call.
        login = test.logging_in(self, self.no_perm_user, self.no_perm_pass)
        test.api_get_call(self, '/api/get_format/' + str(assignment.pk) + '/', login, status=403)
        test.api_get_call(self, '/api/get_format/' + str(self.not_found_pk) + '/', login, status=404)
        test.test_unauthorized_api_get_call(self, '/api/get_format/' + str(assignment.pk) + '/')

    def test_get_course_roles(self):
        """Test the get delete assignment function."""
        teacher_user = 'Teacher'
        teacher_pass = 'pass'
        teacher = factory.make_user(teacher_user, teacher_pass)
        factory.make_role_student("SD", self.course)
        factory.make_role_default_no_perms("HE", self.course)
        teacher_role = factory.make_role_teacher("TE", self.course)
        factory.make_participation(teacher, self.course, teacher_role)
        login = test.logging_in(self, teacher_user, teacher_pass)
<<<<<<< HEAD
        result = test.api_get_call(self, '/get_course_roles/1/', login)
        self.assertEquals(len(result.json()['roles']), 6)
=======
        result = test.api_get_call(self, '/api/get_course_roles/1/', login)
        self.assertEquals(len(result.json()['roles']), 6)

        # permissions and authorization check for the api call.
        login = test.logging_in(self, self.no_perm_user, self.no_perm_pass)
        test.test_unauthorized_api_get_call(self, '/api/get_course_roles/1/')
        test.api_get_call(self, '/api/get_course_roles/1/', login, status=403)
        test.api_get_call(self, '/api/get_course_roles/' + str(self.not_found_pk) + '/', login, status=404)

        test.set_up_participation(self.no_permission_user, self.course, 'Student')
        test.api_get_call(self, '/api/get_course_roles/1/', login, status=403)

    def test_get_user_teacher_courses(self):
        """Test get user teacher course function."""
        factory.make_course('Portfolio2016', 'PAV', author=self.rein)
        factory.make_course('Portfolio2017', 'PAV', author=self.rein)
        factory.make_course('Portfolio2018', 'PAV')

        login = test.logging_in(self, self.rein_user, self.rein_pass)
        response = test.api_get_call(self, '/api/get_user_teacher_courses/', login)
        self.assertEquals(len(response.json()['courses']), 2)

        # permissions and authorization check for the api call.
        test.test_unauthorized_api_get_call(self, '/api/get_user_teacher_courses/')

    def test_get_names(self):
        """Test get names function."""
        course = factory.make_course('Portfolio', 'PAV', author=self.rein)
        template = factory.make_entry_template('template')
        format = factory.make_format([template], 10)
        assignment = factory.make_assignment('Colloq', 'description1', format=format, courses=[course])
        student_user, student_pass, student = test.set_up_user_and_auth('student', 'pass')
        test.set_up_participation(student, course, 'Student')
        journal = test.set_up_journal(assignment, template, student, 4)

        get_names_dict = {'cID': course.pk, 'aID': assignment.pk, 'jID': journal.pk}
        get_not_found_dict = {'cID': self.not_found_pk, 'aID': assignment.pk, 'jID': journal.pk}

        login = test.logging_in(self, student_user, student_pass)

        result = test.api_post_call(self, '/api/get_names/', get_names_dict, login).json()
        self.assertEquals(result['course'], 'Portfolio')
        self.assertEquals(result['journal'], 'student')
        self.assertEquals(result['assignment'], 'Colloq')

        # permissions and authorization check for the api call.
        login = test.logging_in(self, self.no_perm_user, self.no_perm_pass)
        test.test_unauthorized_api_post_call(self, '/api/get_names/', get_names_dict)
        test.api_post_call(self, '/api/get_names/', get_names_dict, login, status=403)
        test.api_post_call(self, '/api/get_names/', get_not_found_dict, login, status=404)

    def test_get_entrycomments(self):
        """Test get entrycomments function."""
        course = factory.make_course('Portfolio', 'PAV', author=self.rein)
        template = factory.make_entry_template('template')
        format = factory.make_format([template], 10)
        assignment = factory.make_assignment('Colloq', 'description1', format=format, courses=[course])
        student_user, student_pass, student = test.set_up_user_and_auth('student', 'pass')
        test.set_up_participation(student, course, 'Student')
        journal = factory.make_journal(assignment, student)
        entry = factory.make_entry(template)
        factory.make_node(journal, entry)
        factory.make_entrycomment(entry, self.rein, 'Excellent!')

        login = test.logging_in(self, student_user, student_pass)

        result = test.api_get_call(self, '/api/get_entrycomments/' + str(entry.pk) + '/', login).json()
        self.assertEquals(result['entrycomments'][0]['text'], 'Excellent!')

        # permissions and authorization check for the api call.
        login = test.logging_in(self, self.no_perm_user, self.no_perm_pass)
        test.api_get_call(self, '/api/get_entrycomments/' + str(entry.pk) + '/', login, status=403)
        test.api_get_call(self, '/api/get_entrycomments/' + str(self.not_found_pk) + '/', login, status=404)
        test.test_unauthorized_api_get_call(self, '/api/get_entrycomments/' + str(entry.pk) + '/')

    def test_get_assignment_by_lti_id(self):
        """Test get assignment by lti id function."""
        course = factory.make_course('Portfolio', 'PAV', author=self.rein)
        template = factory.make_entry_template('template')
        format = factory.make_format([template], 10)
        factory.make_assignment('Colloq', 'description1', format=format, courses=[course], lti_id='12xy')

        login = test.logging_in(self, self.rein_user, self.rein_pass)
        result = test.api_get_call(self, '/api/get_assignment_by_lti_id/12xy/', login).json()
        self.assertEquals(result['assignment']['name'], 'Colloq')

        # permissions and authorization check for the api call.
        login = test.logging_in(self, self.no_perm_user, self.no_perm_pass)
        test.api_get_call(self, '/api/get_assignment_by_lti_id/12xy/', login, status=403)
        test.api_get_call(self, '/api/get_assignment_by_lti_id/random/', login, status=404)
        test.test_unauthorized_api_get_call(self, '/api/get_assignment_by_lti_id/12xy/')
>>>>>>> 5cfd6899
<|MERGE_RESOLUTION|>--- conflicted
+++ resolved
@@ -1,3 +1,8 @@
+"""
+test_get_apis.py.
+
+Test the get apis.
+"""
 from django.test import TestCase
 
 import VLE.factory as factory
@@ -7,6 +12,11 @@
 
 
 class GetApiTests(TestCase):
+    """Get Api tests.
+
+    Test the get apis.
+    """
+
     def setUp(self):
         """Set up the test file."""
         self.username, self.password, self.user = test.set_up_user_and_auth('test', 'test123')
@@ -17,14 +27,9 @@
         self.not_found_pk = 9999
 
     def test_get_own_user_data(self):
-        """Tests the get own user data function."""
+        """Test the get own user data function."""
         login = test.logging_in(self, self.username, self.password)
-<<<<<<< HEAD
-
         response = test.api_get_call(self, '/get_own_user_data/', login)
-=======
-        response = test.api_get_call(self, '/api/get_own_user_data/', login)
->>>>>>> 5cfd6899
 
         self.assertEquals(response.json()['user']['name'], self.username)
 
@@ -32,7 +37,7 @@
         test.test_unauthorized_api_get_call(self, '/api/get_own_user_data/')
 
     def test_get_course_data(self):
-        """Tests get coursedata function."""
+        """Test get coursedata function."""
         test.set_up_participation(self.user, self.course, 'Teacher')
         login = test.logging_in(self, self.username, self.password)
 
@@ -236,6 +241,7 @@
         test.test_unauthorized_api_get_call(self, '/api/get_nodes/' + str(journal.pk) + '/')
 
     def test_get_format(self):
+        """Test get format."""
         course1 = factory.make_course('Portfolio2016', 'PAV', author=self.rein)
         course2 = factory.make_course('Portfolio2017', 'PAV', author=self.rein)
         course3 = factory.make_course('Portfolio2018', 'PAV')
@@ -263,11 +269,7 @@
         teacher_role = factory.make_role_teacher("TE", self.course)
         factory.make_participation(teacher, self.course, teacher_role)
         login = test.logging_in(self, teacher_user, teacher_pass)
-<<<<<<< HEAD
         result = test.api_get_call(self, '/get_course_roles/1/', login)
-        self.assertEquals(len(result.json()['roles']), 6)
-=======
-        result = test.api_get_call(self, '/api/get_course_roles/1/', login)
         self.assertEquals(len(result.json()['roles']), 6)
 
         # permissions and authorization check for the api call.
@@ -357,5 +359,4 @@
         login = test.logging_in(self, self.no_perm_user, self.no_perm_pass)
         test.api_get_call(self, '/api/get_assignment_by_lti_id/12xy/', login, status=403)
         test.api_get_call(self, '/api/get_assignment_by_lti_id/random/', login, status=404)
-        test.test_unauthorized_api_get_call(self, '/api/get_assignment_by_lti_id/12xy/')
->>>>>>> 5cfd6899
+        test.test_unauthorized_api_get_call(self, '/api/get_assignment_by_lti_id/12xy/')