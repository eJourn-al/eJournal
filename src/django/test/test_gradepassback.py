"""
test_gradepassback.py.

Test the lti grade passback.
"""
<<<<<<< HEAD
from VLE.lti_grade_passback import GradePassBackRequest
from django.conf import settings
from django.test import LiveServerTestCase
import VLE.factory as factory


class GradePassBackRequestXMLTest(LiveServerTestCase):
=======
from django.conf import settings
from django.test import TestCase
import VLE.factory as factory

from VLE.lti_grade_passback import GradePassBackRequest


class GradePassBackRequestXMLTest(TestCase):
>>>>>>> 5c3c3a9f
    """Test XML grade passpack.

    Test if the gradepassback XML can be created.
    """

    def setUp(self):
        """Setup."""
        self.course = factory.make_course('TestCourse', 'aaaa', lti_id='asdf')
        self.assignment = factory.make_assignment("TestAss", "TestDescr", points_possible=100, courses=[self.course])
        self.user = factory.make_user('TestUser', 'Pass', 'ltiTest@test.com')
        self.journal = factory.make_journal(self.assignment, self.user)
        self.journal.sourcedid = 'f6d552'
        self.journal.grade_url = 'http://127.0.0.1:8000/grade_passback'

    def test_create_grade_passback(self):
        """Test if the GradePassBackRequest is correctly created when a journal is given"""
        passback = GradePassBackRequest(settings.LTI_SECRET, settings.LTI_KEY, self.journal, send_score=True)
        self.assertIsNotNone(passback.score)
        self.assertIsNotNone(passback.url)
        self.assertIsNotNone(passback.sourcedid)

    def test_create_grade_passback_no_journal(self):
        """Test if the GradePassBackRequest is correctly created when no journal is given"""
        passback = GradePassBackRequest(settings.LTI_SECRET, settings.LTI_KEY, None)
        self.assertIsNone(passback.score)
        self.assertIsNone(passback.url)
        self.assertIsNone(passback.sourcedid)

    def test_create_xml_no_score_no_data(self):
        """Test create xml with no score or data set."""
        passback = GradePassBackRequest(settings.LTI_SECRET, settings.LTI_KEY, None)
        result = b'<imsx_POXEnvelopeRequest xmlns="http://www.imsglobal.org/services/ltiv1p1/xsd/imsoms_v1p0">\
<imsx_POXHeader><imsx_POXRequestHeaderInfo><imsx_version>V1.0</imsx_version>\
<imsx_messageIdentifier>0</imsx_messageIdentifier></imsx_POXRequestHeaderInfo>\
</imsx_POXHeader><imsx_POXBody><replaceResultRequest><resultRecord><sourcedGUID><sourcedId />\
</sourcedGUID></resultRecord></replaceResultRequest></imsx_POXBody></imsx_POXEnvelopeRequest>'
        self.assertEqual(result, passback.create_xml())

    def test_create_xml_with_score(self):
        """Test create xml with the score set."""
        passback = GradePassBackRequest(settings.LTI_SECRET, settings.LTI_KEY, self.journal, send_score=True)
        result = b'<imsx_POXEnvelopeRequest xmlns="http://www.imsglobal.org/services/ltiv1p1/xsd/imsoms_v1p0">\
<imsx_POXHeader><imsx_POXRequestHeaderInfo><imsx_version>V1.0</imsx_version><imsx_messageIdentifier>0\
</imsx_messageIdentifier></imsx_POXRequestHeaderInfo></imsx_POXHeader><imsx_POXBody><replaceResultRequest>\
<resultRecord><sourcedGUID><sourcedId>f6d552</sourcedId></sourcedGUID><result><resultScore><language>en</language>\
<textString>0.0</textString></resultScore></result></resultRecord></replaceResultRequest></imsx_POXBody>\
</imsx_POXEnvelopeRequest>'

        self.assertEqual(result, passback.create_xml())

    def test_create_xml_with_data_text(self):
        """Test create xml."""
        passback = GradePassBackRequest(settings.LTI_SECRET, settings.LTI_KEY, self.journal,
                                        result_data={'text': 'New entry'})
        result = b'<imsx_POXEnvelopeRequest xmlns="http://www.imsglobal.org/services/ltiv1p1/xsd/imsoms_v1p0">\
<imsx_POXHeader><imsx_POXRequestHeaderInfo><imsx_version>V1.0</imsx_version><imsx_messageIdentifier>0\
</imsx_messageIdentifier></imsx_POXRequestHeaderInfo></imsx_POXHeader><imsx_POXBody><replaceResultRequest>\
<resultRecord><sourcedGUID><sourcedId>f6d552</sourcedId></sourcedGUID><result><resultData>\
<text>New entry</text></resultData></result></resultRecord></replaceResultRequest>\
</imsx_POXBody></imsx_POXEnvelopeRequest>'
        self.assertEqual(result, passback.create_xml())

    def test_create_xml_with_data_url(self):
        """Test create xml."""
        passback = GradePassBackRequest(settings.LTI_SECRET, settings.LTI_KEY, self.journal,
                                        result_data={'url': 'http://127.0.0.1:8000/grade_passback'})
        result = b'<imsx_POXEnvelopeRequest xmlns="http://www.imsglobal.org/services/ltiv1p1/xsd/imsoms_v1p0">\
<imsx_POXHeader><imsx_POXRequestHeaderInfo><imsx_version>V1.0</imsx_version><imsx_messageIdentifier>0\
</imsx_messageIdentifier></imsx_POXRequestHeaderInfo></imsx_POXHeader><imsx_POXBody><replaceResultRequest>\
<resultRecord><sourcedGUID><sourcedId>f6d552</sourcedId></sourcedGUID><result><resultData>\
<url>http://127.0.0.1:8000/grade_passback</url></resultData></result></resultRecord></replaceResultRequest>\
</imsx_POXBody></imsx_POXEnvelopeRequest>'
        self.assertEqual(result, passback.create_xml())

    def test_create_xml_with_data_launchUrl(self):
        """Test create xml."""
        passback = GradePassBackRequest(settings.LTI_SECRET, settings.LTI_KEY, self.journal,
                                        result_data={'launchUrl': 'http://127.0.0.1:8000/grade_passback'})
        result = b'<imsx_POXEnvelopeRequest xmlns="http://www.imsglobal.org/services/ltiv1p1/xsd/imsoms_v1p0">\
<imsx_POXHeader><imsx_POXRequestHeaderInfo><imsx_version>V1.0</imsx_version><imsx_messageIdentifier>0\
</imsx_messageIdentifier></imsx_POXRequestHeaderInfo></imsx_POXHeader><imsx_POXBody><replaceResultRequest>\
<resultRecord><sourcedGUID><sourcedId>f6d552</sourcedId></sourcedGUID><result><resultData>\
<ltiLaunchUrl>http://127.0.0.1:8000/grade_passback</ltiLaunchUrl></resultData></result></resultRecord></replaceResultRequest>\
</imsx_POXBody></imsx_POXEnvelopeRequest>'
        self.assertEqual(result, passback.create_xml())

    def test_message_id_incrementor(self):
        """Test if the ID incrementor is implemented."""
        now = GradePassBackRequest.get_message_id_and_increment()
<<<<<<< HEAD
        self.assertTrue(int(now) + 1 == int(GradePassBackRequest.get_message_id_and_increment()))
=======
        self.assertTrue(int(now) + 1 == int(GradePassBackRequest.get_message_id_and_increment()))

    def test_parse_return_xml(self):
        """"""
        passback = GradePassBackRequest(settings.LTI_SECRET, settings.LTI_KEY, self.journal)
        xml = b'<?xml version="1.0" encoding="UTF-8"?>\
<imsx_POXEnvelopeResponse xmlns="http://www.imsglobal.org/services/ltiv1p1/xsd/imsoms_v1p0">\
<imsx_POXHeader><imsx_POXResponseHeaderInfo><imsx_version>V1.0</imsx_version><imsx_messageIdentifier/>\
<imsx_statusInfo><imsx_codeMajor>success</imsx_codeMajor><imsx_severity>status</imsx_severity>\
<imsx_description>grade replaced</imsx_description><imsx_messageRefIdentifier>2</imsx_messageRefIdentifier>\
<imsx_operationRefIdentifier>replaceResult</imsx_operationRefIdentifier></imsx_statusInfo>\
</imsx_POXResponseHeaderInfo></imsx_POXHeader><imsx_POXBody>\
<replaceResultResponse/></imsx_POXBody></imsx_POXEnvelopeResponse>'
        data = passback.parse_return_xml(xml)
        self.assertEqual(data['severity'], 'status')
        self.assertEqual(data['code_mayor'], 'success')
        self.assertEqual(data['description'],  'grade replaced')

    def test_parse_return_empty_xml(self):
        """"""
        passback = GradePassBackRequest(settings.LTI_SECRET, settings.LTI_KEY, self.journal)
        xml = b'<?xml version="1.0" encoding="UTF-8"?>\
<imsx_POXEnvelopeResponse xmlns="http://www.imsglobal.org/services/ltiv1p1/xsd/imsoms_v1p0">\
<imsx_POXHeader><imsx_POXResponseHeaderInfo><imsx_version>V1.0</imsx_version><imsx_messageIdentifier/>\
<imsx_statusInfo><imsx_messageRefIdentifier>2</imsx_messageRefIdentifier>\
<imsx_operationRefIdentifier>replaceResult</imsx_operationRefIdentifier></imsx_statusInfo>\
</imsx_POXResponseHeaderInfo></imsx_POXHeader><imsx_POXBody>\
<replaceResultResponse/></imsx_POXBody></imsx_POXEnvelopeResponse>'
        data = passback.parse_return_xml(xml)
        self.assertEqual(data['severity'], None)
        self.assertEqual(data['code_mayor'], None)
        self.assertEqual(data['description'],  'not found')
>>>>>>> 5c3c3a9f
<|MERGE_RESOLUTION|>--- conflicted
+++ resolved
@@ -3,15 +3,6 @@
 
 Test the lti grade passback.
 """
-<<<<<<< HEAD
-from VLE.lti_grade_passback import GradePassBackRequest
-from django.conf import settings
-from django.test import LiveServerTestCase
-import VLE.factory as factory
-
-
-class GradePassBackRequestXMLTest(LiveServerTestCase):
-=======
 from django.conf import settings
 from django.test import TestCase
 import VLE.factory as factory
@@ -20,7 +11,6 @@
 
 
 class GradePassBackRequestXMLTest(TestCase):
->>>>>>> 5c3c3a9f
     """Test XML grade passpack.
 
     Test if the gradepassback XML can be created.
@@ -110,9 +100,6 @@
     def test_message_id_incrementor(self):
         """Test if the ID incrementor is implemented."""
         now = GradePassBackRequest.get_message_id_and_increment()
-<<<<<<< HEAD
-        self.assertTrue(int(now) + 1 == int(GradePassBackRequest.get_message_id_and_increment()))
-=======
         self.assertTrue(int(now) + 1 == int(GradePassBackRequest.get_message_id_and_increment()))
 
     def test_parse_return_xml(self):
@@ -144,5 +131,4 @@
         data = passback.parse_return_xml(xml)
         self.assertEqual(data['severity'], None)
         self.assertEqual(data['code_mayor'], None)
-        self.assertEqual(data['description'],  'not found')
->>>>>>> 5c3c3a9f
+        self.assertEqual(data['description'],  'not found')