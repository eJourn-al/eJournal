--- conflicted
+++ resolved
@@ -63,12 +63,8 @@
 
         self.user_role = factory.make_user("test123", "test")
         role = factory.make_role(name='TA', can_view_assignment=True)
-<<<<<<< HEAD
         teacher_role = factory.make_role(name='Teacher', can_edit_course=True)
-        studentRole = factory.make_role(name='SD')
-=======
         student_role = factory.make_role(name='SD')
->>>>>>> db9f20be
 
         factory.make_participation(self.user_role, c1, role)
 
@@ -235,7 +231,6 @@
         self.assertEquals(Entry.objects.get(pk=2).published, int(result.json()['new_published']))
         self.assertEquals(Entry.objects.get(pk=3).published, 0)
 
-<<<<<<< HEAD
     def test_get_user_teacher_courses(self):
         """
         Tests the get user teacher courses function.
@@ -243,7 +238,7 @@
         login = logging_in(self, self.teacher_user, self.teacher_pass)
         result = api_get_call(self, reverse('get_user_teacher_courses'), login)
         self.assertEquals(len(result.json()['courses']), 3)
-=======
+
     def test_delete_assignment(self):
         """
         Tests the delete assignment
@@ -253,5 +248,4 @@
         assignment = Assignment.objects.get(pk=1)
         self.assertEquals(assignment.courses.count(), 1)
         result = api_post_call(self, '/api/delete_assignment/', {'cID': 2, 'aID': 1}, login)
-        self.assertEquals(Assignment.objects.filter(pk=1).count(), 0)
->>>>>>> db9f20be
+        self.assertEquals(Assignment.objects.filter(pk=1).count(), 0)