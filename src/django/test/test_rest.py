"""
test_rest.py.

Test all the API calls.
"""

from django.test import TestCase
from django.urls import reverse
import json

from VLE.models import Journal, Entry

import VLE.factory as factory
import VLE.utils as utils


def logging_in(obj, username, password, status=200):
    """Login using username and password.

    Arguments:
    username -- username
    password -- password
    status -- status it checks for after login (default 200)

    returns the loggin in user.
    """
    result = obj.client.post(reverse('token_obtain_pair'),
                             json.dumps({'username': username, 'password': password}),
                             content_type='application/json')
    obj.assertEquals(result.status_code, status)
    return result


def api_get_call(obj, url, login, status=200):
    """Send an get api call.

    Arguments:
    url -- url to send the call to
    login -- credentials of the logged in user
    status -- status it checks for after login (default 200)

    returns the whatever the api call returns
    """
    result = obj.client.get(url, {},
                            HTTP_AUTHORIZATION='Bearer {0}'.format(login.data['access']))
    obj.assertEquals(result.status_code, status)
    return result


def api_post_call(obj, url, params, login, status=200):
    """Send an get api call.

    Arguments:
    url -- url to send the call to
    params -- extra parameters that the api needs
    login -- credentials of the logged in user
    status -- status it checks for after login (default 200)

    returns the whatever the api call returns
    """
    result = obj.client.post(url, json.dumps(params), content_type='application/json',
                             HTTP_AUTHORIZATION='Bearer {0}'.format(login.data['access']))
    obj.assertEquals(result.status_code, status)
    return result


class RestTests(TestCase):
    """Test django rest api calls.

    Test the api calls
    """

    def setUp(self):
        """Set up the test file."""
        self.username = 'test'
        self.password = 'test123'

        self.user = factory.make_user(self.username, self.password)
        self.student = factory.make_user('Student', 'pass')
        self.teacher = factory.make_user('teacher', 'pass')
        self.teacher_user = 'teacher'
        self.teacher_pass = 'pass'

        u1 = factory.make_user("Zi-Long", "pass")
        u2 = factory.make_user("Rick", "pass")
        u3 = factory.make_user("Lars", "pass")
        u4 = factory.make_user("Jeroen", "pass")

        c1 = factory.make_course("Portfolio Academische Vaardigheden", "PAV")
        c2 = factory.make_course("BeeldBewerken", "BB")
        c3 = factory.make_course("Reflectie en Digitale Samenleving", "RDS")
        factory.make_course("Statistisch Redeneren", "SR")

        self.user_role = factory.make_user("test123", "test")
        role = factory.make_role(name='TA', can_grade_journal=True, can_view_assignment_participants=True)
        student_role = factory.make_role(name='SD', can_edit_journal=True, can_comment_journal=True)
        teacher_role = factory.make_role(name='Teacher', can_edit_course_roles=True, can_view_course_participants=True,
                                         can_edit_course=True, can_delete_course=True,
                                         can_add_assignment=True, can_view_assignment_participants=True,
                                         can_delete_assignment=True, can_publish_assigment_grades=True,
                                         can_grade_journal=True, can_publish_journal_grades=True,
                                         can_comment_journal=True)

        factory.make_participation(self.user_role, c1, role)

        cs = [c1, c2, c3]
        for c in cs:
            factory.make_participation(self.user, c, role)
            factory.make_participation(self.student, c, student_role)
            factory.make_participation(self.teacher, c, teacher_role)

        t = factory.make_entry_template('template_test')
        f = factory.make_format([t], 5)
        a1 = factory.make_assignment("Colloq", "In de opdracht...1", u1, format=f)
        a2 = factory.make_assignment("Logboek", "In de opdracht...2", u1)
        a1.courses.add(c1)
        a1.courses.add(c2)
        a2.courses.add(c1)

        factory.make_journal(a1, u3)
        factory.make_journal(a1, u4)

        j = factory.make_journal(a1, self.student)
        jj = factory.make_journal(a1, u2)
        e1 = factory.make_entry(t)
        e2 = factory.make_entry(t)
        e3 = factory.make_entry(t)
        e4 = factory.make_entry(t)
        factory.make_node(j, e1)
        factory.make_node(j, e2)
        factory.make_node(j, e3)
        factory.make_node(jj, e4)

        self.a1 = a1

    def test_login(self):
        """Test if the login is successful."""
        result = logging_in(self, self.username, self.password)
        self.assertEquals(result.status_code, 200)

    def test_not_logged_in(self):
        """Test error for api request call for non-authenticated user."""
        result = self.client.get(reverse('get_user_courses'), {}, format='json')
        self.assertEquals(result.status_code, 401)

<<<<<<< HEAD
    def test_get_user_courses(self):
        """Test get_user_courses."""
        login = logging_in(self, self.username, self.password)

        result = api_get_call(self, reverse('get_user_courses'), login)
        courses = result.json()['courses']
        self.assertEquals(len(courses), 3)
        self.assertEquals(courses[0]['abbr'], 'PAV')
        self.assertEquals(courses[1]['abbr'], 'BB')
        self.assertEquals(courses[2]['abbr'], 'RDS')

    def test_get_course_assignments(self):
        """Test get_course_assignments."""
        login = logging_in(self, self.username, self.password)
        result = api_get_call(self, '/api/get_course_assignments/1/', login)
        assignments = result.json()['assignments']
        self.assertEquals(len(assignments), 2)
        self.assertEquals(assignments[0]['name'], 'Colloq')
        self.assertEquals(assignments[1]['name'], 'Logboek')

        result = api_get_call(self, '/api/get_course_assignments/2/', login)
        assignments = result.json()['assignments']

        self.assertEquals(assignments[0]['name'], 'Colloq')
        self.assertEquals(assignments[0]['description'], 'In de opdracht...1')

    def test_student_get_course_assignments(self):
        """Test get_course_assignments for student."""
        login = logging_in(self, 'Student', 'pass')
        result = api_get_call(self, '/api/get_course_assignments/1/', login)
        assignments = result.json()['assignments']

        self.assertEquals(len(assignments), 1)
        self.assertEquals(assignments[0]['name'], 'Colloq')

        result = api_get_call(self, '/api/get_course_assignments/2/', login)
        assignments = result.json()['assignments']

        self.assertEquals(len(assignments), 1)

    def test_get_assignment_journals(self):
        """Test get_assignment_journals."""
        login = logging_in(self, self.username, self.password)
        result = api_get_call(self, '/api/get_assignment_journals/1/', login)
        journals = result.json()['journals']
        self.assertEquals(len(journals), 4)
        for i in range(4):
            self.assertTrue(journals[i]['student']['name'] in ['Student', 'Rick', 'Lars', 'Jeroen'])

=======
>>>>>>> c648aead
    def test_journal_stats(self):
        """Test the journal stats functions in the serializer."""
        journal = Journal.objects.get(user=self.student)
        entries = utils.get_journal_entries(journal)
        for i in range(len(entries)):
            if i > 0:
                entries[i].grade = 1
                entries[i].published = True
                entries[i].save()
        self.assertEquals(utils.get_acquired_grade(entries, journal), 2)
        self.assertEquals(utils.get_max_points(journal), 5)
        self.assertEquals(utils.get_submitted_count(entries), 3)
        self.assertEquals(utils.get_graded_count(entries), 2)

    def test_grade_publish(self):
        """Test the grade publish api functions."""
        login = logging_in(self, self.username, self.password)
        result = api_post_call(self, '/api/update_grade_entry/1/', {'grade': 1, 'published': 0}, login)
        self.assertEquals(Entry.objects.get(pk=1).grade, int(result.json()['new_grade']))

        result = api_post_call(self, '/api/update_grade_entry/1/', {'grade': 2, 'published': 1}, login)
        self.assertEquals(Entry.objects.get(pk=1).grade, int(result.json()['new_grade']))
        self.assertEquals(Entry.objects.get(pk=1).published, int(result.json()['new_published']))

        result = api_post_call(self, '/api/update_publish_grade_entry/1/', {'published': 0}, login)
        self.assertEquals(Entry.objects.get(pk=1).published, int(result.json()['new_published']))

        api_post_call(self, '/api/update_grade_entry/2/', {'grade': 1, 'published': 0}, login)
        api_post_call(self, '/api/update_grade_entry/4/', {'grade': 1, 'published': 0}, login)
        result = api_post_call(self, '/api/update_publish_grades_assignment/1/', {'published': 1}, login)
        self.assertEquals(Entry.objects.get(pk=1).published, int(result.json()['new_published']))
        self.assertEquals(Entry.objects.get(pk=2).published, int(result.json()['new_published']))
        self.assertEquals(Entry.objects.get(pk=3).published, 0)
        self.assertEquals(Entry.objects.get(pk=4).published, int(result.json()['new_published']))

        result = api_post_call(self, '/api/update_publish_grades_journal/3/', {'published': 0}, login)
        self.assertEquals(Entry.objects.get(pk=1).published, int(result.json()['new_published']))
        self.assertEquals(Entry.objects.get(pk=2).published, int(result.json()['new_published']))
        self.assertEquals(Entry.objects.get(pk=3).published, 0)

    def test_create_entry(self):
        """Test the create entry api call."""
        login = logging_in(self, self.username, self.password)

        course = factory.make_course("Course", "C")
        assignment = factory.make_assignment("Assignment", "Your favorite assignment",
                                             courses=[course])
        journal = factory.make_journal(assignment, self.user)
        template = factory.make_entry_template("some_template")
        field = factory.make_field(template, 'Some field', 0)

        some_dict = {
            'jID': journal.id,
            'tID': template.id,
            'content': [{
                'tag': field.pk,
                'data': "This is some data"
                }]
            }

        response = api_post_call(self, '/api/create_entry/', some_dict, login, status=201)
        self.assertEquals(response.status_code, 201)<|MERGE_RESOLUTION|>--- conflicted
+++ resolved
@@ -143,58 +143,6 @@
         result = self.client.get(reverse('get_user_courses'), {}, format='json')
         self.assertEquals(result.status_code, 401)
 
-<<<<<<< HEAD
-    def test_get_user_courses(self):
-        """Test get_user_courses."""
-        login = logging_in(self, self.username, self.password)
-
-        result = api_get_call(self, reverse('get_user_courses'), login)
-        courses = result.json()['courses']
-        self.assertEquals(len(courses), 3)
-        self.assertEquals(courses[0]['abbr'], 'PAV')
-        self.assertEquals(courses[1]['abbr'], 'BB')
-        self.assertEquals(courses[2]['abbr'], 'RDS')
-
-    def test_get_course_assignments(self):
-        """Test get_course_assignments."""
-        login = logging_in(self, self.username, self.password)
-        result = api_get_call(self, '/api/get_course_assignments/1/', login)
-        assignments = result.json()['assignments']
-        self.assertEquals(len(assignments), 2)
-        self.assertEquals(assignments[0]['name'], 'Colloq')
-        self.assertEquals(assignments[1]['name'], 'Logboek')
-
-        result = api_get_call(self, '/api/get_course_assignments/2/', login)
-        assignments = result.json()['assignments']
-
-        self.assertEquals(assignments[0]['name'], 'Colloq')
-        self.assertEquals(assignments[0]['description'], 'In de opdracht...1')
-
-    def test_student_get_course_assignments(self):
-        """Test get_course_assignments for student."""
-        login = logging_in(self, 'Student', 'pass')
-        result = api_get_call(self, '/api/get_course_assignments/1/', login)
-        assignments = result.json()['assignments']
-
-        self.assertEquals(len(assignments), 1)
-        self.assertEquals(assignments[0]['name'], 'Colloq')
-
-        result = api_get_call(self, '/api/get_course_assignments/2/', login)
-        assignments = result.json()['assignments']
-
-        self.assertEquals(len(assignments), 1)
-
-    def test_get_assignment_journals(self):
-        """Test get_assignment_journals."""
-        login = logging_in(self, self.username, self.password)
-        result = api_get_call(self, '/api/get_assignment_journals/1/', login)
-        journals = result.json()['journals']
-        self.assertEquals(len(journals), 4)
-        for i in range(4):
-            self.assertTrue(journals[i]['student']['name'] in ['Student', 'Rick', 'Lars', 'Jeroen'])
-
-=======
->>>>>>> c648aead
     def test_journal_stats(self):
         """Test the journal stats functions in the serializer."""
         journal = Journal.objects.get(user=self.student)
