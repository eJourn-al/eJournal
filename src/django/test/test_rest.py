--- conflicted
+++ resolved
@@ -9,12 +9,7 @@
 from VLE.models import Assignment
 from VLE.models import Journal
 
-<<<<<<< HEAD
-import VLE.util as util
-import VLE.edag as edag
-=======
 import VLE.factory as factory
->>>>>>> 511bcf26
 
 
 def logging_in(obj, username, password, status=200):
@@ -44,15 +39,9 @@
         u3 = factory.make_user("Lars", "pass")
         u4 = factory.make_user("Jeroen", "pass")
 
-<<<<<<< HEAD
-        c1 = util.make_course("Portfolio Academische Vaardigheden", "PAV")
-        c2 = util.make_course("BeeldBewerken", "BB")
-        c3 = util.make_course("Reflectie en Digitale Samenleving", "RDS")
-=======
-        c1 = factory.make_course("Portofolio Academische Vaardigheden", "PAV")
+        c1 = factory.make_course("Portfolio Academische Vaardigheden", "PAV")
         c2 = factory.make_course("BeeldBewerken", "BB")
         c3 = factory.make_course("Reflectie en Digitale Samenleving", "RDS")
->>>>>>> 511bcf26
 
         role = Role(name='TA')
         role.can_view_assignment = True
