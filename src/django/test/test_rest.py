--- conflicted
+++ resolved
@@ -8,11 +8,7 @@
 from django.urls import reverse
 import json
 
-<<<<<<< HEAD
-from VLE.models import Participation, Assignment, Journal, Entry, Course, Role
-=======
-from VLE.models import Participation, Assignment, Journal, Entry, User
->>>>>>> d18949c9
+from VLE.models import Participation, Assignment, Journal, Entry, Course, Role, User
 
 import VLE.factory as factory
 import VLE.utils as utils
@@ -297,7 +293,6 @@
         api_post_call(self, '/api/delete_assignment/', {'cID': 2, 'aID': 1}, login)
         self.assertEquals(Assignment.objects.filter(pk=1).count(), 0)
 
-<<<<<<< HEAD
     def test_get_course_roles(self):
         """
         Test the get delete assignment function.
@@ -324,7 +319,7 @@
         login = logging_in(self, self.teacher_user, self.teacher_pass)
         api_post_call(self, '/api/delete_course_role/', {'cID': 1, 'name': 'TA2'}, login)
         self.assertEquals(Role.objects.filter(name='TA2', course=Course.objects.get(pk=1)).count(), 0)
-=======
+
     def test_get_template(self):
         login = logging_in(self, self.username, self.password)
 
@@ -343,5 +338,4 @@
         login = logging_in(self, 'Lars', 'pass')
         Lars = User.objects.get(username='Lars')
         result = api_get_call(self, '/api/get_user_data/' + str(Lars.pk) + '/', login)
-        self.assertIn(self.a1.name, result.json()['journals'])
->>>>>>> d18949c9
+        self.assertIn(self.a1.name, result.json()['journals'])