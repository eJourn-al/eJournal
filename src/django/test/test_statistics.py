"""
test_statistics.py.

Test the authentication calls.
"""

import test.factory as factory
from test.utils import api

from django.test import TestCase

import VLE.models
<<<<<<< HEAD
import VLE.utils.generic_utils as utils
=======
>>>>>>> 6d26dd3f


class StatisticsTests(TestCase):
    """Test statistics functions."""
    def setUp(self):
        """Set up the test file."""
        self.n_entries = 4
        self.journal = factory.Journal(entries__n=self.n_entries)

    def test_journal_stats(self):
        """Test the journal stats functions in the serializer."""
        entries = VLE.models.Entry.objects.filter(node__journal=self.journal)
<<<<<<< HEAD
        n_graded_entries = self.n_entries - 1
        for entry in entries[self.n_entries - n_graded_entries:]:
=======
        for entry in entries[1:]:
>>>>>>> 6d26dd3f
            api.create(self, 'grades', params={'entry_id': entry.id, 'grade': 1, 'published': True},
                       user=self.journal.assignment.courses.first().author)
        self.journal.refresh_from_db()
        assert self.journal.grade == n_graded_entries
        bonus_points = 5
        self.journal.bonus_points = bonus_points
        self.journal.save()
<<<<<<< HEAD
        self.journal.refresh_from_db()
        assert self.journal.grade == n_graded_entries + bonus_points
        assert utils.get_submitted_count(entries) == self.n_entries
        assert utils.get_graded_count(entries) == n_graded_entries
=======
        assert self.journal.grade == 8
        assert entries.count() == 4
>>>>>>> 6d26dd3f
<|MERGE_RESOLUTION|>--- conflicted
+++ resolved
@@ -10,10 +10,6 @@
 from django.test import TestCase
 
 import VLE.models
-<<<<<<< HEAD
-import VLE.utils.generic_utils as utils
-=======
->>>>>>> 6d26dd3f
 
 
 class StatisticsTests(TestCase):
@@ -26,12 +22,8 @@
     def test_journal_stats(self):
         """Test the journal stats functions in the serializer."""
         entries = VLE.models.Entry.objects.filter(node__journal=self.journal)
-<<<<<<< HEAD
         n_graded_entries = self.n_entries - 1
         for entry in entries[self.n_entries - n_graded_entries:]:
-=======
-        for entry in entries[1:]:
->>>>>>> 6d26dd3f
             api.create(self, 'grades', params={'entry_id': entry.id, 'grade': 1, 'published': True},
                        user=self.journal.assignment.courses.first().author)
         self.journal.refresh_from_db()
@@ -39,12 +31,7 @@
         bonus_points = 5
         self.journal.bonus_points = bonus_points
         self.journal.save()
-<<<<<<< HEAD
         self.journal.refresh_from_db()
         assert self.journal.grade == n_graded_entries + bonus_points
-        assert utils.get_submitted_count(entries) == self.n_entries
-        assert utils.get_graded_count(entries) == n_graded_entries
-=======
-        assert self.journal.grade == 8
-        assert entries.count() == 4
->>>>>>> 6d26dd3f
+        assert entries.count() == self.n_entries
+        assert entries.exclude(grade=None).exclude(grade__grade=None).count() == n_graded_entries