--- conflicted
+++ resolved
@@ -21,11 +21,7 @@
 :root {
     --theme-dark-blue: #252C39;
     --theme-peach: #E9A480;
-<<<<<<< HEAD
-    --theme-dark-peach: #de8f3f;
-=======
     --theme-dark-peach: #dE8F3F;
->>>>>>> 4a3509f7
     --theme-light-grey: #EEEEEE;
     --theme-dark-grey: #BBBBBB;
     --theme-pink: #E64769;
