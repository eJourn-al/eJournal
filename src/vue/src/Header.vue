--- conflicted
+++ resolved
@@ -1,9 +1,6 @@
 <template>
     <b-navbar id="header" toggleable="md" type="dark" fixed=top>
-<<<<<<< HEAD
-=======
 
->>>>>>> dfca49ce
         <b-navbar-brand :to='"/Home"'>Edag</b-navbar-brand>
         <b-navbar-toggle target="nav_collapse"></b-navbar-toggle>
 
