<template>
<<<<<<< HEAD
    <b-navbar v-if="!isGuest" id="header" toggleable="md" type="dark" fixed=top>
        <b-navbar-brand :to="'/Home'" class="brand-name"><span>e</span>Journal</b-navbar-brand>
=======
    <b-navbar v-if="$root.validToken" id="header" toggleable="md" type="dark" fixed=top>
        <b-navbar-brand :to="'/Home'" class="brand-name">Logboek</b-navbar-brand>
>>>>>>> 1ecaed66

        <b-navbar-toggle class="ml-auto mr-auto" target="nav-collapse" aria-expanded="false" aria-controls="nav-collapse">
            <span class="nav-collapse__icon nav-collapse__icon--open">
                <icon class="collapse-icon" name="caret-down" scale="1.75"></icon>
            </span>
            <span class="nav-collapse__icon nav-collapse__icon--close">
                <icon class="collapse-icon" name="caret-up" scale="1.75"></icon>
            </span>
        </b-navbar-toggle>

        <b-collapse is-nav id="nav-collapse">
            <b-navbar-nav class="mr-auto">
                <b-nav-item :to="{ name : 'Home' }">Courses</b-nav-item>
                <b-nav-item :to="{ name : 'AssignmentsOverview' }">Assignments</b-nav-item>
            </b-navbar-nav>
        </b-collapse>

        <b-navbar-nav class="ml-auto">
            <b-nav-item-dropdown no-caret right id="nav-dropdown-options">
                <img id="nav-profile-image" slot="button-content" :src="profileImg">
                <b-dropdown-item><b-button :to="{ name: 'Profile' }" class="multi-form">Profile</b-button></b-dropdown-item>
                <b-dropdown-item><b-button :to="{ name: 'Logout' }">Sign out</b-button><br/></b-dropdown-item>
            </b-nav-item-dropdown>
        </b-navbar-nav>
    </b-navbar>

    <b-navbar v-else id="header" toggleable="md" type="dark" fixed=top>
        <b-navbar-brand  :to="'/'" class="brand-name"><span>e</span>Journal</b-navbar-brand>

        <b-navbar-nav class="ml-auto">
            <b-nav-dropdown right no-caret id="nav-dropdown-options" ref="loginDropdown">
                <!-- TODO Fix dynamic binding default image -->
                <img id="nav-profile-image" slot="button-content" src="~@/assets/unknown-profile.png">

                <b-form @submit.prevent="handleLogin()" class="login-form-header">
                    <b-input class="multi-form" v-model="username" required placeholder="Username"/>
                    <b-input class="multi-form" type="password" @keyup.enter="handleLogin()" v-model="password" required placeholder="Password"/>
                    <b-button class="multi-form" type="submit">Login</b-button><br/>
                    <b-button>Forgot password?</b-button>
                </b-form>

            </b-nav-dropdown>
        </b-navbar-nav>
        <div id="toast" style="display:none;position:fixed;bottom:0;right:0;margin:0px 50px 50px 0px;padding:20px;z-index:100;background:#c83b4b;color:white"/>
    </b-navbar>
</template>

<script>
import icon from 'vue-awesome/components/Icon'
import authAPI from '@/api/auth.js'
import userAPI from '@/api/user.js'

export default {
    components: {
        icon
    },
    data () {
        return {
            // TODO Figure out why webpack messes this up
            profileImg: '~/assets/unknown-profile.png',
            username: '',
            password: '',
            profile: ''
        }
    },
    methods: {
        handleLogout () {
            authAPI.logout()
            this.$router.push('/')
        },
        handleLogin () {
            authAPI.login(this.username, this.password)
                .then(_ => {
                    console.log('Handling login success')
                    this.setProfilePicture()
                    this.$router.push({name: 'Home'})
                })
                .catch(_ => {
                    alert('Could not login')
                })
        },
        setProfilePicture () {
            userAPI.getOwnUserData()
                .then(user => {
                    this.profile = user
                    if (user.picture) {
                        this.profileImg = user.picture
                    } else {
                        // TODO Set default user picture
                    }
                })
                .catch(_ => {
                    alert('Something went wrong retrieving user data')
                    // TODO Set default user picture
                })
        }
    }
}
</script>

<style>
#header {
    background-color: var(--theme-dark-blue);
    color: var(--theme-pink);
    font-family: 'Roboto Condensed', sans-serif;
    height: 70px;
}

#nav-dropdown-options a {
    padding: 0px !important;
}

#nav-dropdown-options a.btn {
    padding: 0.375rem 0.75rem !important;
}

#nav-collapse {
    background-color: var(--theme-dark-blue);
}

.collapse-icon {
    fill: white !important;
}

/* Handles rotation of the arrow icon. */
[aria-expanded="false"] .nav-collapse__icon--open {
    display: block;
}

[aria-expanded="false"] .nav-collapse__icon--close {
    display: none;
}

[aria-expanded="true"] .nav-collapse__icon--open {
    display: none;
}

[aria-expanded="true"] .nav-collapse__icon--close {
    display: block;
}

.dropdown-menu {
    background: var(--theme-light-grey) !important;
    border: none !important;
    padding: 5px;
    margin-top: 10px;
}

.dropdown-menu .btn {
    width: 100%;
    text-align: left;
}

.brand-name {
    font-weight: bold;
    font-size: 25px;
}

.brand-name span {
    color: var(--theme-blue) !important;
}

#nav-profile-image {
    width: 50px;
    height: 50px;
    border-radius: 50% !important;
}

.login-form-header {
    background-color: var(--theme-light-grey);
}

@media(max-width:992px) {
    #nav-dropdown-options {
        position: absolute;
        top: 10px;
        right: 10px;
        width: auto;
    }

    #nav-dropdown-options a.nav-link {
        text-align: right !important;
    }

    #header {
        min-height: 70px;
        height: auto;
    }

    .navbar-toggler {
        position: absolute;
        left: 50%;
        right: 50%;
        top: 15px;
        transform: translateX(-50%);
        border-radius: 50% !important;
    }
}
</style><|MERGE_RESOLUTION|>--- conflicted
+++ resolved
@@ -1,11 +1,6 @@
 <template>
-<<<<<<< HEAD
-    <b-navbar v-if="!isGuest" id="header" toggleable="md" type="dark" fixed=top>
+    <b-navbar v-if="$root.validToken" id="header" toggleable="md" type="dark" fixed=top>
         <b-navbar-brand :to="'/Home'" class="brand-name"><span>e</span>Journal</b-navbar-brand>
-=======
-    <b-navbar v-if="$root.validToken" id="header" toggleable="md" type="dark" fixed=top>
-        <b-navbar-brand :to="'/Home'" class="brand-name">Logboek</b-navbar-brand>
->>>>>>> 1ecaed66
 
         <b-navbar-toggle class="ml-auto mr-auto" target="nav-collapse" aria-expanded="false" aria-controls="nav-collapse">
             <span class="nav-collapse__icon nav-collapse__icon--open">
