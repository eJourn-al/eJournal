--- conflicted
+++ resolved
@@ -2,14 +2,9 @@
 export default {
     debug: false,
     state: {
-<<<<<<< HEAD
-        breadCrumb: [],
+        cachedMap: [],
         format: { templatePool: [], nodes: [] },
         journals: []
-=======
-        cachedMap: [],
-        format: { templatePool: [], nodes: [] }
->>>>>>> ca052621
     },
     setCachedMap (cachedMap) {
         if (this.debug) { console.log('setCachedMap triggered with', cachedMap) }
