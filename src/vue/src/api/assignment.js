import auth from '@/api/auth.js'

export default {
    get (aID, cID = null, connArgs = auth.DEFAULT_CONN_ARGS) {
        return auth.get(`assignments/${aID}`, { course_id: cID }, connArgs)
            .then((response) => response.data.assignment)
    },

    create (data, connArgs = auth.DEFAULT_CONN_ARGS) {
        return auth.create('assignments', data, connArgs)
            .then((response) => response.data.assignment)
    },

    update (id, data, connArgs = auth.DEFAULT_CONN_ARGS) {
        return auth.update(`assignments/${id}`, data, connArgs)
            .then((response) => response.data.assignment)
    },

    delete (aID, cID, connArgs = auth.DEFAULT_CONN_ARGS) {
        return auth.delete(`assignments/${aID}`, { course_id: cID }, connArgs)
            .then((response) => response.data)
    },

    list (cID = null, connArgs = auth.DEFAULT_CONN_ARGS) {
        return auth.get('assignments', { course_id: cID }, connArgs)
            .then((response) => response.data.assignments)
    },

    getUpcoming (cID = null, connArgs = auth.DEFAULT_CONN_ARGS) {
        return auth.get('assignments/upcoming', { course_id: cID }, connArgs)
            .then((response) => response.data.upcoming)
    },

    getWithLti (id, connArgs = auth.DEFAULT_CONN_ARGS) {
        return auth.get(`assignments/${id}`, { lti: true }, connArgs)
    },

<<<<<<< HEAD
    getImportable (data = null, connArgs = auth.DEFAULT_CONN_ARGS) {
        return auth.get('assignments/importable', data, connArgs)
            .then(response => response.data.data)
=======
    getImportable (connArgs = auth.DEFAULT_CONN_ARGS) {
        return auth.get('assignments/importable', null, connArgs)
            .then((response) => response.data.data)
>>>>>>> 65e8162e
    },

    import (id, data, connArgs = auth.DEFAULT_CONN_ARGS) {
        return auth.post(`assignments/${id}/copy/`, data, connArgs)
<<<<<<< HEAD
            .then(response => response.data.assignment)
=======
            .then((response) => response.data)
>>>>>>> 65e8162e
    },

    getParticipantsWithoutJournal (id, connArgs = auth.DEFAULT_CONN_ARGS) {
        return auth.get(`assignments/${id}/participants_without_journal`, null, connArgs)
            .then((response) => response.data.participants)
    },

    getTeacherEntries (id, connArgs = auth.DEFAULT_CONN_ARGS) {
        return auth.get(`assignments/${id}/teacher_entries`, null, connArgs)
            .then((response) => response.data.teacher_entries)
    },
}<|MERGE_RESOLUTION|>--- conflicted
+++ resolved
@@ -35,24 +35,14 @@
         return auth.get(`assignments/${id}`, { lti: true }, connArgs)
     },
 
-<<<<<<< HEAD
     getImportable (data = null, connArgs = auth.DEFAULT_CONN_ARGS) {
         return auth.get('assignments/importable', data, connArgs)
-            .then(response => response.data.data)
-=======
-    getImportable (connArgs = auth.DEFAULT_CONN_ARGS) {
-        return auth.get('assignments/importable', null, connArgs)
             .then((response) => response.data.data)
->>>>>>> 65e8162e
     },
 
     import (id, data, connArgs = auth.DEFAULT_CONN_ARGS) {
         return auth.post(`assignments/${id}/copy/`, data, connArgs)
-<<<<<<< HEAD
-            .then(response => response.data.assignment)
-=======
-            .then((response) => response.data)
->>>>>>> 65e8162e
+            .then((response) => response.data.assignment)
     },
 
     getParticipantsWithoutJournal (id, connArgs = auth.DEFAULT_CONN_ARGS) {
