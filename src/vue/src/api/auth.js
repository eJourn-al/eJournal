--- conflicted
+++ resolved
@@ -32,23 +32,11 @@
      * This appends the JWT token to the headers of the request, so that it can access
      * protected resources.
      */
-<<<<<<< HEAD
-    authenticated_post (url, data, options = {}) {
-        options.header = {...options.header, ...{Authorization: 'Bearer ' + localStorage.getItem('jwt_access')}}
+    authenticated_post (url, data, options={}) {
         return connection.conn.post(url, data, options)
     },
 
-    authenticated_get (url, data = {}, options = {}) {
-        options.header = {...options.header, ...{Authorization: 'Bearer ' + localStorage.getItem('jwt_access')}}
-        console.log(options)
-        return connection.conn.get(url, data, options)
-=======
-    authenticated_post(url, data, options={}) {
-        return connection.conn.post(url, data, options)
-    },
-
-    authenticated_get(url, options={}) {
+    authenticated_get (url, options={}) {
         return connection.conn.get(url, options)
->>>>>>> 84972ee0
     }
 }