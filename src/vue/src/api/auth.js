--- conflicted
+++ resolved
@@ -141,7 +141,6 @@
                 .then(_ => connection.conn.post(url, data, getAuthorizationHeader())))
             .catch(error => handleResponse(error, noRedirect))
     },
-<<<<<<< HEAD
     update (url, data, noRedirect = false) {
         if (url.slice(-1) !== '/' && !url.includes('?')) url += '/'
         return connection.conn.patch(url, data, getAuthorizationHeader())
@@ -156,25 +155,12 @@
             .then(response => response.data)
             .catch(error => refresh(error)
                 .then(_ => connection.conn.delete(url, getAuthorizationHeader())))
-=======
-
-    authenticatedPostFile (url, data, noRedirect = false) {
+            .catch(error => handleResponse(error, noRedirect))
+    },
+    uploadFile (url, data, noRedirect = false) {
         return connection.connFile.post(url, data, getAuthorizationHeader())
             .catch(error => refresh(error)
                 .then(_ => connection.connFile.post(url, data, getAuthorizationHeader())))
             .catch(error => handleResponse(error, noRedirect))
-    },
-
-    /* Run an authenticated get request.
-     * This sets the JWT token to the Authorization headers of the request, so that it can access
-     * protected resources. If the access JWT token is outdated, it refreshes and tries again.
-     * Returns a Promise to handle the request.
-     */
-    authenticatedGet (url, noRedirect = false) {
-        return connection.conn.get(url, getAuthorizationHeader())
-            .catch(error => refresh(error, url)
-                .then(_ => connection.conn.get(url, getAuthorizationHeader())))
->>>>>>> 712be13b
-            .catch(error => handleResponse(error, noRedirect))
     }
 }