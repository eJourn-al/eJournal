import auth from '@/api/auth'

export default {
<<<<<<< HEAD

    get (id = 0) {
        return auth.get('users/' + id)
            .then(response => response.data.user)
    },

    create (data) {
        return auth.create('users', data)
            .then(response => response.data.user)
=======
    /* Get user data.
     * Get all the profile data and all the data like entries etc.
     */
    getAllUserData () {
        return auth.authenticatedGetFile('/get_all_user_data/')
    },

    /* Get user file. */
    getUserFile (fileName, authorUID) {
        return auth.authenticatedGetFile('/get_user_file/' + fileName + '/' + authorUID + '/')
>>>>>>> 68a9a02d
    },

    update (id = 0, data = null) {
        return auth.update('users/' + id, data)
            .then(response => response.data.user)
    },

    delete (id = 0) {
        return auth.delete('users/' + id)
            .then(response => response.data)
    },

    download (id = 0, fileName) {
        return auth.get('users/' + id + '/download', {file_name: fileName})
    },

    GDPR (id = 0) {
        return auth.get('users/' + id + '/GDPR')
    },

    /* Update user file. */
    updateUserFile (formData) {
        return auth.postFile('/upload/', formData)
    },

    /* Upload an image that is base64 encoded. */
    updateProfilePictureBase64 (file) {
        return auth.post('users/set_profile_picture/', { file: file })
    },

    /* Verify email adress using a given token. */
    verifyEmail (token) {
<<<<<<< HEAD
        return auth.post('/verify_email/', {
            token: token
        })
=======
        return auth.authenticatedPost('/verify_email/', { token: token })
>>>>>>> 68a9a02d
    },

    /* Request an email verification token for the given users email adress. */
    requestEmailVerification () {
        return auth.post('/request_email_verification/')
    }

    // /* Get user file. */
    // getUserFile (fileName, authorUID) {
    //     return auth.authenticatedGet('/get_user_file/' + fileName + '/' + authorUID + '/')
    // },
}<|MERGE_RESOLUTION|>--- conflicted
+++ resolved
@@ -1,7 +1,6 @@
 import auth from '@/api/auth'
 
 export default {
-<<<<<<< HEAD
 
     get (id = 0) {
         return auth.get('users/' + id)
@@ -11,18 +10,6 @@
     create (data) {
         return auth.create('users', data)
             .then(response => response.data.user)
-=======
-    /* Get user data.
-     * Get all the profile data and all the data like entries etc.
-     */
-    getAllUserData () {
-        return auth.authenticatedGetFile('/get_all_user_data/')
-    },
-
-    /* Get user file. */
-    getUserFile (fileName, authorUID) {
-        return auth.authenticatedGetFile('/get_user_file/' + fileName + '/' + authorUID + '/')
->>>>>>> 68a9a02d
     },
 
     update (id = 0, data = null) {
@@ -40,12 +27,17 @@
     },
 
     GDPR (id = 0) {
-        return auth.get('users/' + id + '/GDPR')
+        return auth.downloadFile('users/' + id + '/GDPR')
     },
 
     /* Update user file. */
     updateUserFile (formData) {
-        return auth.postFile('/upload/', formData)
+        return auth.uploadFile('/upload/', formData)
+    },
+
+    /* Get user file. */
+    getUserFile (fileName, authorUID) {
+        return auth.downloadFile('/get_user_file/' + fileName + '/' + authorUID + '/')
     },
 
     /* Upload an image that is base64 encoded. */
@@ -55,13 +47,7 @@
 
     /* Verify email adress using a given token. */
     verifyEmail (token) {
-<<<<<<< HEAD
-        return auth.post('/verify_email/', {
-            token: token
-        })
-=======
-        return auth.authenticatedPost('/verify_email/', { token: token })
->>>>>>> 68a9a02d
+        return auth.post('/verify_email/', { token: token })
     },
 
     /* Request an email verification token for the given users email adress. */
