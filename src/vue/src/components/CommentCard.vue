--- conflicted
+++ resolved
@@ -12,13 +12,8 @@
                         <br><b>{{ comments.author.name }}</b>
                     </b-col>
                     <b-col cols="10">
-<<<<<<< HEAD
                         <b-card class="no-hover" :class="$root.getBorderClass($route.params.cID)">
-                            {{ comments.text }}
-=======
-                        <b-card class="no-hover" :class="'pink-border'">
                             <span class="showEnters">{{ comments.text }}</span>
->>>>>>> d41f3ec3
                         </b-card>
                     </b-col>
                 </b-row>
@@ -31,11 +26,7 @@
                     <br><b>{{userData.name}}</b>
                 </b-col>
                 <b-col cols="10">
-<<<<<<< HEAD
-                    <b-textarea v-model="tempComment" placeholder="Add your beautiful comment here" :class="$root.getBorderClass($route.params.cID)"/><br>
-=======
-                    <b-textarea v-model="tempComment" placeholder="Add your comment here"></b-textarea><br>
->>>>>>> d41f3ec3
+                    <b-textarea v-model="tempComment" placeholder="Add your comment here" :class="$root.getBorderClass($route.params.cID)"></b-textarea><br>
                     <b-button @click="addComment">Add your comment</b-button>
                 </b-col>
             </b-row>
