--- conflicted
+++ resolved
@@ -94,11 +94,7 @@
             journal.create_entry(this.jID, infoEntry[0].tID, infoEntry[1])
             journal.get_nodes(this.jID)
                 .then(response => { this.nodes = response.nodes })
-<<<<<<< HEAD
-            console.log(this.nodes)
-=======
                 .catch(_ => alert('Error while loading nodes.'))
->>>>>>> 77368e44
         },
         progressPoints (progressNode) {
             var tempProgress = 0
