--- conflicted
+++ resolved
@@ -67,7 +67,6 @@
     created () {
         journal.get_nodes(this.jID)
             .then(response => { this.nodes = response.nodes })
-<<<<<<< HEAD
             .catch(_ => alert('Error while loading nodes.'))
 
         assignmentApi.get_assignment_data(this.cID, this.aID)
@@ -75,8 +74,6 @@
                 this.assignmentDescription = response.description
             })
             .catch(_ => alert('Error while loading assignment data'))
-=======
->>>>>>> e2374f47
     },
     watch: {
         currentNode: function () {
