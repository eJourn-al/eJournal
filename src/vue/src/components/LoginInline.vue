--- conflicted
+++ resolved
@@ -22,18 +22,8 @@
     },
     methods: {
         handleLogin () {
-<<<<<<< HEAD
-            console.log(this.username)
-            console.log(this.password)
-            this.$router.push('/Home')
-=======
             auth.login(this.username, this.password)
                 .then(this.$router.push('/Home'))
-        },
-        handleRegister () {
-            console.log(this.username)
-            console.log(this.password)
->>>>>>> d4c278ab
         }
     }
 }
