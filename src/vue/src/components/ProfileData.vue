--- conflicted
+++ resolved
@@ -1,18 +1,10 @@
 <template>
     <b-row>
-<<<<<<< HEAD
         <b-col lg="4" md="12">
             <img src='../assets/ohno.jpeg'>
         </b-col>
         <b-col lg="8" md="12">
             <p class="profile-name">{{ name }}</p>
-=======
-        <b-col cols="4">
-            <img src='../assets/ohno.jpeg'>
-        </b-col>
-        <b-col cols="8">
-            <h7>{{ name }}</h7><br>
->>>>>>> cab78696
             <p class="profile-data">{{ email }}</p>
             <p class="profile-data">{{ id }}</p>
             <p class="profile-data">{{ courses[0].name }}</p>
@@ -27,7 +19,7 @@
     props: ['name', 'email', 'id', 'image'],
     data () {
         return {
-            courses: [{name:'1'}],
+            courses: [{name: '1'}],
             test: 'hoi'
         }
     },
