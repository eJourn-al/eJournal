--- conflicted
+++ resolved
@@ -26,11 +26,7 @@
                     </b-card>
                 </div>
                 <div v-else>
-<<<<<<< HEAD
-                    <b-card class="card main-card noHover" :class="'pink-border'">
-=======
                     <b-card class="card main-card noHoverCard" :class="'pink-border'">
->>>>>>> 3e76bf9b
                         <b-row>
                             <b-col id="main-card-left-column" cols="9" lg-cols="12">
                                 <h2>{{ textbox1 }}</h2>
