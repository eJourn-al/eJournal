--- conflicted
+++ resolved
@@ -1,10 +1,6 @@
 <!-- Loads a preview of a template. -->
 <template>
-<<<<<<< HEAD
-    <b-card class="card main-card no-hover" :class="'pink-border'">
-=======
-    <b-card class="card main-card noHoverCard" :class="'dark-border'">
->>>>>>> f41a5f0d
+    <b-card class="card main-card no-hover" :class="'dark-border'">
         <b-row>
             <b-col id="main-card-left-column" cols="9" lg-cols="12">
                 <h2>{{template.name}}</h2>
