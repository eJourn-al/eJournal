<template>
    <b-card class="card" :class="color">
        <b-row>
            <b-col cols="9">
                <h6>{{ date }} {{ hours }}:{{ minutes }}</h6>
            </b-col>
<<<<<<< HEAD
            <b-col cols="5">
                <!-- {{this.$route.path}} -->
                <p class="float-right" v-if="checkPermissions()">
                    <todo-square :num="totalNeedsMarking"/>
                </p>
=======
            <b-col cols="3">
                <!-- TODO: Show time left for students. -->
                <!-- TODO: Check if a user is a TA or teacher in order to show amount left to grade. -->
                <todo-square v-if="this.$root.canAddCourse() && this.$route.path !='/AssignmentsOverview'" class="float-right" :num="totalNeedsMarking"/>
>>>>>>> d6f42b6e
            </b-col>
        </b-row>
            <h5>{{ name }}</h5>
            {{ abbr }}
    </b-card>
</template>

<script>
import todoSquare from '@/components/TodoSquare.vue'

export default {
    props: ['date', 'hours', 'minutes', 'name', 'abbr', 'totalNeedsMarking', 'color'],
    components: {
        'todo-square': todoSquare
    },
    methods: {
        checkPermissions () {
            if (this.$route.name === 'Home') {
                return this.$root.canAddCourse()
            } else if (this.$route.name === 'AssignmentsOverview' ||
                       this.$route.name === 'Course') {
                return this.$root.canAddCourse()
            }
        }
    }
}
</script>

<style scoped>
h6 {
    display: inline;
}

p {
    text-align: right;
    font-size: 20px;
    color: var(--theme-blue);
    margin-bottom: 0px;
}
</style><|MERGE_RESOLUTION|>--- conflicted
+++ resolved
@@ -4,18 +4,11 @@
             <b-col cols="9">
                 <h6>{{ date }} {{ hours }}:{{ minutes }}</h6>
             </b-col>
-<<<<<<< HEAD
             <b-col cols="5">
                 <!-- {{this.$route.path}} -->
                 <p class="float-right" v-if="checkPermissions()">
                     <todo-square :num="totalNeedsMarking"/>
                 </p>
-=======
-            <b-col cols="3">
-                <!-- TODO: Show time left for students. -->
-                <!-- TODO: Check if a user is a TA or teacher in order to show amount left to grade. -->
-                <todo-square v-if="this.$root.canAddCourse() && this.$route.path !='/AssignmentsOverview'" class="float-right" :num="totalNeedsMarking"/>
->>>>>>> d6f42b6e
             </b-col>
         </b-row>
             <h5>{{ name }}</h5>
