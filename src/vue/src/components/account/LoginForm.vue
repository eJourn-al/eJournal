<template>
    <b-card class="blue-border no-hover card-last-elem-button">
        <b-form @submit.prevent="handleLogin()">
            <b-input class="multi-form theme-input" v-model="username" required placeholder="Username"/>
            <b-input class="multi-form theme-input" type="password" @keyup.enter="handleLogin()" v-model="password" required placeholder="Password"/>
            <b-button class="multi-form change-button" v-b-modal.forgotPasswordModal>
                Forgot password
                <icon name="question"/>
            </b-button>
            <b-button class="float-right multi-form" type="submit">
                <icon name="sign-in"/>
                Log in
            </b-button>
        </b-form>

    <b-modal
        ref="forgotPasswordModalRef"
        id="forgotPasswordModal"
        size="lg"
        @shown="$refs.usernameEmailInput.focus(); usernameEmail=username"
        title="Please enter your username or password"
        hide-footer>
        <b-form @submit.prevent="handleForgotPassword">
            <b-input
                v-model="usernameEmail"
                required
                placeholder="Please enter your username or email"
                ref="usernameEmailInput"
                class="theme-input multi-form"
            />
            <b-button class="delete-button" @click="$refs.forgotPasswordModalRef.hide()">Cancel</b-button>
            <b-button class="float-right" type="submit">Recover password</b-button>
        </b-form>
    </b-modal>

    </b-card>
</template>

<script>
import icon from 'vue-awesome/components/Icon'
import validation from '@/utils/validation.js'

import authAPI from '@/api/auth'

export default {
    name: 'LoginForm',
    data () {
        return {
            usernameEmail: null,
            username: null,
            password: null
        }
    },
    methods: {
        handleForgotPassword () {
            let username = ''
            let emailAdress = ''

            if (validation.validateEmail(this.usernameEmail, true)) {
                emailAdress = this.usernameEmail
            } else {
                username = this.usernameEmail
            }

            authAPI.forgotPassword(username, emailAdress)
                .then(response => {
                    this.$refs.forgotPasswordModalRef.hide()
                    this.$toasted.success(response.data.description)
                })
                .catch(error => {
                    this.$toasted.error(error.response.data.description)
                })
        },
        handleLogin () {
<<<<<<< HEAD
            authAPI.login(this.username, this.password)
                .then(_ => { this.$emit('handleAction') })
                .catch(_ => { this.$toasted.error('Wrong username or password.') })
=======
            this.$store.dispatch('user/login', { username: this.username, password: this.password })
                .then(_ => {
                    this.$emit('handleAction')
                })
                .catch(_ => {
                    this.$toasted.error('Could not login')
                })
>>>>>>> 68a9a02d
        }
    },
    mounted () {
        if (this.$root.previousPage && this.$root.previousPage.name === 'PasswordRecovery') {
            this.username = this.$root.previousPage.params.username
        }
    },
    components: {
        icon
    }
}
</script><|MERGE_RESOLUTION|>--- conflicted
+++ resolved
@@ -72,11 +72,6 @@
                 })
         },
         handleLogin () {
-<<<<<<< HEAD
-            authAPI.login(this.username, this.password)
-                .then(_ => { this.$emit('handleAction') })
-                .catch(_ => { this.$toasted.error('Wrong username or password.') })
-=======
             this.$store.dispatch('user/login', { username: this.username, password: this.password })
                 .then(_ => {
                     this.$emit('handleAction')
@@ -84,7 +79,6 @@
                 .catch(_ => {
                     this.$toasted.error('Could not login')
                 })
->>>>>>> 68a9a02d
         }
     },
     mounted () {
