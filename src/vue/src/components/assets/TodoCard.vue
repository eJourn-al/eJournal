<template>
    <b-card :class="$root.getBorderClass($route.params.cID)">
        <todo-square v-if="checkPermissions() && totalNeedsMarking > 0" :num="totalNeedsMarking" class="float-right" />
        <h6>{{ $root.beautifyDate(deadline) }}</h6>
        <h5>{{ name }}</h5>
        {{ abbr }}
    </b-card>
</template>

<script>
import todoSquare from '@/components/assets/TodoSquare.vue'

export default {
<<<<<<< HEAD
    props: ['date', 'hours', 'minutes', 'name', 'abbr', 'totalNeedsMarking', 'aID'],
=======
    props: ['deadline', 'name', 'abbr', 'totalNeedsMarking'],
>>>>>>> fbc47eef
    components: {
        'todo-square': todoSquare
    },
    methods: {
        // TODO Permission revision
        checkPermissions () {
            if (this.$route.name === 'Course') {
                return this.$root.canViewAssignmentParticipants()
            } else if (this.$route.name === 'AssignmentsOverview' ||
                       this.$route.name === 'Home') {
                return this.$store.getters['permissions/hasPermission']('can_add_course')
            }
        }
    }
}
</script>

<style lang="sass" scoped>
@import "~sass/modules/colors.sass"

h6
    display: inline

p
    text-align: right
    font-size: 20px
    color: $theme-blue
    margin-bottom: 0px
</style><|MERGE_RESOLUTION|>--- conflicted
+++ resolved
@@ -11,11 +11,7 @@
 import todoSquare from '@/components/assets/TodoSquare.vue'
 
 export default {
-<<<<<<< HEAD
-    props: ['date', 'hours', 'minutes', 'name', 'abbr', 'totalNeedsMarking', 'aID'],
-=======
-    props: ['deadline', 'name', 'abbr', 'totalNeedsMarking'],
->>>>>>> fbc47eef
+    props: ['deadline', 'name', 'abbr', 'totalNeedsMarking', 'aID'],
     components: {
         'todo-square': todoSquare
     },
