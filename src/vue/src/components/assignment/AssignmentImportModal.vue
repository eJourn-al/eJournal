<template>
    <b-modal
        :id="modalID"
        size="lg"
        title="Import assignment"
        hideFooter
        noEnforceFocus
    >
        <b-card class="no-hover">
            <h2 class="theme-h2 multi-form">
                Select an assignment to import
            </h2>
            <p>
                This action will create a new assignment that is identical to the assignment of your choice.
                Existing journals are not imported and will remain accessible only from the original assignment.
            </p>

            <theme-select
                v-model="selectedCourse"
                label="name"
                trackBy="id"
                :options="courses"
                :multiple="false"
                :searchable="true"
                placeholder="Select A Course"
                class="multi-form"
                @select="() => {
                    selectedAssignment = null
                }"
            />
            <theme-select
                v-if="selectedCourse"
                v-model="selectedAssignment"
                label="name"
                trackBy="id"
                :options="assignments"
                :multiple="false"
                :searchable="true"
                placeholder="Select An Assignment"
                class="multi-form"
            />

            <div v-if="!importableFormats">
                <b>No existing assignments available</b>
                <hr class="m-0 mb-1"/>
                Only assignments where you have permission to edit are available to import.
            </div>

            <div v-if="selectedAssignment !== null">
                <hr/>
                <b-form
                    class="full-width"
                    @submit="importAssignment"
                >
                    <b-button
                        v-if="!shiftImportDates"
                        class="multi-form mr-3"
                        @click="shiftImportDates = true"
                    >
                        <icon name="calendar"/>
                        Shift Deadlines
                    </b-button>
                    <b-button
                        v-else
                        class="multi-form mr-3"
                        @click="shiftImportDates = false"
                    >
                        <icon name="calendar"/>
                        Keep existing deadlines
                    </b-button>

                    <div
                        v-if="shiftImportDates"
                        class="shift-deadlines-input"
                    >
                        <icon
                            v-b-tooltip:hover="'The weekdays of the deadlines will be kept intact'"
                            name="info-circle"
                        />
                        Dates will be shifted by
                        <b-form-input
                            id="months"
                            v-model="months"
                            type="number"
                            class="theme-input inline"
                        />
                        months
                    </div>

                    <b-button
                        class="orange-button float-right"
                        type="submit"
                    >
                        <icon name="file-import"/>
                        Import
                    </b-button>
                </b-form>
            </div>
        </b-card>
    </b-modal>
</template>

<script>
import assignmentAPI from '@/api/assignment.js'
import utils from '@/utils/generic_utils.js'

export default {
    props: {
        modalID: {
            required: true,
        },
        cID: {
            required: false,
            default: null,
        },
    },
    data () {
        return {
            selectedCourse: null,
            selectedAssignment: null,
            importableFormats: [],
            assignmentImportInFlight: false,
            shiftImportDates: true,
            months: 12,
        }
    },
    computed: {
        courses () {
            return this.importableFormats.map((importable) => {
                const course = { ...importable.course }
                course.name = utils.courseWithDatesDisplay(course)
                return course
            })
        },
        assignments () {
            return this.importableFormats.find(importable => importable.course.id === this.selectedCourse.id)
                .assignments.map((assignment) => {
                    assignment.name = utils.assignmentWithDatesDisplay(assignment)
                    return assignment
                })
        },
    },
    created () {
        assignmentAPI.getImportable()
            .then((data) => {
                this.importableFormats = data
            })
    },
    methods: {
        importAssignment (e) {
            e.preventDefault()

            if (!this.assignmentImportInFlight && this.selectedAssignment) {
                this.assignmentImportInFlight = true
                assignmentAPI.import(this.selectedAssignment.id, {
                    course_id: this.cID,
                    months_offset: (!this.shiftImportDates || this.months === '') ? 0 : this.months,
<<<<<<< HEAD
                    launch_id: this.$route.query.launch_id,
                }, { customSuccessToast: 'Assignment succesfully imported.' }).then((assignment) => {
=======
                    lti_id: this.lti.ltiAssignID,
                }, { customSuccessToast: 'Assignment successfully imported.' }).then((response) => {
>>>>>>> 235f8f42
                    this.assignmentImportInFlight = false

                    this.$store.commit('user/IMPORT_ASSIGNMENT_PERMISSIONS', {
                        sourceAssignmentID: this.selectedAssignment.id,
                        importAssignmentID: assignment.id,
                    })

                    if (!this.$route.query.launch_id) {
                        this.$router.push({
                            name: 'FormatEdit',
                            params: {
                                cID: this.cID,
                                aID: assignment.id,
                            },
                        })
                    } else {
                        this.$emit('assignmentImported', assignment)
                    }
                }).catch((error) => {
                    this.assignmentImportInFlight = false
                    throw error
                })
            }
        },
    },
}
</script>

<style lang="sass">
.shift-deadlines-input
    font-weight: bold
    color: grey
    margin-bottom: 10px
    display: inline-block
    svg
        margin-top: -5px
        fill: grey
</style><|MERGE_RESOLUTION|>--- conflicted
+++ resolved
@@ -155,13 +155,8 @@
                 assignmentAPI.import(this.selectedAssignment.id, {
                     course_id: this.cID,
                     months_offset: (!this.shiftImportDates || this.months === '') ? 0 : this.months,
-<<<<<<< HEAD
                     launch_id: this.$route.query.launch_id,
-                }, { customSuccessToast: 'Assignment succesfully imported.' }).then((assignment) => {
-=======
-                    lti_id: this.lti.ltiAssignID,
-                }, { customSuccessToast: 'Assignment successfully imported.' }).then((response) => {
->>>>>>> 235f8f42
+                }, { customSuccessToast: 'Assignment successfully imported.' }).then((assignment) => {
                     this.assignmentImportInFlight = false
 
                     this.$store.commit('user/IMPORT_ASSIGNMENT_PERMISSIONS', {
