--- conflicted
+++ resolved
@@ -164,10 +164,9 @@
                         importAssignmentID: assignment.id,
                     })
 
-<<<<<<< HEAD
                     if (!this.$route.query.launch_id) {
                         this.$router.push({
-                            name: 'FormatEdit',
+                            name: 'AssignmentEditor',
                             params: {
                                 cID: this.cID,
                                 aID: assignment.id,
@@ -176,15 +175,6 @@
                     } else {
                         this.$emit('assignmentImported', assignment)
                     }
-=======
-                    this.$router.push({
-                        name: 'AssignmentEditor',
-                        params: {
-                            cID: this.cID,
-                            aID: response.assignment_id,
-                        },
-                    })
->>>>>>> 65e8162e
                 }).catch((error) => {
                     this.assignmentImportInFlight = false
                     throw error
