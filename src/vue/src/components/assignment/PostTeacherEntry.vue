<template>
    <div>
        <template v-if="templates && templates.length > 0">
            <h2 class="theme-h2 field-heading required">
                Title
            </h2>
            <b-input
                v-model="title"
                placeholder="Enter A Title"
                type="text"
                class="theme-input"
            />
            <b-form-checkbox
                v-model="showTitleInTimeline"
                class="mt-2 mr-2 d-inline-block"
            >
                Show title in timeline
            </b-form-checkbox>
            <tooltip tip="Show this title instead of the template name in the timeline: keep it short for readability"/>
            <theme-select
                v-model="selectedTemplate"
                label="name"
                trackBy="id"
                :options="templates"
                :multiple="false"
                :searchable="true"
                placeholder="Select A Template"
                class="mt-2"
                @select="teacherEntryContent = Object()"
            />
        </template>
        <span
            v-else
            class="mb-2"
        >
            No templates for this assignment. Create some in the assignment editor first.
        </span>
        <div v-if="selectedTemplate">
            <entry-fields
                :template="selectedTemplate"
                :content="teacherEntryContent"
                :edit="true"
                class="mt-3"
            />
            <hr/>
            <h2 class="theme-h2 field-heading">
                Journals to add
            </h2>
            <theme-select
                v-model="selectedJournals"
                label="name"
                trackBy="journal_id"
                :options="selectableJournals"
                :multiple="true"
                :searchable="true"
                placeholder="Select Journals"
                @select="newJournal"
            />
            <small v-if="!showUsernameInput">
                Or
                <span
                    class="text-blue cursor-pointer"
                    @click="showUsernameInput = true"
                >
                    select by username</span>.
                <br/>
            </small>
            <b-input
                v-else
                v-model="usernameInput"
                class="theme-input mt-2"
                placeholder="Enter a username and press enter to select"
                @keydown.enter.native="selectUsername"
            />
            <b-form-checkbox
                v-model="sameGradeForAllEntries"
                class="mt-2 mr-2 d-inline-block"
                @change="selectedJournals.forEach((journal) => {
                    journal.grade = grade
                    journal.published = publishSameGrade
                })"
            >
                Use same grade for all entries<span v-if="sameGradeForAllEntries">:</span>
            </b-form-checkbox>
            <template v-if="sameGradeForAllEntries">
                <b-form-input
                    v-model="grade"
                    type="number"
                    min="0"
                    placeholder="-"
                    class="theme-input inline mt-2"
                    size="3"
                />
                <b-form-checkbox
                    v-if="sameGradeForAllEntries"
                    v-model="publishSameGrade"
                >
                    Publish grades
                    <tooltip tip="Make the grade visible to students"/>
                </b-form-checkbox>
            </template>
            <b-table-simple
                v-else-if="selectedJournals.length > 0"
                responsive
                striped
                noSortReset
                sortBy="name"
                class="mt-2 mb-0"
            >
                <b-thead>
                    <b-tr>
                        <b-th>
                            Name
                        </b-th>
                        <b-th>
                            Username
                        </b-th>
                        <b-th>
                            Grade
                        </b-th>
                        <b-th>
                            Published
                            <tooltip tip="Make the grade visible to students"/>
                        </b-th>
                        <b-th/>
                    </b-tr>
                </b-thead>
                <b-tbody>
                    <b-tr
                        v-for="(journal, i) in selectedJournals"
                        :key="journal.journal_id"
                    >
                        <b-td class="align-middle">
                            {{ journal.name }}
                        </b-td>
                        <b-td class="align-middle">
                            {{ journal.usernames }}
                        </b-td>
                        <b-td class="align-middle">
                            <b-form-input
                                v-model="journal.grade"
                                type="number"
                                min="0"
                                placeholder="-"
                                class="theme-input inline"
                                size="3"
                            />
                        </b-td>
                        <b-td class="align-middle">
                            <b-form-checkbox v-model="journal.published"/>
                        </b-td>
                        <b-td class="align-middle">
                            <icon
                                name="trash"
                                class="trash-icon"
                                @click.native="selectedJournals.splice(i, 1)"
                            />
                        </b-td>
                    </b-tr>
                </b-tbody>
            </b-table-simple>

            <b-button
                class="green-button float-right ml-2 mt-2"
                :class="{ 'input-disabled': requestInFlight }"
                @click="createTeacherEntry"
            >
                <icon name="paper-plane"/>
                Post
            </b-button>
        </div>
    </div>
</template>

<script>
import EntryFields from '@/components/entry/EntryFields.vue'
import Tooltip from '@/components/assets/Tooltip.vue'

import assignmentAPI from '@/api/assignment.js'
import teacherEntryAPI from '@/api/teacherEntry.js'

export default {
    components: {
        EntryFields,
        Tooltip,
    },
    props: {
        aID: {
            required: true,
        },
        assignmentJournals: {
            required: true,
        },
    },
    data () {
        return {
            selectedJournals: [],
            selectableJournals: [],
            selectedTemplate: null,
            templates: null,
            showUsernameInput: false,
            usernameInput: null,
            sameGradeForAllEntries: true,
            grade: null,
            publishSameGrade: true,
            teacherEntryContent: Object(),
            requestInFlight: false,
            title: null,
            showTitleInTimeline: true,
        }
    },
    created () {
        assignmentAPI.getTemplates(this.aID)
            .then((templates) => {
                this.templates = templates
            })
        this.assignmentJournals.forEach((journal) => {
            this.selectableJournals.push({
                journal_id: journal.id,
                grade: this.grade,
                published: this.publishSameGrade,
                name: journal.name,
                usernames: journal.usernames,
            })
        })
    },
    methods: {
        selectUsername () {
            // Split input on comma and space
            this.usernameInput.split(/[ ,]+/).forEach((username) => {
                const journalFromUsername = this.assignmentJournals.find(journal => journal.usernames.split(', ')
                    .some(journalUsername => journalUsername === username))

                if (!journalFromUsername) {
                    this.$toasted.error(`${username} does not exist.`)
                } else if (!this.selectedJournals.some(journal => journal.journal_id === journalFromUsername.id)) {
                    this.selectedJournals.push({
                        journal_id: journalFromUsername.id,
                        grade: this.grade,
                        published: this.publishSameGrade,
                        name: journalFromUsername.name,
                        usernames: journalFromUsername.usernames,
                    })
                }
            })

            this.usernameInput = null
        },
        createTeacherEntry () {
            if (this.selectedTemplate.field_set.some(
                field => field.required && !this.teacherEntryContent[field.id])) {
                this.$toasted.error('Some required fields are empty.')
            } else if (this.selectedJournals.length === 0) {
                this.$toasted.error('No journals selected.')
            } else if (((this.sameGradeForAllEntries && !this.grade)
                || (!this.sameGradeForAllEntries && this.selectedJournals.some(journal => !journal.grade)))
                && !window.confirm('Students will be able to edit the entry if no grade is set. Are you sure you'
                + ' want to post ungraded entries?')) {
                this.$toasted.error('Teacher entry not posted: no grade set.')
            } else {
                this.requestInFlight = true
                if (this.sameGradeForAllEntries) {
                    this.selectedJournals.forEach((journal) => {
                        journal.grade = this.grade
                        journal.published = this.publishSameGrade
                    })
                }
                teacherEntryAPI.create({
                    title: this.title,
                    show_title_in_timeline: this.showTitleInTimeline,
                    assignment_id: this.$route.params.aID,
                    template_id: this.selectedTemplate.id,
                    content: this.teacherEntryContent,
                    journals: this.selectedJournals,
                }, {
                    customSuccessToast: 'Teacher entry successfully posted.',
                })
                    .then((data) => {
                        this.requestInFlight = false
                        this.$emit('teacher-entry-posted', data)
                    })
                    .catch(() => { this.requestInFlight = false })
            }
        },
        newJournal (journal) {
            journal.grade = this.grade
            journal.published = this.publishSameGrade
        },
    },
}
<<<<<<< HEAD
</script>

<style lang="sass">
input.theme-input.teacher-entry-grade
    width: 4em
</style>
=======
</script>
>>>>>>> b0c9db4a
<|MERGE_RESOLUTION|>--- conflicted
+++ resolved
@@ -288,13 +288,4 @@
         },
     },
 }
-<<<<<<< HEAD
-</script>
-
-<style lang="sass">
-input.theme-input.teacher-entry-grade
-    width: 4em
-</style>
-=======
-</script>
->>>>>>> b0c9db4a
+</script>