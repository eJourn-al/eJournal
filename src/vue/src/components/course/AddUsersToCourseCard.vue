<template>
<<<<<<< HEAD
    <b-card :class="$root.colors[uID % $root.colors.length]" class="no-hover">
        <b-row>
            <b-col cols="4" order-sm="2" sm="4">
                StudentID: {{ uID }}
            </b-col>
            <b-col cols="4" order-sm="2" sm="4">
                Name: {{ name }}
            </b-col>
            <b-col cols="4" order-sm="3" sm="3">
                <b-button v-if="this.$root.canEditCourse"
                          @click.prevent.stop="addUserToCourse()"
                          class="add-button full-width">
                    Add
                </b-button>
            </b-col>
        </b-row>
=======
    <b-card :class="$root.getBorderClass(uID)" class="no-hover">
        <div class="float-left">
            <b>{{ fullName }}</b><br>
            {{ username }}
        </div>
        <b-button v-if="this.$root.canEditCourse"
                  @click.prevent.stop="addUserToCourse()"
                  class="add-button float-right">
            <icon name="user-plus"/>
                Add
        </b-button>
>>>>>>> edc86a2c
    </b-card>
</template>

<script>
import courseApi from '@/api/course.js'
import icon from 'vue-awesome/components/Icon'

export default {
    props: {
        cID: {
            required: true
        },
        uID: {
            required: true
        },
        username: {
            required: true
        },
        fullName: {
            required: true
        },
        portraitPath: {
            required: true
        }
    },
    methods: {
        addUserToCourse () {
            if (confirm('Are you sure you want to add "' + this.fullName + '" to this course?')) {
                courseApi.update_course_with_student(this.uID, this.cID)
                    .then(response => {
                        this.$emit('add-participant', 'Student',
                            this.username,
                            this.portraitPath,
                            this.uID)
                    })
            }
        }
    },
    components: {
        'icon': icon
    }
}
</script><|MERGE_RESOLUTION|>--- conflicted
+++ resolved
@@ -1,22 +1,4 @@
 <template>
-<<<<<<< HEAD
-    <b-card :class="$root.colors[uID % $root.colors.length]" class="no-hover">
-        <b-row>
-            <b-col cols="4" order-sm="2" sm="4">
-                StudentID: {{ uID }}
-            </b-col>
-            <b-col cols="4" order-sm="2" sm="4">
-                Name: {{ name }}
-            </b-col>
-            <b-col cols="4" order-sm="3" sm="3">
-                <b-button v-if="this.$root.canEditCourse"
-                          @click.prevent.stop="addUserToCourse()"
-                          class="add-button full-width">
-                    Add
-                </b-button>
-            </b-col>
-        </b-row>
-=======
     <b-card :class="$root.getBorderClass(uID)" class="no-hover">
         <div class="float-left">
             <b>{{ fullName }}</b><br>
@@ -28,7 +10,6 @@
             <icon name="user-plus"/>
                 Add
         </b-button>
->>>>>>> edc86a2c
     </b-card>
 </template>
 
