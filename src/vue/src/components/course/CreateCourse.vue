--- conflicted
+++ resolved
@@ -28,12 +28,8 @@
 </template>
 
 <script>
-<<<<<<< HEAD
 import auth from '@/api/auth.js'
-=======
-import courseApi from '@/api/course.js'
 import icon from 'vue-awesome/components/Icon'
->>>>>>> edc86a2c
 
 export default {
     name: 'CreateCourse',
