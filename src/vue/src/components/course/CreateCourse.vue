<template>
    <div>
        <b-form @submit.prevent="onSubmit" @reset.prevent="onReset" :v-model="form.lti_id">
            <b-input class="mb-2 mr-sm-2 mb-sm-0 multi-form theme-input" v-model="form.name" placeholder="Course name" required/>
            <b-input class="mb-2 mr-sm-2 mb-sm-0 multi-form theme-input" v-model="form.abbreviation" maxlength="10" placeholder="Course Abbreviation (Max 10 letters)" required/>
            <b-row>
                <b-col cols="6">
                    <b-form-group label="From:">
                        <b-input class="mb-2 mr-sm-2 mb-sm-0 multi-form multi-date-input theme-input" v-model="form.startdate" type="date" placeholder="From" required/>
                    </b-form-group>
                </b-col>
                <b-col cols="6">
                    <b-form-group label="To:">
                        <b-input class="mb-2 mr-sm-2 mb-sm-0 multi-form multi-date-input theme-input" v-model="form.enddate" type="date" placeholder="To" required/>
                    </b-form-group>
                </b-col>
            </b-row>
            <b-button class="float-left change-button" type="reset">
                <icon name="undo"/>
                Reset
            </b-button>
            <b-button class="float-right add-button" type="submit">
                <icon name="plus-square"/>
                Create
            </b-button>
        </b-form>
    </div>
</template>

<script>
import auth from '@/api/auth.js'
import icon from 'vue-awesome/components/Icon'

export default {
    name: 'CreateCourse',
    props: ['lti'],
    data () {
        return {
            form: {
                courseName: '',
                courseAbbr: '',
                courseStartdate: this.newDate(0),
                courseEnddate: this.newDate(1),
                ltiCourseID: ''
            }
        }
    },
    methods: {
        onSubmit () {
<<<<<<< HEAD
            auth.create('courses', this.form)
                .then(response => {
                    this.onReset(undefined)
                    this.$emit('handleAction', response.id)
=======
            courseApi.create_new_course(this.form.courseName,
                this.form.courseAbbr, this.form.courseStartdate,
                this.form.courseEnddate,
                this.form.ltiCourseID)
                .then(course => {
                    this.onReset(undefined)
                    this.$emit('handleAction', course.cID)
>>>>>>> 6b70f3ed
                })
                .catch(error => { this.$toasted.error(error.response.data.description) })
        },
        onReset (evt) {
            if (evt !== undefined) {
                evt.preventDefault()
            }

            /* Reset our form values */
            this.form.courseName = ''
            this.form.courseAbbr = ''
            this.form.courseStartdate = ''
            this.form.courseEnddate = ''

            /* Trick to reset/clear native browser form validation state */
            this.show = false
            this.$nextTick(() => { this.show = true })
        },
        newDate (yearOffset) {
            var date = new Date()
            date.setFullYear(date.getFullYear() + yearOffset)
            return date.toISOString().split('T')[0].slice(0, 10)
        }
    },
    mounted () {
        if (this.lti !== undefined) {
            this.form.courseName = this.lti.ltiCourseName
            this.form.courseAbbr = this.lti.ltiCourseAbbr
            this.form.ltiCourseID = this.lti.ltiCourseID
        }
    },
    components: {
        icon
    }
}
</script><|MERGE_RESOLUTION|>--- conflicted
+++ resolved
@@ -47,20 +47,10 @@
     },
     methods: {
         onSubmit () {
-<<<<<<< HEAD
             auth.create('courses', this.form)
-                .then(response => {
-                    this.onReset(undefined)
-                    this.$emit('handleAction', response.id)
-=======
-            courseApi.create_new_course(this.form.courseName,
-                this.form.courseAbbr, this.form.courseStartdate,
-                this.form.courseEnddate,
-                this.form.ltiCourseID)
                 .then(course => {
                     this.onReset(undefined)
-                    this.$emit('handleAction', course.cID)
->>>>>>> 6b70f3ed
+                    this.$emit('handleAction', course.id)
                 })
                 .catch(error => { this.$toasted.error(error.response.data.description) })
         },
