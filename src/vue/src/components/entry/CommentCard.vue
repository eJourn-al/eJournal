<template>
    <div
        class="comment-card"
    >
        <img
            :src="comment.author.profile_picture"
            class="theme-img profile-picture-sm no-hover"
        />
        <b-card
            :class="$root.getBorderClass($route.params.cID)"
            class="no-hover"
        >
            <!-- Show comment -->
            <div v-if="!editing && !createCard">
                <sandboxed-iframe
                    v-if="comment.text"
                    :content="comment.text"
                />
                <files-list :files="comment.files"/>
                <hr class="full-width"/>
                <b>{{ comment.author.full_name }}</b>
                <icon
                    v-if="comment.can_edit"
                    name="trash"
                    class="float-right trash-icon"
                    @click.native="$emit('deleteComment', comment.id)"
                />
                <icon
                    v-if="comment.can_edit"
                    name="edit"
                    scale="1.07"
                    class="float-right ml-2 edit-icon"
                    @click.native="editing = true"
                />
                <span
                    v-if="comment.published && !comment.last_edited"
                    class="timestamp"
                >
                    {{ $root.beautifyDate(comment.creation_date) }}<br/>
                </span>
                <span
                    v-else-if="comment.published"
                    v-b-tooltip:hover="`Last edit by: ${comment.last_edited_by}`"
                    class="timestamp"
                >
                    Last edited: {{ $root.beautifyDate(comment.last_edited) }}
                </span>
                <span
                    v-else
                    class="timestamp"
                >
                    <icon
                        name="hourglass-half"
                        scale="0.8"
                    />
                    Will be published along with grade<br/>
                </span>
            </div>
            <!-- Edit comment -->
            <div v-else>
                <text-editor
                    :id="textEditorKey"
                    :key="textEditorKey"
                    :ref="textEditorKey"
                    v-model="comment.text"
                    :basic="true"
                    :footer="false"
                    class="multi-form"
                    @startedUploading="uploadingFiles ++"
                    @finishedUploading="uploadingFiles --"
                />
<<<<<<< HEAD
                <div
                    v-if="comment.files.length > 0"
                    class="comment-file-list multi-form round-border p-2"
                >
                    <div
                        v-for="(file, i) in comment.files"
                        :key="i"
                    >
                        <u>{{ file.file_name }}</u>
                        <icon
                            name="trash"
                            class="ml-2 float-right mt-1 trash-icon"
                            @click.native="comment.files.splice(i, 1)"
                        />
                        <icon
                            name="download"
                            class="ml-2 float-right mt-1 edit-icon"
                            @click.native="fileDownload(file)"
                        />
                    </div>
                </div>
                <b-button
                    class="btn orange-button multi-form mr-2"
                    @click="$refs[`file-upload-${comment.id}`].openFileUpload()"
                >
                    <icon name="paperclip"/>
                    Attach file
                    <file-upload-input
                        :ref="`file-upload-${comment.id}`"
                        :acceptedFiletype="'*/*'"
                        :maxSizeBytes="$root.maxFileSizeBytes"
                        :autoUpload="true"
                        :plain="true"
                        hidden
                        @uploading-file="uploadingFiles ++"
                        @fileUploadSuccess="comment.files.push($event) && uploadingFiles --"
                        @fileUploadFailed="uploadingFiles --"
                    />
                </b-button>
=======
                <files-list
                    :attachNew="true"
                    :files="comment.files"
                    @uploading-file="uploadingFiles ++"
                    @fileUploadSuccess="comment.files.push($event) && uploadingFiles --"
                    @fileUploadFailed="uploadingFiles --"
                    @fileRemoved="(i) => comment.files.splice(i, 1)"
                />
>>>>>>> 8276b23e
                <template v-if="createCard">
                    <dropdown-button
                        v-if="$hasPermission('can_grade')"
                        :up="true"
                        :selectedOption="$store.getters['preferences/saved'].comment_button_setting"
                        :options="{
                            p: {
                                text: 'Send',
                                icon: 'paper-plane',
                                class: '',
                            },
                            s: {
                                text: 'Send & publish after grade',
                                icon: 'paper-plane',
                                class: '',
                            },
                            g: {
                                text: 'Send & publish grade',
                                icon: 'paper-plane',
                                class: '',
                            },
                        }"
                        :class="disableSend"
                        class="ml-2 float-right"
                        @change-option="(e) => $emit('change-option', e)"
                        @click="createComment"
                    />
                    <b-button
                        v-else
                        :class="disableSend"
                        class="ml-2 float-right"
                        @click="createComment('p')"
                    >
                        <icon name="paper-plane"/>
                        Send
                    </b-button>
                </template>
                <template v-else>
                    <b-button
                        v-if="comment.can_edit"
                        class="multi-form red-button"
                        @click="resetComment()"
                    >
                        <icon name="ban"/>
                        Cancel
                    </b-button>
                    <b-button
                        v-if="comment.can_edit"
                        :class="disableSend"
                        class="ml-2 green-button float-right"
                        @click="editComment()"
                    >
                        <icon name="save"/>
                        Save
                    </b-button>
                </template>
            </div>
        </b-card>
    </div>
</template>

<script>
import dropdownButton from '@/components/assets/DropdownButton.vue'
import filesList from '@/components/assets/file_handling/FilesList.vue'
import sandboxedIframe from '@/components/assets/SandboxedIframe.vue'

import commentAPI from '@/api/comment.js'

export default {
    components: {
        textEditor: () => import(/* webpackChunkName: 'text-editor' */ '@/components/assets/TextEditor.vue'),
        dropdownButton,
        sandboxedIframe,
        filesList,
    },
    props: {
        passedComment: {
            required: true,
        },
        createCard: {
            default: false,
        },
        eID: {
            default: -1,
        },
    },
    data () {
        return {
            editing: false,
            saveRequestInFlight: false,
            uploadingFiles: 0,
            comment: {},
        }
    },
    computed: {
        textEditorKey () {
            return this.createCard ? `comment-text-editor-create-${this.eID}` : `comment-text-editor-${this.comment.id}`
        },
        disableSend () {
            return this.saveRequestInFlight || this.uploadingFiles > 0 ? 'input-disabled' : ''
        },
    },
    created () {
        this.resetComment()
    },
    methods: {
        createComment (option) {
            if (this.comment.text !== '' || this.comment.files.length > 0) {
                if (option === 'g') {
                    this.$emit('publish-grade')
                }

                this.saveRequestInFlight = true
                commentAPI.create({
                    entry_id: this.eID,
                    text: this.comment.text,
                    files: this.comment.files.map(f => f.id),
                    published: option === 'p' || option === 'g',
                })
                    .then((comment) => {
                        this.$emit('new-comment', comment)
                        this.resetComment()
                        this.$refs[this.textEditorKey].clearContent()
                    })
                    .finally(() => { this.saveRequestInFlight = false })
            }
        },
        editComment () {
            this.saveRequestInFlight = true
            commentAPI.update(this.comment.id, {
                text: this.comment.text,
                files: this.comment.files.map(c => c.id),
                published: this.comment.published,
            })
                .then((comment) => {
                    this.editing = false
                    this.comment = comment
                })
                .finally(() => {
                    this.saveRequestInFlight = false
                })
        },
        resetComment () {
            this.comment = JSON.parse(JSON.stringify(this.passedComment))
            this.editing = false
        },
    },
}
</script>

<style lang="sass">
.comment-card
    display: flex
    .profile-picture-sm
        margin: 0px 12px
        display: inline
    .new-comment.card-body
        display: flex
        flex-wrap: wrap
    .card
        flex: 1 1 auto
        overflow: hidden
        .card-body
            padding-bottom: 5px
            .trash-icon, .edit-icon
                margin-top: 4px
                margin-left: 4px
</style><|MERGE_RESOLUTION|>--- conflicted
+++ resolved
@@ -69,47 +69,6 @@
                     @startedUploading="uploadingFiles ++"
                     @finishedUploading="uploadingFiles --"
                 />
-<<<<<<< HEAD
-                <div
-                    v-if="comment.files.length > 0"
-                    class="comment-file-list multi-form round-border p-2"
-                >
-                    <div
-                        v-for="(file, i) in comment.files"
-                        :key="i"
-                    >
-                        <u>{{ file.file_name }}</u>
-                        <icon
-                            name="trash"
-                            class="ml-2 float-right mt-1 trash-icon"
-                            @click.native="comment.files.splice(i, 1)"
-                        />
-                        <icon
-                            name="download"
-                            class="ml-2 float-right mt-1 edit-icon"
-                            @click.native="fileDownload(file)"
-                        />
-                    </div>
-                </div>
-                <b-button
-                    class="btn orange-button multi-form mr-2"
-                    @click="$refs[`file-upload-${comment.id}`].openFileUpload()"
-                >
-                    <icon name="paperclip"/>
-                    Attach file
-                    <file-upload-input
-                        :ref="`file-upload-${comment.id}`"
-                        :acceptedFiletype="'*/*'"
-                        :maxSizeBytes="$root.maxFileSizeBytes"
-                        :autoUpload="true"
-                        :plain="true"
-                        hidden
-                        @uploading-file="uploadingFiles ++"
-                        @fileUploadSuccess="comment.files.push($event) && uploadingFiles --"
-                        @fileUploadFailed="uploadingFiles --"
-                    />
-                </b-button>
-=======
                 <files-list
                     :attachNew="true"
                     :files="comment.files"
@@ -118,7 +77,6 @@
                     @fileUploadFailed="uploadingFiles --"
                     @fileRemoved="(i) => comment.files.splice(i, 1)"
                 />
->>>>>>> 8276b23e
                 <template v-if="createCard">
                     <dropdown-button
                         v-if="$hasPermission('can_grade')"
