<!--
    Loads a filled in template of an entry and the corresponding
    comments. The teacher tools will also be loaded if the user has the
    right permissions.
-->
<template>
    <div v-if="entryNode.entry !== null">
        <b-card class="entry-card no-hover entry-card-teacher" :class="$root.getBorderClass($route.params.cID)">
            <div v-if="$hasPermission('can_grade')" class="grade-section shadow sticky">
                <b-form-input class="theme-input" step="0.01" size="2" v-model="grade" autofocus placeholder="0" min="0.0"></b-form-input>
                <b-form-checkbox v-model="published" value=true unchecked-value=false data-toggle="tooltip" title="Show grade to student">
                    Published
                </b-form-checkbox>
                <b-button class="add-button" @click="commitGrade">
                    <icon name="save" scale="1"/>
                    Save grade
                </b-button>
            </div>
            <div v-else class="grade-section shadow">
                <span v-if="tempNode.entry.published">
                    {{ entryNode.entry.grade }}
                </span>
                <span v-else>
                    <icon name="hourglass-half"/>
                </span>
            </div>

<<<<<<< HEAD
            <h2 class="mb-2">{{ entryNode.entry.template.name }}</h2>
            <entry-fields
                :nodeID="entryNode.nID"
                :template="entryNode.entry.template"
                :completeContent="completeContent"
                :displayMode="true"
                :authorUID="$parent.journal.student.id"
            />
=======
            <div v-for="(field, i) in entryNode.entry.template.field_set" v-if="field.required || completeContent[i].data" class="entry-field multi-form" :key="field.id">
                <h2 v-if="field.title" class="field-heading">
                    {{ field.title }} <span v-if="field.required">*</span>
                </h2>
                <div v-if="field.type=='t'">
                    <span class="show-enters">{{ completeContent[i].data }}</span><br>
                </div>
                <div v-else-if="field.type=='i'">
                    <image-file-display
                        :fileName="completeContent[i].data"
                        :authorUID="$parent.journal.student.uID"
                    />
                </div>
                <div v-else-if="field.type=='f'">
                    <file-download-button
                        :fileName="completeContent[i].data"
                        :authorUID="$parent.journal.student.uID"
                    />
                </div>
                <div v-else-if="field.type=='v'">
                    <b-embed type="iframe"
                             aspect="16by9"
                             :src="completeContent[i].data"
                             allowfullscreen
                    ></b-embed><br>
                </div>
                <div v-else-if="field.type == 'p'">
                    <pdf-display
                        :fileName="completeContent[i].data"
                        :authorUID="$parent.journal.student.uID"
                    />
                </div>
                <div v-else-if="field.type == 'rt'" v-html="completeContent[i].data"/>
                <div v-if="field.type == 'u'">
                    <a :href="completeContent[i].data">{{ completeContent[i].data }}</a>
                </div>
            </div>
            <div v-if="entryNode.entry.last_edited">
                <hr/>
                <span class="timestamp">
                    Last edited: {{ $root.beautifyDate(entryNode.entry.last_edited) }}<br/>
                </span>
            </div>
>>>>>>> 58d10047
        </b-card>

        <comment-card :eID="entryNode.entry.id" :entryGradePublished="entryNode.entry.published"/>
    </div>
    <b-card v-else class="no-hover" :class="$root.getBorderClass($route.params.cID)">
        <h2 class="mb-2">{{entryNode.template.name}}</h2>
        <b>No submission for this student</b>
    </b-card>
</template>

<script>
import commentCard from '@/components/journal/CommentCard.vue'
import entryFields from '@/components/entry/EntryFields.vue'
import entryAPI from '@/api/entry'
import icon from 'vue-awesome/components/Icon'

export default {
    props: ['entryNode'],
    data () {
        return {
            tempNode: this.entryNode,
            completeContent: [],
            grade: null,
            published: null
        }
    },
    watch: {
        entryNode () {
            this.completeContent = []
            this.setContent()
            this.tempNode = this.entryNode

            if (this.entryNode.entry !== null) {
                this.grade = this.entryNode.entry.grade
                this.published = this.entryNode.entry.published
            } else {
                this.grade = null
                this.published = true
            }
        }
    },
    created () {
        this.setContent()

        if (this.entryNode.entry) {
            this.grade = this.entryNode.entry.grade
            this.published = this.entryNode.entry.published
        }
    },
    methods: {
        setContent () {
            /* Loads in the data of an entry in the right order by matching
             * the different data-fields with the corresponding template-IDs. */
            var checkFound = false

            if (this.entryNode.entry !== null) {
                for (var templateField of this.entryNode.entry.template.field_set) {
                    checkFound = false

                    for (var content of this.entryNode.entry.content) {
                        if (content.field === templateField.id) {
                            this.completeContent.push({
                                data: content.data,
                                id: content.field
                            })

                            checkFound = true
                            break
                        }
                    }

                    if (!checkFound) {
                        this.completeContent.push({
                            data: null,
                            id: templateField.id
                        })
                    }
                }
            }
        },
        commitGrade () {
            if (this.grade !== null) {
                this.tempNode.entry.grade = this.grade
                this.tempNode.entry.published = (this.published === 'true' || this.published === true)

                if (this.published === 'true' || this.published === true) {
                    entryAPI.update(this.entryNode.entry.id, {grade: this.grade, published: 1})
                        .then(_ => {
                            this.$toasted.success('Grade updated and published.')
                            this.$emit('check-grade')
                        })
                        .catch(error => { this.$toasted.error(error.response.data.description) })
                } else {
                    entryAPI.update(this.entryNode.entry.id, {grade: this.grade, published: 0})
                        .then(_ => {
                            this.$toasted.success('Grade updated but not published.')
                            this.$emit('check-grade')
                        })
                        .catch(error => { this.$toasted.error(error.response.data.description) })
                }
            }
        }
    },
    components: {
        'comment-card': commentCard,
        'entry-fields': entryFields,
        icon
    }
}
</script>
<style lang="sass">
@import '~sass/modules/colors.sass'
.timestamp
    float: right
    font-family: 'Roboto Condensed', sans-serif
    color: grey
    svg
        fill: grey

hr
    width: 120%
    margin-left: -10px !important
    border-color: $theme-dark-grey
    margin: 30px 0px 5px 0px
</style><|MERGE_RESOLUTION|>--- conflicted
+++ resolved
@@ -25,7 +25,6 @@
                 </span>
             </div>
 
-<<<<<<< HEAD
             <h2 class="mb-2">{{ entryNode.entry.template.name }}</h2>
             <entry-fields
                 :nodeID="entryNode.nID"
@@ -34,51 +33,6 @@
                 :displayMode="true"
                 :authorUID="$parent.journal.student.id"
             />
-=======
-            <div v-for="(field, i) in entryNode.entry.template.field_set" v-if="field.required || completeContent[i].data" class="entry-field multi-form" :key="field.id">
-                <h2 v-if="field.title" class="field-heading">
-                    {{ field.title }} <span v-if="field.required">*</span>
-                </h2>
-                <div v-if="field.type=='t'">
-                    <span class="show-enters">{{ completeContent[i].data }}</span><br>
-                </div>
-                <div v-else-if="field.type=='i'">
-                    <image-file-display
-                        :fileName="completeContent[i].data"
-                        :authorUID="$parent.journal.student.uID"
-                    />
-                </div>
-                <div v-else-if="field.type=='f'">
-                    <file-download-button
-                        :fileName="completeContent[i].data"
-                        :authorUID="$parent.journal.student.uID"
-                    />
-                </div>
-                <div v-else-if="field.type=='v'">
-                    <b-embed type="iframe"
-                             aspect="16by9"
-                             :src="completeContent[i].data"
-                             allowfullscreen
-                    ></b-embed><br>
-                </div>
-                <div v-else-if="field.type == 'p'">
-                    <pdf-display
-                        :fileName="completeContent[i].data"
-                        :authorUID="$parent.journal.student.uID"
-                    />
-                </div>
-                <div v-else-if="field.type == 'rt'" v-html="completeContent[i].data"/>
-                <div v-if="field.type == 'u'">
-                    <a :href="completeContent[i].data">{{ completeContent[i].data }}</a>
-                </div>
-            </div>
-            <div v-if="entryNode.entry.last_edited">
-                <hr/>
-                <span class="timestamp">
-                    Last edited: {{ $root.beautifyDate(entryNode.entry.last_edited) }}<br/>
-                </span>
-            </div>
->>>>>>> 58d10047
         </b-card>
 
         <comment-card :eID="entryNode.entry.id" :entryGradePublished="entryNode.entry.published"/>
