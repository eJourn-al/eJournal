--- conflicted
+++ resolved
@@ -10,7 +10,7 @@
                 <h2>{{entryNode.entry.template.name}}</h2>
             </div>
             <div v-if="$root.canGradeJournal()" class="grade-section-teacher shadow no-hover">
-                <b-form-input type="number" size="2" v-model="grade" placeholder="0" min=0></b-form-input>
+                <b-form-input class="theme-input" type="number" size="2" v-model="grade" placeholder="0" min=0></b-form-input>
                 <b-form-checkbox v-model="status" value=true unchecked-value=false data-toggle="tooltip" title="Show grade to student">
                     Publish
                 </b-form-checkbox>
@@ -28,7 +28,6 @@
                 </span>
             </div>
 
-<<<<<<< HEAD
             <div v-for="(field, i) in entryNode.entry.template.fields" class="entry-field" :key="field.eID">
                 <div v-if="field.title != ''">
                     <b>{{ field.title }}</b>
@@ -41,27 +40,6 @@
                 <div v-else-if="field.type=='f'">
                 </div>
             </div>
-=======
-                    <div v-if="$root.canGradeJournal()">
-                        <br>
-                        Fill in the grade:<br>
-                        <b-form-input class="theme-input" type="number" v-model="grade" placeholder="Grade" min=0></b-form-input>
-                        <b-form-checkbox v-model="status" value=true unchecked-value=false>
-                            Show grade to student
-                        </b-form-checkbox><br>
-                        <b-button @click="commitGrade">Grade</b-button>
-                    </div>
-                    <div v-else>
-                        <div v-if="tempNode.entry.published">
-                            Points: {{ entryNode.entry.grade }}
-                        </div>
-                        <div v-else>
-                            To be graded
-                        </div>
-                    </div>
-                </b-col>
-            </b-row>
->>>>>>> 1d0ea9c4
         </b-card>
 
         <comment-card :eID="entryNode.entry.eID"/>
