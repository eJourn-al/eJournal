--- conflicted
+++ resolved
@@ -32,18 +32,10 @@
             /* The function will update a given progressNode by
             * going through all the nodes and count the published grades
             * so far. */
-<<<<<<< HEAD
-            var tempProgress = this.bonusPoints
-            for (var node of this.nodes) {
-                if (node.nID === this.currentNode.nID) {
-                    break
-                }
-=======
             let tempProgress = this.bonusPoints
 
             this.nodes.some((node) => {
                 if (node.nID === this.currentNode.nID) { return true }
->>>>>>> 87cfd418
 
                 if (node.type === 'e' || node.type === 'd') {
                     if (node.entry && node.entry.grade && node.entry.grade.published
