--- conflicted
+++ resolved
@@ -1,83 +1,5 @@
 <template>
     <div>
-<<<<<<< HEAD
-        <b-card
-            :class="$root.getBorderClass($route.params.cID)"
-            class="no-hover overflow-x-hidden"
-        >
-            <h2 class="theme-h2 d-inline multi-form">
-                New preset
-            </h2>
-            <h2 class="theme-h2 field-heading required">
-                Preset Type
-            </h2>
-            <b-row>
-                <b-col md="6">
-                    <b-card
-                        :class="{'unselected': currentPreset.type !== '' && currentPreset.type !== 'd'}"
-                        @click="currentPreset.type = 'd'"
-                    >
-                        <b-button
-                            :class="{'selected': currentPreset.type === 'd'}"
-                            class="orange-button preset-type-button float-left mr-3 mt-2 no-hover"
-                        >
-                            <icon
-                                name="calendar"
-                                scale="1.8"
-                            />
-                        </b-button>
-                        <div class="unselectable">
-                            <b>Entry</b><br/>
-                            An entry that should be filled in before a set deadline.
-                        </div>
-                    </b-card>
-                </b-col>
-                <b-col md="6">
-                    <b-card
-                        :class="{'unselected': currentPreset.type !== '' && currentPreset.type !== 'p'}"
-                        @click="currentPreset.type = 'p'"
-                    >
-                        <b-button
-                            :class="{'selected': currentPreset.type === 'p'}"
-                            class="orange-button preset-type-button float-left mr-3 mt-2 no-hover"
-                        >
-                            <icon
-                                name="flag-checkered"
-                                scale="1.8"
-                            />
-                        </b-button>
-                        <div class="unselectable">
-                            <b>Progress</b><br/>
-                            A point target to indicate required progress.
-                        </div>
-                    </b-card>
-                </b-col>
-            </b-row>
-
-            <div
-                v-if="currentPreset.type !== ''"
-                class="mt-2"
-            >
-                <preset-node-card
-                    :newPreset="true"
-                    :currentPreset="currentPreset"
-                    :templates="templates"
-                    :assignmentDetails="assignmentDetails"
-                />
-
-                <b-alert
-                    :show="showAlert"
-                    class="error"
-                    dismissible
-                    @dismissed="showAlert = false"
-                >
-                    Some required fields are empty or invalid.
-                </b-alert>
-
-                <b-button
-                    class="green-button float-right"
-                    @click="addPreset"
-=======
         <b-row noGutters>
             <b-col md="6">
                 <b-card
@@ -101,7 +23,6 @@
                     class="select-type border-yellow ml-md-1"
                     :class="{'unselected': currentPreset.type === 'd'}"
                     @click="currentPreset.type = 'p'"
->>>>>>> ae505222
                 >
                     <icon
                         class="float-left mr-3 mt-3 mb-4"
