<template>
    <b-card class="no-hover settings-card" :class="$root.getBorderClass($route.params.cID)">
        <h2>Assignment details</h2>
        <b-form @submit.prevent="onSubmit">
            <h2 class="field-heading">Assignment name</h2>
            <b-input class="multi-form theme-input"
                     v-model="assignmentDetails.name"
                     placeholder="Assignment name"/>
            <h2 class="field-heading">Description</h2>
            <text-editor class="multi-form"
                :id="'text-editor-assignment-edit-description'"
                :givenContent="assignmentDetails.description"
                @content-update="assignmentDetails.description = $event"
                :footer="false"/>
<<<<<<< HEAD
            <b-row>
                <b-col xl="8">
                    <h2 class="field-heading">Points possible</h2>
                    <b-input class="multi-form theme-input"
                        v-model="assignmentDetails.points_possible"
                        placeholder="Points"
                        @change="$emit('changed')"
                        type="number"/>
                </b-col>
                <b-col xl="2">
                    <!-- TODO front-end make beautifull -->
                    <h2 class="field-heading">Publish</h2>
                    <input class="multi-form theme-input"
                    v-model="assignmentDetails.is_published"
                    @click="$emit('changed')"
                    type="checkbox"/>
                </b-col>
            </b-row>
=======
            <h2 class="field-heading">Points possible</h2>
            <b-input class="multi-form theme-input"
                v-model="assignmentDetails.points_possible"
                placeholder="Points"
                type="number"/>
>>>>>>> 26b28b27
            <b-row>
                <b-col xl="4">
                    <h2 class="field-heading">Unlock date</h2>
                    <flat-pickr class="multi-form theme-input full-width"
                    v-model="assignmentDetails.unlock_date"
                    :config="$root.flatPickrTimeConfig"/>
                </b-col>
                <b-col xl="4">
                    <h2 class="field-heading">Due date</h2>
                    <flat-pickr class="multi-form theme-input full-width"
                    v-model="assignmentDetails.due_date"
                    :config="$root.flatPickrTimeConfig"/>
                </b-col>
                <b-col xl="4">
                    <h2 class="field-heading">Lock date</h2>
                    <flat-pickr class="multi-form theme-input full-width"
                    v-model="assignmentDetails.lock_date"
                    :config="$root.flatPickrTimeConfig"/>
                </b-col>
            </b-row>
        </b-form>
    </b-card>
</template>

<script>
import textEditor from '@/components/assets/TextEditor.vue'
import icon from 'vue-awesome/components/Icon'

export default {
    name: 'FormatEditAssignmentDetailsCard',
    props: {
        assignmentDetails: {
            required: true
        }
    },
    components: {
        'text-editor': textEditor,
        icon
    },
    data () {
        return {
            prevDate: ''
        }
    },
    watch: {
        assignmentDetails: {
            handler: function (newAssignmentDetails) {
                var patt = new RegExp('T')

                /*  When the date is loaded in from the db this format
                    will be adapted to the flatpickr format,
                    which triggers this watcher.
                    These changes happen in the initial load and when it's
                    saved. This will be ignored as an unsaved change by the
                    following regex if-statement.  */
                if (!patt.test(newAssignmentDetails.lock_date) && !patt.test(this.prevDate)) {
                    this.$emit('changed')
                }

                this.prevDate = newAssignmentDetails.lock_date
            },
            deep: true
        }
    }
}
</script><|MERGE_RESOLUTION|>--- conflicted
+++ resolved
@@ -12,14 +12,12 @@
                 :givenContent="assignmentDetails.description"
                 @content-update="assignmentDetails.description = $event"
                 :footer="false"/>
-<<<<<<< HEAD
             <b-row>
                 <b-col xl="8">
                     <h2 class="field-heading">Points possible</h2>
                     <b-input class="multi-form theme-input"
                         v-model="assignmentDetails.points_possible"
                         placeholder="Points"
-                        @change="$emit('changed')"
                         type="number"/>
                 </b-col>
                 <b-col xl="2">
@@ -27,17 +25,9 @@
                     <h2 class="field-heading">Publish</h2>
                     <input class="multi-form theme-input"
                     v-model="assignmentDetails.is_published"
-                    @click="$emit('changed')"
                     type="checkbox"/>
                 </b-col>
             </b-row>
-=======
-            <h2 class="field-heading">Points possible</h2>
-            <b-input class="multi-form theme-input"
-                v-model="assignmentDetails.points_possible"
-                placeholder="Points"
-                type="number"/>
->>>>>>> 26b28b27
             <b-row>
                 <b-col xl="4">
                     <h2 class="field-heading">Unlock date</h2>
