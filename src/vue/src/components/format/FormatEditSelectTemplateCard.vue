<!--
    Editor for the currently selected preset in the format editor.
    Edits the preset prop directly.
    Various (many!) elements emit a changed event to track whether unsaved changes exist.
-->

<template>
    <b-card class="no-hover" :class="$root.getBorderClass($route.params.cID)">
        <b-button @click.prevent="emitDeletePreset" class="delete-button float-right multi-form">
            <icon name="trash"/>
            Remove
        </b-button>

        <h2 class="mb-2">Preset Deadline</h2>
        <b-input class="theme-input multi-form" v-model="deadlineDate" type="date" @change="$emit('changed')"/>
        <b-input class="theme-input multi-form" v-model="deadlineTime" type="time" @change="$emit('changed')"/>

<<<<<<< HEAD
                            <div v-if="currentPreset.type === 'd'">
                                <h2 class="mb-2">Preset Template</h2>
                                <b-form-select v-model="currentPreset.template" @change="$emit('changed')">
                                    <option disabled value="">Please select a template</option>
                                    <option v-for="template in templates" :key="template.t.id" :value="template.t">
                                        {{template.t.name}}
                                    </option>
                                </b-form-select>
                                <br><br>
                                <div v-if="currentPreset !== null">
                                    <h2 class="mb-2">Preview</h2>
                                    <template-preview :template="currentPreset.template"/>
                                </div>
                            </div>
                            <div v-else-if="currentPreset.type === 'p'">
                                <h2 class="mb-2">Point Target</h2>
                                <b-input type="number" class="mb-2 mr-sm-2 mb-sm-0 theme-input" v-model="currentPreset.target" placeholder="Amount of points" @change="$emit('changed')"/>
                            </div>
                        </b-col>
                        <b-col cols="3" lg-cols="12">
                            <b-button @click.prevent="emitDeletePreset" class="delete-button float-right">
                                <icon name="trash"/>
                                Remove
                            </b-button>
                        </b-col>
                    </b-row>
                </b-card>
            </b-col>
        </b-row>
    </div>
=======
        <h2 class="mb-2">Preset Type</h2>
        <b-form-select v-model="currentPreset.type" @change="onChangePresetType" class="multi-form">
            <option value="d">Entry</option>
            <option value="p">Progress Check</option>
        </b-form-select>

        <div v-if="currentPreset.type === 'd'">
            <h2 class="mb-2">Preset Template</h2>
            <b-form-select v-model="currentPreset.template" @change="$emit('changed')" class="multi-form">
                <option disabled value="">Please select a template</option>
                <option v-for="template in templates" :key="template.t.tID" :value="template.t">
                    {{ template.t.name }}
                </option>
            </b-form-select>
            <div v-if="currentPreset !== null">
                <h2 class="multi-form">Preview of the {{ currentPreset.template.name }} template</h2>
                <template-preview :template="currentPreset.template"/>
            </div>
        </div>
        <div v-else-if="currentPreset.type === 'p'">
            <h2 class="multi-form">Point Target</h2>
            <b-input type="number" class="theme-input" v-model="currentPreset.target" placeholder="Amount of points" @change="$emit('changed')"/>
        </div>
    </b-card>
>>>>>>> a84a319a
</template>

<script>
import templatePreview from '@/components/template/TemplatePreview.vue'
import icon from 'vue-awesome/components/Icon'

export default {
    props: ['currentPreset', 'templates'],
    data () {
        return {
            templateNames: []
        }
    },
    // Get/set for the preset deadline.
    computed: {
        deadlineDate: {
            get: function () { return this.currentPreset.deadline.split(' ')[0] },
            set: function (val) { this.currentPreset.deadline = val + ' ' + this.currentPreset.deadline.split(' ')[1]; this.$emit('deadline-changed') }
        },
        deadlineTime: {
            get: function () { return this.currentPreset.deadline.split(' ')[1] },
            set: function (val) { this.currentPreset.deadline = this.currentPreset.deadline.split(' ')[0] + ' ' + val; this.$emit('deadline-changed') }
        }
    },
    methods: {
        emitDeletePreset () {
            this.$emit('changed')
            if (confirm('Are you sure you want to remove this preset from this format?')) {
                this.$emit('delete-preset')
            }
        },
        // Type-specific fields should be set or deleted
        onChangePresetType (value) {
            this.$emit('changed')
            if (value !== 'p') {
                this.currentPreset.target = ''
            }
            if (value === 'd') {
                if (this.templates[0]) {
                    this.$set(this.currentPreset, 'template', this.templates[0].t)
                } else {
                    this.$set(this.currentPreset, 'template', {})
                }
            }
        }
    },
    components: {
        'template-preview': templatePreview,
        icon
    }
}
</script><|MERGE_RESOLUTION|>--- conflicted
+++ resolved
@@ -15,38 +15,6 @@
         <b-input class="theme-input multi-form" v-model="deadlineDate" type="date" @change="$emit('changed')"/>
         <b-input class="theme-input multi-form" v-model="deadlineTime" type="time" @change="$emit('changed')"/>
 
-<<<<<<< HEAD
-                            <div v-if="currentPreset.type === 'd'">
-                                <h2 class="mb-2">Preset Template</h2>
-                                <b-form-select v-model="currentPreset.template" @change="$emit('changed')">
-                                    <option disabled value="">Please select a template</option>
-                                    <option v-for="template in templates" :key="template.t.id" :value="template.t">
-                                        {{template.t.name}}
-                                    </option>
-                                </b-form-select>
-                                <br><br>
-                                <div v-if="currentPreset !== null">
-                                    <h2 class="mb-2">Preview</h2>
-                                    <template-preview :template="currentPreset.template"/>
-                                </div>
-                            </div>
-                            <div v-else-if="currentPreset.type === 'p'">
-                                <h2 class="mb-2">Point Target</h2>
-                                <b-input type="number" class="mb-2 mr-sm-2 mb-sm-0 theme-input" v-model="currentPreset.target" placeholder="Amount of points" @change="$emit('changed')"/>
-                            </div>
-                        </b-col>
-                        <b-col cols="3" lg-cols="12">
-                            <b-button @click.prevent="emitDeletePreset" class="delete-button float-right">
-                                <icon name="trash"/>
-                                Remove
-                            </b-button>
-                        </b-col>
-                    </b-row>
-                </b-card>
-            </b-col>
-        </b-row>
-    </div>
-=======
         <h2 class="mb-2">Preset Type</h2>
         <b-form-select v-model="currentPreset.type" @change="onChangePresetType" class="multi-form">
             <option value="d">Entry</option>
@@ -71,7 +39,6 @@
             <b-input type="number" class="theme-input" v-model="currentPreset.target" placeholder="Amount of points" @change="$emit('changed')"/>
         </div>
     </b-card>
->>>>>>> a84a319a
 </template>
 
 <script>
