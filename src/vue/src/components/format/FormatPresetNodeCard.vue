<!--
    Editor for the currently selected preset in the format editor.
    Edits the preset prop directly.
    Various (many!) elements emit a changed event to track whether unsaved changes exist.
-->

<template>
    <b-card
        :class="$root.getBorderClass($route.params.cID)"
        class="no-hover overflow-x-hidden"
    >
        <h2
            v-if="!newPreset"
            class="theme-h2 d-inline multi-form"
        >
            <span v-if="currentPreset.type == 'd'">Entry</span>
            <span v-if="currentPreset.type == 'p'">Progress goal</span>
        </h2>

        <b-row v-if="currentPreset.type == 'd'">
            <b-col xl="4">
                <h2 class="theme-h2 field-heading">
                    Unlock date
                    <tooltip tip="Students will be able to work on the entry from this date onwards"/>
                </h2>
                <reset-wrapper v-model="currentPreset.unlock_date">
                    <flat-pickr
                        v-model="currentPreset.unlock_date"
                        class="multi-form full-width"
                        :config="unlockDateConfig"
                    />
                </reset-wrapper>
            </b-col>
            <b-col xl="4">
                <h2 class="theme-h2 field-heading required">
                    Due date
                    <tooltip
                        tip="Students are expected to have finished their entry by this date, but new entries can
                        still be added until the lock date"
                    />
                </h2>
                <reset-wrapper v-model="currentPreset.due_date">
                    <flat-pickr
                        v-model="currentPreset.due_date"
                        class="multi-form full-width"
                        :config="dueDateConfig"
                        @on-change="$emit('change-due-date')"
                    />
                </reset-wrapper>
            </b-col>
            <b-col xl="4">
                <h2 class="theme-h2 field-heading">
                    Lock date
                    <tooltip tip="Students will not be able to fill in the entry anymore after this date"/>
                </h2>
                <reset-wrapper v-model="currentPreset.lock_date">
                    <flat-pickr
                        v-model="currentPreset.lock_date"
                        class="multi-form full-width"
                        :config="lockDateConfig"
                    />
                </reset-wrapper>
            </b-col>
        </b-row>
        <div v-else>
            <h2 class="theme-h2 field-heading required">
                Due date
                <tooltip
                    tip="Students are expected to have reached the amount of points below by this date,
                    but new entries can still be added until the assignment lock date"
                />
            </h2>
            <reset-wrapper v-model="currentPreset.due_date">
                <flat-pickr
                    v-model="currentPreset.due_date"
                    class="multi-form full-width"
                    :config="progressDateConfig"
                    @on-change="$emit('change-due-date')"
                />
            </reset-wrapper>
        </div>

        <h2 class="theme-h2 field-heading">
            Description
        </h2>
        <text-editor
            :id="`preset-description-${newPreset ? currentPreset.type : currentPreset.id}`"
            :key="`preset-description-${newPreset ? currentPreset.type : currentPreset.id}`"
            v-model="currentPreset.description"
            class="multi-form"
            placeholder="Description"
            footer="false"
        />

        <template v-if="currentPreset.type === 'd'">
            <h2 class="theme-h2 field-heading required">
                Template
                <tooltip tip="The template students can use for this entry"/>
            </h2>
            <div class="d-flex">
                <b-form-select
                    v-model="currentPreset.template"
                    class="theme-select multi-form mr-2"
                    :class="{ 'input-disabled' : templates.length === 0 }"
                >
                    <option
                        disabled
                        value=""
                    >
                        Please select a template
                    </option>
                    <option
                        v-for="template in templates"
                        :key="template.id"
                        :value="template"
                    >
                        {{ template.name }}
                    </option>
                </b-form-select>
                <b-button
                    v-if="showTemplatePreview"
                    class="multi-form red-button flex-shrink-0"
                    @click="showTemplatePreview = false"
                >
                    <icon name="eye-slash"/>
                    Hide Preview
                </b-button>
                <b-button
                    v-if="!showTemplatePreview"
                    class="multi-form green-button flex-shrink-0"
                    @click="showTemplatePreview = true"
                >
                    <icon name="eye"/>
                    Show Preview
                </b-button>
            </div>
            <p>
                Or
                <span
                    class="text-blue cursor-pointer"
                    @click="$emit('new-template', currentPreset)"
                >
                    create a new template</span>.
                <br/>
            </p>
            <b-card
                v-if="showTemplatePreview"
                class="no-hover"
            >
                <entry-fields
                    v-if="currentPreset.template"
                    :template="currentPreset.template"
                    :content="() => Object()"
                    :edit="true"
                    :readOnly="true"
                />
                <span v-else>
                    Select a template to preview
                </span>
            </b-card>
        </template>
        <template v-else-if="currentPreset.type === 'p'">
            <h2 class="theme-h2 field-heading required">
                Amount of points
                <tooltip
                    tip="The amount of points students should have achieved by the deadline of this node to be on
                    schedule, new entries can still be added until the assignment's lock date"
                />
            </h2>
            <b-input
                v-model="currentPreset.target"
                type="number"
                class="theme-input mb-2"
                placeholder="Amount of points"
                min="1"
                :max="assignmentDetails.points_possible"
            />
        </template>

        <h2
            v-if="currentPreset.attached_files.length > 0"
            class="theme-h2 field-heading"
        >
            Files
        </h2>
        <files-list
            :attachNew="true"
            :files="currentPreset.attached_files"
            @uploading-file="uploadingFiles ++"
            @fileUploadSuccess="currentPreset.attached_files.push($event) && uploadingFiles --"
            @fileUploadFailed="uploadingFiles --"
            @fileRemoved="(i) => currentPreset.attached_files.splice(i, 1)"
        />

        <b-button
<<<<<<< HEAD
            v-if="!newPreset"
            class="red-button float-right"
=======
            v-if="newPreset"
            class="add-button float-right"
            @click.prevent="$emit('add-preset')"
        >
            <icon name="plus"/>
            Add preset
        </b-button>
        <b-button
            v-else
            class="delete-button float-right"
>>>>>>> ae505222
            @click.prevent="emitDeletePreset"
        >
            <icon name="trash"/>
            Remove preset
        </b-button>
    </b-card>
</template>

<script>
import EntryFields from '@/components/entry/EntryFields.vue'
import Tooltip from '@/components/assets/Tooltip.vue'
import filesList from '@/components/assets/file_handling/FilesList.vue'

export default {
    components: {
        TextEditor: () => import(/* webpackChunkName: 'text-editor' */ '@/components/assets/TextEditor.vue'),
        EntryFields,
        Tooltip,
        filesList,
    },
    props: ['newPreset', 'currentPreset', 'templates', 'assignmentDetails'],
    data () {
        return {
            showTemplatePreview: false,
            uploadingFiles: 0,
        }
    },
    computed: {
        // Ensure the unlock date is between the assignment unlock date and before preset due / lock date and
        // assignment due / lock date .
        unlockDateConfig () {
            const additionalConfig = {}

            if (this.currentPreset.due_date) {
                additionalConfig.maxDate = new Date(this.currentPreset.due_date)
            } else if (this.currentPreset.lock_date) {
                additionalConfig.maxDate = new Date(this.currentPreset.lock_date)
            } else if (this.assignmentDetails.lock_date) {
                additionalConfig.maxDate = new Date(this.assignmentDetails.lock_date)
            }

            // Assignment due date can be before the current preset lock date.
            if (this.assignmentDetails.due_date && (!additionalConfig.maxDate
                || new Date(this.assignmentDetails.due_date) < additionalConfig.maxDate)) {
                additionalConfig.maxDate = new Date(this.assignmentDetails.due_date)
            }

            if (this.assignmentDetails.unlock_date) {
                additionalConfig.minDate = new Date(this.assignmentDetails.unlock_date)
            }

            return Object.assign({}, additionalConfig, this.$root.flatPickrTimeConfig)
        },
        // Ensure the due date is preset unlock / lock date and between the assignment unlock and due / lock date.
        dueDateConfig () {
            const additionalConfig = {}

            if (this.currentPreset.unlock_date) {
                additionalConfig.minDate = new Date(this.currentPreset.unlock_date)
            } if (this.assignmentDetails.unlock_date) {
                additionalConfig.minDate = new Date(this.assignmentDetails.unlock_date)
            }

            if (this.currentPreset.lock_date) {
                additionalConfig.maxDate = new Date(this.currentPreset.lock_date)
            } else if (this.assignmentDetails.lock_date) {
                additionalConfig.maxDate = new Date(this.assignmentDetails.lock_date)
            }

            // Assignment due date can be before the current preset lock date.
            if (this.assignmentDetails.due_date && (!additionalConfig.maxDate
                || new Date(this.assignmentDetails.due_date) < additionalConfig.maxDate)) {
                additionalConfig.maxDate = new Date(this.assignmentDetails.due_date)
            }

            return Object.assign({}, additionalConfig, this.$root.flatPickrTimeConfig)
        },
        // Ensure the lock date is after the preset unlock / due date and betwween the assignment unlock / due and lock
        // date.
        lockDateConfig () {
            const additionalConfig = {}

            if (this.currentPreset.due_date) {
                additionalConfig.minDate = new Date(this.currentPreset.due_date)
            } else if (this.currentPreset.unlock_date) {
                additionalConfig.minDate = new Date(this.currentPreset.unlock_date)
            } else if (this.assignmentDetails.unlock_date) {
                additionalConfig.minDate = new Date(this.assignmentDetails.unlock_date)
            }

            if (this.assignmentDetails.lock_date) {
                additionalConfig.maxDate = new Date(this.assignmentDetails.lock_date)
            }

            return Object.assign({}, additionalConfig, this.$root.flatPickrTimeConfig)
        },
        // Ensure the progress date is between the assignment unlock and due / lock date.
        progressDateConfig () {
            const additionalConfig = {}

            if (this.assignmentDetails.unlock_date) {
                additionalConfig.minDate = new Date(this.assignmentDetails.unlock_date)
            }

            if (this.assignmentDetails.due_date) {
                additionalConfig.maxDate = new Date(this.assignmentDetails.due_date)
            } else if (this.assignmentDetails.lock_date) {
                additionalConfig.maxDate = new Date(this.assignmentDetails.lock_date)
            }

            return Object.assign({}, additionalConfig, this.$root.flatPickrTimeConfig)
        },
    },
    methods: {
        emitDeletePreset () {
            if (window.confirm('Are you sure you want to remove this preset from this assignment?')) {
                this.$emit('delete-preset')
            }
        },
    },
}
</script><|MERGE_RESOLUTION|>--- conflicted
+++ resolved
@@ -193,12 +193,8 @@
         />
 
         <b-button
-<<<<<<< HEAD
-            v-if="!newPreset"
-            class="red-button float-right"
-=======
             v-if="newPreset"
-            class="add-button float-right"
+            class="green-button float-right"
             @click.prevent="$emit('add-preset')"
         >
             <icon name="plus"/>
@@ -206,8 +202,7 @@
         </b-button>
         <b-button
             v-else
-            class="delete-button float-right"
->>>>>>> ae505222
+            class="red-button float-right"
             @click.prevent="emitDeletePreset"
         >
             <icon name="trash"/>
