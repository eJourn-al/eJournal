--- conflicted
+++ resolved
@@ -45,9 +45,7 @@
                     class="trash-icon"
                 />
             </div>
-<<<<<<< HEAD
-            <b class="max-one-line">
-=======
+            <!-- TODO LTI: check if needs_lti_link is properly serialized -->
             <span class="max-one-line">
                 <b-badge
                     v-if="author.needs_lti_link"
@@ -62,7 +60,6 @@
                     />
                     LTI
                 </b-badge>
->>>>>>> 2353a476
                 {{ author.user.full_name }}
             </span>
             <span
