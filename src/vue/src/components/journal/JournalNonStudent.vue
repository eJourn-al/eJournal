<template>
<<<<<<< HEAD
    <timeline-layout>
        <template #left>
            <bread-crumb v-if="$root.lgMax"/>
            <timeline
                v-if="!loadingNodes"
                :selected="currentNode"
                :nodes="nodes"
                :assignment="assignment"
                @select-node="selectNode"
            />
        </template>

        <template #center>
            <bread-crumb v-if="$root.xl"/>
            <b-alert
                v-if="!loadingNodes && journal.needs_lti_link.length > 0 && assignment.active_lti_course"
                show
            >
                <span v-if="assignment.is_group_assignment">
                    <b>Warning:</b> The following journal members have not visited the assignment in the active LMS
                    (Canvas) course '{{ assignment.active_lti_course.name }}' yet:
                    <ul class="pt-1 pb-1 mb-0">
                        <li
                            v-for="name in journal.needs_lti_link"
                            :key="`lti-author-${name}`"
                        >
                            {{ name }}
                        </li>
                    </ul>
                    This journal cannot be updated and grades cannot be passed back until each member visits the
                    assignment at least once.
                </span>
                <span v-else>
                    <b>Warning:</b> This student has not visited the assignment in the active LMS (Canvas) course
                    '{{ assignment.active_lti_course.name }}' yet. They cannot update this journal and grades cannot
                    be passed back until they visit the assignment at least once.
                </span>
            </b-alert>
            <load-wrapper :loading="loadingNodes">
                <div v-if="nodes.length > currentNode && currentNode !== -1">
                    <div v-if="nodes[currentNode].type == 'e' || nodes[currentNode].type == 'd'">
                        <entry-non-student
                            ref="entry-template-card"
                            :journal="journal"
                            :entryNode="nodes[currentNode]"
                            :assignment="assignment"
                            @check-grade="loadJournal(true)"
                        />
                    </div>
                    <div v-else-if="nodes[currentNode].type == 'p'">
                        <progress-node
                            :currentNode="nodes[currentNode]"
                            :nodes="nodes"
                            :bonusPoints="journal.bonus_points"
                        />
                    </div>
                </div>
                <journal-start-card
                    v-else-if="currentNode === -1"
                    :assignment="assignment"
                />
                <journal-end-card
                    v-else
                    :assignment="assignment"
                />
            </load-wrapper>
        </template>
=======
    <b-row noGutters>
        <b-col
            md="12"
            lg="8"
            xl="9"
        >
            <b-row noGutters>
                <b-col
                    md="12"
                    lg="auto"
                    xl="4"
                    class="left-content-timeline-page"
                >
                    <bread-crumb v-if="$root.lgMax"/>
                    <timeline
                        v-if="!loadingNodes"
                        :selected="currentNode"
                        :nodes="nodes"
                        :assignment="assignment"
                        @select-node="selectNode"
                    />
                </b-col>

                <b-col
                    md="12"
                    lg="auto"
                    xl="8"
                    class="main-content-timeline-page"
                >
                    <bread-crumb v-if="$root.xl"/>
                    <b-alert
                        v-if="!loadingNodes && journal.needs_lti_link.length > 0 && assignment.active_lti_course"
                        show
                    >
                        <span v-if="assignment.is_group_assignment">
                            <b>Warning:</b> The following journal members have not visited the assignment in the active
                            LMS (Canvas) course '{{ assignment.active_lti_course.name }}' yet:
                            <ul class="pt-1 pb-1 mb-0">
                                <li
                                    v-for="name in journal.needs_lti_link"
                                    :key="`lti-author-${name}`"
                                >
                                    {{ name }}
                                </li>
                            </ul>
                            This journal cannot be updated and grades cannot be passed back until each member visits the
                            assignment at least once.
                        </span>
                        <span v-else>
                            <b>Warning:</b> This student has not visited the assignment in the active LMS (Canvas)
                            course '{{ assignment.active_lti_course.name }}' yet. They cannot update this journal and
                            grades cannot be passed back until they visit the assignment at least once.
                        </span>
                    </b-alert>
                    <load-wrapper :loading="loadingNodes">
                        <div v-if="nodes.length > currentNode && currentNode !== -1">
                            <div v-if="nodes[currentNode].type == 'e' || nodes[currentNode].type == 'd'">
                                <entry-non-student
                                    ref="entry-template-card"
                                    :journal="journal"
                                    :entryNode="nodes[currentNode]"
                                    :assignment="assignment"
                                    @check-grade="loadJournal(true)"
                                />
                            </div>
                            <div v-else-if="nodes[currentNode].type == 'p'">
                                <progress-node
                                    :currentNode="nodes[currentNode]"
                                    :nodes="nodes"
                                    :bonusPoints="journal.bonus_points"
                                />
                            </div>
                        </div>
                        <journal-start-card
                            v-else-if="currentNode === -1"
                            :assignment="assignment"
                        />
                        <journal-end-card
                            v-else
                            :assignment="assignment"
                        />
                    </load-wrapper>
                </b-col>
            </b-row>
        </b-col>
>>>>>>> 5344ee88

        <template #right>
            <b-row>
                <b-col
                    md="6"
                    lg="12"
                    class="mb-2"
                >
                    <h3 class="theme-h3">
                        Details
                    </h3>
                    <b-card
                        :class="$root.getBorderClass($route.params.cID)"
                        class="journal-details-card no-hover mb-3"
                    >
                        <journal-details
                            v-if="!loadingNodes"
                            :journal="journal"
                            :assignment="assignment"
                        />
                    </b-card>
                    <div
                        v-if="filteredJournals.length > 1"
                        class="d-flex mb-2"
                    >
                        <b-button
                            v-if="filteredJournals.length !== 0"
                            :to="{ name: 'Journal', params: { cID: cID, aID: aID, jID: prevJournal.id } }"
                            class="mr-2 flex-grow-1"
                            tag="b-button"
                        >
                            <icon name="arrow-left"/>
                            Previous
                        </b-button>
                        <b-button
                            v-if="filteredJournals.length !== 0"
                            :to="{ name: 'Journal', params: { cID: cID, aID: aID, jID: nextJournal.id } }"
                            class="flex-grow-1"
                            tag="b-button"
                        >
                            Next
                            <icon name="arrow-right"/>
                        </b-button>
                    </div>
                </b-col>

                <b-col
                    v-if="journal && ($hasPermission('can_grade') || $hasPermission('can_publish_grades'))"
                    md="6"
                    lg="12"
                >
                    <h3 class="theme-h3">
                        Grading
                    </h3>
                    <div
                        v-if="$hasPermission('can_grade')"
                        class="bonus-section grade-section mb-2 full-width"
                    >
                        <div>
                            <b-form-input
                                v-model="bonusPointsTemp"
                                type="number"
                                class="theme-input mr-2"
                                size="2"
                                placeholder="0"
                                min="0.0"
                            />
                            Bonus points
                        </div>
                        <b-button
                            class="green-button"
                            @click="commitBonus"
                        >
                            <icon
                                name="save"
                                scale="1"
                            />
                            Save bonus
                        </b-button>
                    </div>
                    <b-button
                        v-if="$hasPermission('can_publish_grades')"
                        class="green-button mb-2 full-width"
                        @click="publishGradesJournal"
                    >
                        <icon name="upload"/>
                        Publish all grades
                    </b-button>
                    <div v-if="$hasPermission('can_manage_journal_import_requests') && !loadingNodes">
                        <b-button
                            v-if="journal.import_requests"
                            v-b-modal="'journal-import-request-approval-modal'"
                            class="multi-form orange-button mb-2 full-width"
                        >
                            <icon name="file-import"/>
                            Manage Import Requests
                        </b-button>

                        <journal-import-request-approval-modal
                            v-if="journal.import_requests"
                            modalID="journal-import-request-approval-modal"
                            @jir-processed="loadJournal(false)"
                        />
                    </div>
                </b-col>
            </b-row>
        </template>
    </timeline-layout>
</template>

<script>
import BreadCrumb from '@/components/assets/BreadCrumb.vue'
import EntryNonStudent from '@/components/entry/EntryNonStudent.vue'
import JournalDetails from '@/components/journal/JournalDetails.vue'
import JournalEndCard from '@/components/journal/JournalEndCard.vue'
import JournalImportRequestApprovalModal from '@/components/journal/JournalImportRequestApprovalModal.vue'
import JournalStartCard from '@/components/journal/JournalStartCard.vue'
import LoadWrapper from '@/components/loading/LoadWrapper.vue'
import ProgressNode from '@/components/entry/ProgressNode.vue'
import Timeline from '@/components/timeline/Timeline.vue'
import TimelineLayout from '@/components/columns/TimelineLayout.vue'

import { mapGetters, mapMutations } from 'vuex'
import assignmentAPI from '@/api/assignment.js'
import journalAPI from '@/api/journal.js'
import store from '@/Store.vue'

export default {
    components: {
        EntryNonStudent,
        BreadCrumb,
        LoadWrapper,
        Timeline,
        TimelineLayout,
        JournalDetails,
        JournalStartCard,
        JournalEndCard,
        JournalImportRequestApprovalModal,
        ProgressNode,
    },
    props: ['cID', 'aID', 'jID'],
    data () {
        return {
            currentNode: -1,
            editedData: ['', ''],
            nodes: [],
            progressNodes: {},
            progressPointsLeft: 0,
            assignmentJournals: [],
            assignment: null,
            journal: null,
            loadingNodes: true,
            editingName: false,
            bonusPointsTemp: 0,
        }
    },
    computed: {
        ...mapGetters({
            getJournalSortBy: 'preferences/journalSortBy',
            order: 'preferences/journalSortAscending',
            getJournalSearchValue: 'preferences/journalSearchValue',
            getJournalGroupFilter: 'preferences/journalGroupFilter',
        }),
        filteredJournals () {
            if (this.assignmentJournals.length > 0) {
                store.setFilteredJournals(this.assignmentJournals, this.order, this.getJournalGroupFilter,
                    this.getJournalSearchValue, this.getJournalSortBy)
            }
            return store.state.filteredJournals
        },
        prevJournal () {
            const curIndex = this.findIndex(this.filteredJournals, 'id', this.jID)
            const prevIndex = (curIndex - 1 + this.filteredJournals.length) % this.filteredJournals.length

            return this.filteredJournals[prevIndex]
        },
        nextJournal () {
            const curIndex = this.findIndex(this.filteredJournals, 'id', this.jID)
            const nextIndex = (curIndex + 1) % this.filteredJournals.length

            return this.filteredJournals[nextIndex]
        },
    },
    created () {
        this.switchJournalAssignment(this.aID)

        assignmentAPI.get(this.aID)
            .then((assignment) => {
                this.assignment = assignment
                this.loadJournal(false)
            })


        if (store.state.filteredJournals.length === 0) {
            if (this.$hasPermission('can_view_all_journals')) {
                journalAPI.getFromAssignment(this.cID, this.aID)
                    .then((journals) => { this.assignmentJournals = journals })
            }
        }
    },
    methods: {
        ...mapMutations({
            switchJournalAssignment: 'preferences/SWITCH_JOURNAL_ASSIGNMENT',
        }),
        loadJournal (gradeUpdated) {
            const initialCalls = []
            initialCalls.push(journalAPI.get(this.jID))
            initialCalls.push(journalAPI.getNodes(this.jID))
            Promise.all(initialCalls).then((results) => {
                this.journal = results[0]
                this.bonusPointsTemp = this.journal.bonus_points
                this.nodes = results[1]
                this.loadingNodes = false
                if (this.$route.query.nID !== undefined) {
                    this.currentNode = this.findEntryNode(parseInt(this.$route.query.nID, 10))
                } else {
                    this.selectFirstUngradedNode(gradeUpdated)
                }
            })
        },
        selectFirstUngradedNode (gradeUpdated) {
            let min = this.nodes.length

            for (let i = Math.max(this.currentNode, 0); i < this.nodes.length; i++) {
                if (this.nodes[i].entry && (this.nodes[i].entry.grade === null
                    || (this.nodes[i].entry.grade.grade === null || !this.nodes[i].entry.grade.published))) {
                    min = i
                    break
                }
            }

            if (min < this.nodes.length && this.$store.getters['preferences/saved'].auto_select_ungraded_entry) {
                this.currentNode = min
            } else if (min === this.nodes.length && this.$store.getters['preferences/saved'].auto_proceed_next_journal
                && gradeUpdated && this.filteredJournals.length > 1) {
                this.$router.push({
                    name: 'Journal',
                    params: { cID: this.cID, aID: this.aID, jID: this.nextJournal.id },
                })
            }
        },
        selectNode (newNode) {
            /* Function that prevents you from instant leaving an EntryNode
             * or a DeadlineNode when clicking on a different node in the
             * timeline. */
            if (newNode === this.currentNode) {
                /* TODO fix mess */
            } else if (!this.safeToLeave()) {
                /* pass */
            } else if (this.currentNode === -1 || this.currentNode >= this.nodes.length
                || this.nodes[this.currentNode].type !== 'e'
                || this.nodes[this.currentNode].type !== 'd') {
                this.currentNode = newNode
            } else if (this.$refs['entry-template-card'].saveEditMode === 'Save') {
                window.confirm('Progress will not be saved if you leave. Do you wish to continue?')
            } else {
                this.currentNode = newNode
            }
        },
        publishGradesJournal () {
            if (window.confirm('Are you sure you want to publish all grades for this journal?')) {
                journalAPI.update(this.jID, { published: true }, {
                    customSuccessToast: 'Published all grades for this journal.',
                    customErrorToast: 'Error while publishing all grades for this journal.',
                })
                    .then(() => {
                        journalAPI.getNodes(this.jID)
                            .then((nodes) => {
                                this.nodes = nodes
                                this.loadingNodes = false
                            })
                        journalAPI.get(this.jID)
                            .then((journal) => { this.journal = journal })
                    })
            }
        },
        findEntryNode (nodeID) {
            for (let i = 0; i < this.nodes.length; i++) {
                if (this.nodes[i].nID === nodeID) {
                    return i
                }
            }
            return 0
        },
        findIndex (array, property, value) {
            for (let i = 0; i < array.length; i++) {
                if (String(array[i][property]) === String(value)) {
                    return i
                }
            }

            return false
        },
        safeToLeave () {
            if (this.currentNode !== -1
                && this.currentNode < this.nodes.length
                && (this.nodes[this.currentNode].type === 'e'
                || (this.nodes[this.currentNode].type === 'd' && this.nodes[this.currentNode].entry !== null))) {
                if (this.nodes[this.currentNode].entry.grade === null) {
                    if (this.$refs['entry-template-card'].grade.grade > 0
                        && !window.confirm('Progress will not be saved if you leave. Do you wish to continue?')) {
                        return false
                    }
                } else if (this.$refs['entry-template-card'].grade.grade
                           !== this.nodes[this.currentNode].entry.grade.grade
                           || this.$refs['entry-template-card'].grade.published
                           !== this.nodes[this.currentNode].entry.grade.published) {
                    if (!window.confirm('Progress will not be saved if you leave. Do you wish to continue?')) {
                        return false
                    }
                }
            }

            return true
        },
        commitBonus () {
            if (this.bonusPointsTemp !== null && this.bonusPointsTemp !== '') {
                journalAPI.update(
                    this.journal.id,
                    { bonus_points: this.bonusPointsTemp },
                    { customSuccessToast: 'Bonus successfully added.' },
                )
                    .then((journal) => { this.journal = journal })
            }
        },
    },
}
</script>

<style lang="sass">
@import '~sass/partials/shadows.sass'

.grade-section.bonus-section
    @extend .theme-shadow
    .btn
        display: block
        width: 100%
        border-width: 1px 0px 0px 0px !important
        border-radius: 0px 0px 5px 5px !important
        box-shadow: none
    .theme-input, .theme-input:hover, .theme-input:focus
        margin-left: 0px
        width: 3.5em
        display: inline-block
        padding-right: 0px !important

.journal-details-card > .card-body
    padding-top: 45px
</style><|MERGE_RESOLUTION|>--- conflicted
+++ resolved
@@ -1,5 +1,4 @@
 <template>
-<<<<<<< HEAD
     <timeline-layout>
         <template #left>
             <bread-crumb v-if="$root.lgMax"/>
@@ -19,8 +18,8 @@
                 show
             >
                 <span v-if="assignment.is_group_assignment">
-                    <b>Warning:</b> The following journal members have not visited the assignment in the active LMS
-                    (Canvas) course '{{ assignment.active_lti_course.name }}' yet:
+                    <b>Warning:</b> The following journal members have not visited the assignment in the active
+                    LMS (Canvas) course '{{ assignment.active_lti_course.name }}' yet:
                     <ul class="pt-1 pb-1 mb-0">
                         <li
                             v-for="name in journal.needs_lti_link"
@@ -33,9 +32,9 @@
                     assignment at least once.
                 </span>
                 <span v-else>
-                    <b>Warning:</b> This student has not visited the assignment in the active LMS (Canvas) course
-                    '{{ assignment.active_lti_course.name }}' yet. They cannot update this journal and grades cannot
-                    be passed back until they visit the assignment at least once.
+                    <b>Warning:</b> This student has not visited the assignment in the active LMS (Canvas)
+                    course '{{ assignment.active_lti_course.name }}' yet. They cannot update this journal and
+                    grades cannot be passed back until they visit the assignment at least once.
                 </span>
             </b-alert>
             <load-wrapper :loading="loadingNodes">
@@ -67,93 +66,6 @@
                 />
             </load-wrapper>
         </template>
-=======
-    <b-row noGutters>
-        <b-col
-            md="12"
-            lg="8"
-            xl="9"
-        >
-            <b-row noGutters>
-                <b-col
-                    md="12"
-                    lg="auto"
-                    xl="4"
-                    class="left-content-timeline-page"
-                >
-                    <bread-crumb v-if="$root.lgMax"/>
-                    <timeline
-                        v-if="!loadingNodes"
-                        :selected="currentNode"
-                        :nodes="nodes"
-                        :assignment="assignment"
-                        @select-node="selectNode"
-                    />
-                </b-col>
-
-                <b-col
-                    md="12"
-                    lg="auto"
-                    xl="8"
-                    class="main-content-timeline-page"
-                >
-                    <bread-crumb v-if="$root.xl"/>
-                    <b-alert
-                        v-if="!loadingNodes && journal.needs_lti_link.length > 0 && assignment.active_lti_course"
-                        show
-                    >
-                        <span v-if="assignment.is_group_assignment">
-                            <b>Warning:</b> The following journal members have not visited the assignment in the active
-                            LMS (Canvas) course '{{ assignment.active_lti_course.name }}' yet:
-                            <ul class="pt-1 pb-1 mb-0">
-                                <li
-                                    v-for="name in journal.needs_lti_link"
-                                    :key="`lti-author-${name}`"
-                                >
-                                    {{ name }}
-                                </li>
-                            </ul>
-                            This journal cannot be updated and grades cannot be passed back until each member visits the
-                            assignment at least once.
-                        </span>
-                        <span v-else>
-                            <b>Warning:</b> This student has not visited the assignment in the active LMS (Canvas)
-                            course '{{ assignment.active_lti_course.name }}' yet. They cannot update this journal and
-                            grades cannot be passed back until they visit the assignment at least once.
-                        </span>
-                    </b-alert>
-                    <load-wrapper :loading="loadingNodes">
-                        <div v-if="nodes.length > currentNode && currentNode !== -1">
-                            <div v-if="nodes[currentNode].type == 'e' || nodes[currentNode].type == 'd'">
-                                <entry-non-student
-                                    ref="entry-template-card"
-                                    :journal="journal"
-                                    :entryNode="nodes[currentNode]"
-                                    :assignment="assignment"
-                                    @check-grade="loadJournal(true)"
-                                />
-                            </div>
-                            <div v-else-if="nodes[currentNode].type == 'p'">
-                                <progress-node
-                                    :currentNode="nodes[currentNode]"
-                                    :nodes="nodes"
-                                    :bonusPoints="journal.bonus_points"
-                                />
-                            </div>
-                        </div>
-                        <journal-start-card
-                            v-else-if="currentNode === -1"
-                            :assignment="assignment"
-                        />
-                        <journal-end-card
-                            v-else
-                            :assignment="assignment"
-                        />
-                    </load-wrapper>
-                </b-col>
-            </b-row>
-        </b-col>
->>>>>>> 5344ee88
 
         <template #right>
             <b-row>
