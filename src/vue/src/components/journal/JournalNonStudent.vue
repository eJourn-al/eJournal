--- conflicted
+++ resolved
@@ -99,16 +99,9 @@
         }
     },
     created () {
-<<<<<<< HEAD
         auth.get('nodes', { jID: this.jID })
-            .then(response => {
-                console.log(response)
-                this.nodes = response
-=======
-        journalApi.get_nodes(this.jID)
             .then(data => {
                 this.nodes = data.nodes
->>>>>>> 6b70f3ed
                 if (this.$route.query.nID !== undefined) {
                     this.currentNode = this.findEntryNode(parseInt(this.$route.query.nID))
                 }
@@ -121,25 +114,15 @@
             })
             .catch(error => { this.$toasted.error(error.response.data.description) })
 
-<<<<<<< HEAD
         auth.get('journals/' + this.jID)
-            .then(response => { this.journal = response.journal })
+            .then(data => { this.journal = data.journal })
+            .catch(error => { this.$toasted.error(error.response.data.description) })
 
         if (store.state.filteredJournals.length === 0) {
             if (this.$router.app.canViewAssignmentParticipants()) {
                 auth.get('journals', { aID: this.aID })
-                    .then(response => { this.assignmentJournals = response.journals })
-=======
-        journalApi.get_journal(this.jID)
-            .then(data => { this.journal = data.journal })
-            .catch(error => { this.$toasted.error(error.response.data.description) })
-
-        if (store.state.filteredJournals.length === 0) {
-            if (this.$router.app.canViewAssignmentParticipants()) {
-                journalApi.get_assignment_journals(this.aID)
                     .then(data => { this.assignmentJournals = data.journals })
                     .catch(error => { this.$toasted.error(error.response.data.description) })
->>>>>>> 6b70f3ed
             }
 
             if (this.$route.query.sort === 'sortFullName' ||
@@ -190,17 +173,10 @@
             this.currentNode = $event
         },
         addNode (infoEntry) {
-<<<<<<< HEAD
             // journalApi.create_entry(this.jID, infoEntry[0].tID, infoEntry[1])
-            //     .then(_ => auth.get('nodes', { jID: this.jID })
-            //         .then(response => { this.nodes = response.nodes })
-            //         .catch(_ => this.$toasted.error('Error while loading nodes.')))
-=======
-            journalApi.create_entry(this.jID, infoEntry[0].tID, infoEntry[1])
-                .then(_ => { journalApi.get_nodes(this.jID) })
-                .then(data => { this.nodes = data.nodes })
-                .catch(error => { this.$toasted.error(error.response.data.description) })
->>>>>>> 6b70f3ed
+            //     .then(_ => { journalApi.get_nodes(this.jID) })
+            //     .then(data => { this.nodes = data.nodes })
+            //     .catch(error => { this.$toasted.error(error.response.data.description) })
         },
         progressPoints (progressNode) {
             /* The function will update a given progressNode by
@@ -232,9 +208,9 @@
                 }
             }
 
-<<<<<<< HEAD
             auth.get('journals/' + this.jID)
-                .then(response => { this.journal = response.journal })
+                .then(data => { this.journal = data.journal })
+                .catch(error => { this.$toasted.error(error.response.data.description) })
         },
         publishGradesJournal () {
             if (confirm('Are you sure you want to publish all grades for this journal?')) {
@@ -248,45 +224,14 @@
                 //             }
                 //         }
                 //
-                //         auth.get('nodes', { jID: this.jID })
-                //             .then(response => {
-                //                 this.nodes = response.nodes
-                //             })
-                //
-                //         auth.get('journals/' + this.jID)
-                //             .then(response => {
-                //                 this.journal = response.journal
-                //             })
+                //         journalApi.get_nodes(this.jID)
+                //             .then(data => { this.nodes = data.nodes })
+                //         journalApi.get_journal(this.jID)
+                //             .then(data => { this.journal = data.journal })
                 //     })
                 //     .catch(_ => {
                 //         this.$toasted.error('Error while publishing all grades for this journal.')
                 //     })
-=======
-            journalApi.get_journal(this.jID)
-                .then(data => { this.journal = data.journal })
-                .catch(error => { this.$toasted.error(error.response.data.description) })
-        },
-        publishGradesJournal () {
-            if (confirm('Are you sure you want to publish all grades for this journal?')) {
-                journalApi.update_publish_grades_journal(this.jID, 1)
-                    .then(_ => {
-                        this.$toasted.success('Published all grades for this journal.')
-
-                        for (var node of this.nodes) {
-                            if ((node.type === 'e' || node.type === 'd') && node.entry) {
-                                node.entry.published = true
-                            }
-                        }
-
-                        journalApi.get_nodes(this.jID)
-                            .then(data => { this.nodes = data.nodes })
-                        journalApi.get_journal(this.jID)
-                            .then(data => { this.journal = data.journal })
-                    })
-                    .catch(_ => {
-                        this.$toasted.error('Error while publishing all grades for this journal.')
-                    })
->>>>>>> 6b70f3ed
             }
         },
         findEntryNode (nodeID) {
