--- conflicted
+++ resolved
@@ -121,15 +121,9 @@
             .catch(error => { this.$toasted.error(error.response.data.description) })
 
         if (store.state.filteredJournals.length === 0) {
-<<<<<<< HEAD
-            if (this.$router.app.canViewAssignmentParticipants()) {
+            if (this.$hasPermission('can_view_assignment_participants')) {
                 journalAPI.getFromAssignment(this.aID)
                     .then(journals => { this.assignmentJournals = journals })
-=======
-            if (this.$hasPermission('can_view_assignment_participants')) {
-                journalApi.get_assignment_journals(this.aID)
-                    .then(data => { this.assignmentJournals = data.journals })
->>>>>>> 68a9a02d
                     .catch(error => { this.$toasted.error(error.response.data.description) })
             }
 
