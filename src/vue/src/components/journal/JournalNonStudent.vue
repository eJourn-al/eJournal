--- conflicted
+++ resolved
@@ -200,17 +200,6 @@
 </template>
 
 <script>
-<<<<<<< HEAD
-import entryNonStudentPreview from '@/components/entry/EntryNonStudentPreview.vue'
-import timeline from '@/components/timeline/Timeline.vue'
-import journalDetails from '@/components/journal/JournalDetails.vue'
-import breadCrumb from '@/components/assets/BreadCrumb.vue'
-import loadWrapper from '@/components/loading/LoadWrapper.vue'
-import journalStartCard from '@/components/journal/JournalStartCard.vue'
-import journalEndCard from '@/components/journal/JournalEndCard.vue'
-import journalImportRequestApprovalModal from '@/components/journal/JournalImportRequestApprovalModal.vue'
-import progressNode from '@/components/entry/ProgressNode.vue'
-=======
 import EntryNonStudent from '@/components/entry/EntryNonStudent.vue'
 import Timeline from '@/components/timeline/Timeline.vue'
 import JournalDetails from '@/components/journal/JournalDetails.vue'
@@ -219,7 +208,7 @@
 import JournalStartCard from '@/components/journal/JournalStartCard.vue'
 import JournalEndCard from '@/components/journal/JournalEndCard.vue'
 import ProgressNode from '@/components/entry/ProgressNode.vue'
->>>>>>> 4eb9ca35
+import journalImportRequestApprovalModal from '@/components/journal/JournalImportRequestApprovalModal.vue'
 
 import store from '@/Store.vue'
 import journalAPI from '@/api/journal.js'
@@ -228,17 +217,6 @@
 
 export default {
     components: {
-<<<<<<< HEAD
-        entryNonStudentPreview,
-        breadCrumb,
-        loadWrapper,
-        timeline,
-        journalDetails,
-        journalStartCard,
-        journalEndCard,
-        progressNode,
-        journalImportRequestApprovalModal,
-=======
         EntryNonStudent,
         BreadCrumb,
         LoadWrapper,
@@ -247,7 +225,7 @@
         JournalStartCard,
         JournalEndCard,
         ProgressNode,
->>>>>>> 4eb9ca35
+        journalImportRequestApprovalModal,
     },
     props: ['cID', 'aID', 'jID'],
     data () {
