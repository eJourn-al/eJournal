--- conflicted
+++ resolved
@@ -13,19 +13,12 @@
                         <entry-non-student-preview ref="entry-template-card" @check-grade="updatedGrade" :entryNode="nodes[currentNode]"/>
                     </div>
                     <div v-else-if="nodes[currentNode].type == 'p'">
-<<<<<<< HEAD
                         <b-card class="no-hover" :class="getProgressBorderClass()">
                             <h2 class="mb-2">Progress: {{ nodes[currentNode].target }} points</h2>
                             <span v-if="progressPointsLeft > 0">
                                 <b>{{ progressNodes[nodes[currentNode].nID] }}</b> out of <b>{{ nodes[currentNode].target }}</b> points.<br/>
                                 <b>{{ progressPointsLeft }}</b> more required before <b>{{ $root.beautifyDeadline(nodes[currentNode].deadline) }}</b>.
                             </span>
-=======
-                        <b-card class="no-hover" :class="'pink-border'">
-                            <h2 class="mb-2">Progress: {{nodes[currentNode].target}} points</h2>
-                            {{progressNodes[nodes[currentNode].nID]}} out of {{nodes[currentNode].target}} points.<br/>
-                            {{nodes[currentNode].target - progressNodes[nodes[currentNode].nID]}} more required before {{$root.beautifyDate(nodes[currentNode].deadline)}}.
->>>>>>> b23bc56b
                         </b-card>
                     </div>
                 </div>
