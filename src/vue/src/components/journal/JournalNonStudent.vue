<template>
    <b-row
        class="outer-container-timeline-page"
        noGutters
    >
        <b-col
            md="12"
            lg="8"
            xl="9"
            class="inner-container-timeline-page"
        >
            <b-col
                md="12"
                lg="auto"
                xl="4"
                class="left-content-timeline-page"
            >
                <bread-crumb v-if="$root.lgMax"/>
                <timeline
                    v-if="!loadingNodes"
                    :selected="currentNode"
                    :nodes="nodes"
                    :assignment="assignment"
                    @select-node="selectNode"
                />
            </b-col>

            <b-col
                md="12"
                lg="auto"
                xl="8"
                class="main-content-timeline-page"
            >
                <bread-crumb v-if="$root.xl"/>
<<<<<<< HEAD
=======
                <b-alert
                    v-if="!loadingNodes && journal.needs_lti_link.length > 0 && assignment.active_lti_course"
                    show
                >
                    <span v-if="assignment.is_group_assignment">
                        <b>Warning:</b> The following journal members have not visited the assignment in the active LMS
                        (Canvas) course '{{ assignment.active_lti_course.name }}' yet:
                        <ul class="pt-1 pb-1 mb-0">
                            <li
                                v-for="name in journal.needs_lti_link"
                                :key="`lti-author-${name}`"
                            >
                                {{ name }}
                            </li>
                        </ul>
                        This journal cannot be updated and grades cannot be passed back until each member visits the
                        assignment at least once.
                    </span>
                    <span v-else>
                        <b>Warning:</b> This student has not visited the assignment in the active LMS (Canvas) course
                        '{{ assignment.active_lti_course.name }}' yet. They cannot update this journal and grades cannot
                        be passed back until they visit the assignment at least once.
                    </span>
                </b-alert>
>>>>>>> 235f8f42
                <load-wrapper :loading="loadingNodes">
                    <div v-if="nodes.length > currentNode && currentNode !== -1">
                        <div v-if="nodes[currentNode].type == 'e' || nodes[currentNode].type == 'd'">
                            <entry-non-student
                                ref="entry-template-card"
                                :journal="journal"
                                :entryNode="nodes[currentNode]"
                                :assignment="assignment"
                                @check-grade="loadJournal(true)"
                            />
                        </div>
                        <div v-else-if="nodes[currentNode].type == 'p'">
                            <progress-node
                                :currentNode="nodes[currentNode]"
                                :nodes="nodes"
                                :bonusPoints="journal.bonus_points"
                            />
                        </div>
                    </div>
                    <journal-start-card
                        v-else-if="currentNode === -1"
                        :assignment="assignment"
                    />
                    <journal-end-card
                        v-else
                        :assignment="assignment"
                    />
                </load-wrapper>
            </b-col>
        </b-col>

        <b-col
            md="12"
            lg="4"
            xl="3"
            class="right-content-timeline-page right-content"
        >
            <b-row>
                <b-col
                    md="6"
                    lg="12"
                    class="mb-2"
                >
                    <h3 class="theme-h3">
                        Details
                    </h3>
                    <b-card
                        :class="$root.getBorderClass($route.params.cID)"
                        class="journal-details-card no-hover"
                    >
                        <journal-details
                            v-if="!loadingNodes"
                            :journal="journal"
                            :assignment="assignment"
                        />
                    </b-card>
                    <div
                        v-if="filteredJournals.length > 1"
                        class="d-flex mb-2"
                    >
                        <b-button
                            v-if="filteredJournals.length !== 0"
                            :to="{ name: 'Journal', params: { cID: cID, aID: aID, jID: prevJournal.id } }"
                            class="mr-2 flex-grow-1"
                            tag="b-button"
                        >
                            <icon name="arrow-left"/>
                            Previous
                        </b-button>
                        <b-button
                            v-if="filteredJournals.length !== 0"
                            :to="{ name: 'Journal', params: { cID: cID, aID: aID, jID: nextJournal.id } }"
                            class="flex-grow-1"
                            tag="b-button"
                        >
                            Next
                            <icon name="arrow-right"/>
                        </b-button>
                    </div>
                </b-col>
                <b-col
                    v-if="journal && ($hasPermission('can_grade') || $hasPermission('can_publish_grades'))"
                    md="6"
                    lg="12"
                >
                    <h3 class="theme-h3">
                        Grading
                    </h3>
                    <div
                        v-if="$hasPermission('can_grade')"
                        class="bonus-section grade-section mb-2 full-width"
                    >
                        <div>
                            <b-form-input
                                v-model="bonusPointsTemp"
                                type="number"
                                class="theme-input mr-2"
                                size="2"
                                placeholder="0"
                                min="0.0"
                            />
                            Bonus points
                        </div>
                        <b-button
                            class="green-button"
                            @click="commitBonus"
                        >
                            <icon
                                name="save"
                                scale="1"
                            />
                            Save bonus
                        </b-button>
                    </div>
                    <b-button
                        v-if="$hasPermission('can_publish_grades')"
                        class="green-button mb-2 full-width"
                        @click="publishGradesJournal"
                    >
                        <icon name="upload"/>
                        Publish all grades
                    </b-button>
                    <div v-if="$hasPermission('can_manage_journal_import_requests') && !loadingNodes">
                        <b-button
                            v-if="journal.import_requests"
                            v-b-modal="'journal-import-request-approval-modal'"
                            class="multi-form orange-button mb-2 full-width"
                        >
                            <icon name="file-import"/>
                            Manage Import Requests
                        </b-button>

                        <journal-import-request-approval-modal
                            v-if="journal.import_requests"
                            modalID="journal-import-request-approval-modal"
                            @jir-processed="loadJournal(false)"
                        />
                    </div>
                </b-col>
            </b-row>
        </b-col>
    </b-row>
</template>

<script>
import BreadCrumb from '@/components/assets/BreadCrumb.vue'
import EntryNonStudent from '@/components/entry/EntryNonStudent.vue'
import JournalDetails from '@/components/journal/JournalDetails.vue'
import JournalEndCard from '@/components/journal/JournalEndCard.vue'
import JournalImportRequestApprovalModal from '@/components/journal/JournalImportRequestApprovalModal.vue'
import JournalStartCard from '@/components/journal/JournalStartCard.vue'
import LoadWrapper from '@/components/loading/LoadWrapper.vue'
import ProgressNode from '@/components/entry/ProgressNode.vue'
import Timeline from '@/components/timeline/Timeline.vue'

import { mapGetters, mapMutations } from 'vuex'
import assignmentAPI from '@/api/assignment.js'
import journalAPI from '@/api/journal.js'
import store from '@/Store.vue'

export default {
    components: {
        EntryNonStudent,
        BreadCrumb,
        LoadWrapper,
        Timeline,
        JournalDetails,
        JournalStartCard,
        JournalEndCard,
        JournalImportRequestApprovalModal,
        ProgressNode,
    },
    props: ['cID', 'aID', 'jID'],
    data () {
        return {
            currentNode: -1,
            editedData: ['', ''],
            nodes: [],
            progressNodes: {},
            progressPointsLeft: 0,
            assignmentJournals: [],
            assignment: null,
            journal: null,
            loadingNodes: true,
            editingName: false,
            bonusPointsTemp: 0,
        }
    },
    computed: {
        ...mapGetters({
            getJournalSortBy: 'preferences/journalSortBy',
            order: 'preferences/journalSortAscending',
            getJournalSearchValue: 'preferences/journalSearchValue',
            getJournalGroupFilter: 'preferences/journalGroupFilter',
        }),
        filteredJournals () {
            if (this.assignmentJournals.length > 0) {
                store.setFilteredJournals(this.assignmentJournals, this.order, this.getJournalGroupFilter,
                    this.getJournalSearchValue, this.getJournalSortBy)
            }
            return store.state.filteredJournals
        },
        prevJournal () {
            const curIndex = this.findIndex(this.filteredJournals, 'id', this.jID)
            const prevIndex = (curIndex - 1 + this.filteredJournals.length) % this.filteredJournals.length

            return this.filteredJournals[prevIndex]
        },
        nextJournal () {
            const curIndex = this.findIndex(this.filteredJournals, 'id', this.jID)
            const nextIndex = (curIndex + 1) % this.filteredJournals.length

            return this.filteredJournals[nextIndex]
        },
    },
    created () {
        this.switchJournalAssignment(this.aID)

        assignmentAPI.get(this.aID)
            .then((assignment) => {
                this.assignment = assignment
                this.loadJournal(false)
            })


        if (store.state.filteredJournals.length === 0) {
            if (this.$hasPermission('can_view_all_journals')) {
                journalAPI.getFromAssignment(this.cID, this.aID)
                    .then((journals) => { this.assignmentJournals = journals })
            }
        }
    },
    methods: {
        ...mapMutations({
            switchJournalAssignment: 'preferences/SWITCH_JOURNAL_ASSIGNMENT',
        }),
        loadJournal (gradeUpdated) {
            const initialCalls = []
            initialCalls.push(journalAPI.get(this.jID))
            initialCalls.push(journalAPI.getNodes(this.jID))
            Promise.all(initialCalls).then((results) => {
                this.journal = results[0]
                this.bonusPointsTemp = this.journal.bonus_points
                this.nodes = results[1]
                this.loadingNodes = false
                if (this.$route.query.nID !== undefined) {
                    this.currentNode = this.findEntryNode(parseInt(this.$route.query.nID, 10))
                } else {
                    this.selectFirstUngradedNode(gradeUpdated)
                }
            })
        },
        selectFirstUngradedNode (gradeUpdated) {
            let min = this.nodes.length

            for (let i = Math.max(this.currentNode, 0); i < this.nodes.length; i++) {
                if (this.nodes[i].entry && (this.nodes[i].entry.grade === null
                    || (this.nodes[i].entry.grade.grade === null || !this.nodes[i].entry.grade.published))) {
                    min = i
                    break
                }
            }

            if (min < this.nodes.length && this.$store.getters['preferences/saved'].auto_select_ungraded_entry) {
                this.currentNode = min
            } else if (min === this.nodes.length && this.$store.getters['preferences/saved'].auto_proceed_next_journal
                && gradeUpdated && this.filteredJournals.length > 1) {
                this.$router.push({
                    name: 'Journal',
                    params: { cID: this.cID, aID: this.aID, jID: this.nextJournal.id },
                })
            }
        },
        adaptData (editedData) {
            this.nodes[this.currentNode] = editedData
        },
        selectNode (newNode) {
            /* Function that prevents you from instant leaving an EntryNode
             * or a DeadlineNode when clicking on a different node in the
             * timeline. */
            if (newNode === this.currentNode) {
                /* TODO fix mess */
            } else if (!this.safeToLeave()) {
                /* pass */
            } else if (this.currentNode === -1 || this.currentNode >= this.nodes.length
                || this.nodes[this.currentNode].type !== 'e'
                || this.nodes[this.currentNode].type !== 'd') {
                this.currentNode = newNode
            } else if (this.$refs['entry-template-card'].saveEditMode === 'Save') {
                window.confirm('Progress will not be saved if you leave. Do you wish to continue?')
            } else {
                this.currentNode = newNode
            }
        },
        publishGradesJournal () {
            if (window.confirm('Are you sure you want to publish all grades for this journal?')) {
                journalAPI.update(this.jID, { published: true }, {
                    customSuccessToast: 'Published all grades for this journal.',
                    customErrorToast: 'Error while publishing all grades for this journal.',
                })
                    .then(() => {
                        journalAPI.getNodes(this.jID)
                            .then((nodes) => {
                                this.nodes = nodes
                                this.loadingNodes = false
                            })
                        journalAPI.get(this.jID)
                            .then((journal) => { this.journal = journal })
                    })
            }
        },
        findEntryNode (nodeID) {
            for (let i = 0; i < this.nodes.length; i++) {
                if (this.nodes[i].nID === nodeID) {
                    return i
                }
            }
            return 0
        },
        findIndex (array, property, value) {
            for (let i = 0; i < array.length; i++) {
                if (String(array[i][property]) === String(value)) {
                    return i
                }
            }

            return false
        },
        safeToLeave () {
            if (this.currentNode !== -1
                && this.currentNode < this.nodes.length
                && (this.nodes[this.currentNode].type === 'e'
                || (this.nodes[this.currentNode].type === 'd' && this.nodes[this.currentNode].entry !== null))) {
                if (this.nodes[this.currentNode].entry.grade === null) {
                    if (this.$refs['entry-template-card'].grade.grade > 0
                        && !window.confirm('Progress will not be saved if you leave. Do you wish to continue?')) {
                        return false
                    }
                } else if (this.$refs['entry-template-card'].grade.grade
                           !== this.nodes[this.currentNode].entry.grade.grade
                           || this.$refs['entry-template-card'].grade.published
                           !== this.nodes[this.currentNode].entry.grade.published) {
                    if (!window.confirm('Progress will not be saved if you leave. Do you wish to continue?')) {
                        return false
                    }
                }
            }

            return true
        },
        commitBonus () {
            if (this.bonusPointsTemp !== null && this.bonusPointsTemp !== '') {
                journalAPI.update(
                    this.journal.id,
                    { bonus_points: this.bonusPointsTemp },
                    { customSuccessToast: 'Bonus successfully added.' },
                )
                    .then((journal) => { this.journal = journal })
            }
        },
    },
}
</script>

<style lang="sass">
@import '~sass/partials/shadows.sass'

.grade-section.bonus-section
    @extend .theme-shadow
    .btn
        display: block
        width: 100%
        border-width: 1px 0px 0px 0px !important
        border-radius: 0px 0px 5px 5px !important
        box-shadow: none
    .theme-input, .theme-input:hover, .theme-input:focus
        margin-left: 0px
        width: 3.5em
        display: inline-block
        padding-right: 0px !important

.journal-details-card > .card-body
    padding-top: 45px
</style><|MERGE_RESOLUTION|>--- conflicted
+++ resolved
@@ -32,33 +32,6 @@
                 class="main-content-timeline-page"
             >
                 <bread-crumb v-if="$root.xl"/>
-<<<<<<< HEAD
-=======
-                <b-alert
-                    v-if="!loadingNodes && journal.needs_lti_link.length > 0 && assignment.active_lti_course"
-                    show
-                >
-                    <span v-if="assignment.is_group_assignment">
-                        <b>Warning:</b> The following journal members have not visited the assignment in the active LMS
-                        (Canvas) course '{{ assignment.active_lti_course.name }}' yet:
-                        <ul class="pt-1 pb-1 mb-0">
-                            <li
-                                v-for="name in journal.needs_lti_link"
-                                :key="`lti-author-${name}`"
-                            >
-                                {{ name }}
-                            </li>
-                        </ul>
-                        This journal cannot be updated and grades cannot be passed back until each member visits the
-                        assignment at least once.
-                    </span>
-                    <span v-else>
-                        <b>Warning:</b> This student has not visited the assignment in the active LMS (Canvas) course
-                        '{{ assignment.active_lti_course.name }}' yet. They cannot update this journal and grades cannot
-                        be passed back until they visit the assignment at least once.
-                    </span>
-                </b-alert>
->>>>>>> 235f8f42
                 <load-wrapper :loading="loadingNodes">
                     <div v-if="nodes.length > currentNode && currentNode !== -1">
                         <div v-if="nodes[currentNode].type == 'e' || nodes[currentNode].type == 'd'">
