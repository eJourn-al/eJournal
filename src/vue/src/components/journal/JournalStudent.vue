--- conflicted
+++ resolved
@@ -22,11 +22,7 @@
                             <entry-node :cID="cID" ref="entry-template-card" @edit-node="adaptData" :entryNode="nodes[currentNode]"/>
                         </div>
                         <div v-else>
-<<<<<<< HEAD
-                            <entry-preview v-if="checkDeadline()" ref="entry-template-card" @content-template="fillDeadline" :template="nodes[currentNode].template" :nodeID="nodes[currentNode].nID"/>
-=======
-                            <entry-preview v-if="checkDeadline()" ref="entry-prev" @content-template="fillDeadline" :template="nodes[currentNode].template" :cID="cID"/>
->>>>>>> 58d10047
+                            <entry-preview v-if="checkDeadline()" ref="entry-prev" @content-template="fillDeadline" :template="nodes[currentNode].template" :nodeID="nodes[currentNode].nID"/>
                             <b-card v-else class="no-hover" :class="$root.getBorderClass($route.params.cID)">
                                 <h2 class="mb-2">{{nodes[currentNode].template.name}}</h2>
                                 <b>The deadline has passed. You can not submit an entry anymore.</b>
