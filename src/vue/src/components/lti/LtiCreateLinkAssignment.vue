--- conflicted
+++ resolved
@@ -15,7 +15,6 @@
                     to create a new assignment.
                 </p>
 
-<<<<<<< HEAD
                 <b-button
                     class="add-button float-right"
                     @click="createAssignment"
@@ -42,44 +41,6 @@
             <div
                 v-if="assignments && assignments.some(linkable => linkable.assignments.length > 0)"
                 class="no-hover"
-=======
-            <b-button
-                class="green-button float-right"
-                @click="showModal('createAssignmentRef')"
-            >
-                <icon name="plus-square"/>
-                Create new assignment
-            </b-button>
-        </div>
-        <hr/>
-        <div class="clearfix">
-            <p class="mb-1">
-                If you want to create a new assignment that is identical to an assignment that you have
-                already configured, click the button below to import it. Existing journals are not imported
-                and will remain accessible only from the original assignment.
-            </p>
-            <b-button
-                v-b-modal="'lti-assignment-import-modal'"
-                class="orange-button float-right"
-            >
-                <icon name="file-import"/>
-                Import existing assignment
-            </b-button>
-        </div>
-        <div
-            v-if="linkableAssignments.some(linkable => linkable.assignments.length > 0)"
-            class="no-hover"
-        >
-            <hr/>
-            <p class="mb-1">
-                If you have already configured an assignment on eJournal, you can link it to the assignment in
-                your learning management system by clicking the button below. This allows students to continue
-                working on their existing journals related to this assignment.
-            </p>
-            <b-button
-                class="orange-button float-right"
-                @click="showModal('linkAssignmentRef')"
->>>>>>> 235f8f42
             >
                 <hr/>
                 <p class="mb-1">
@@ -116,16 +77,10 @@
 </template>
 
 <script>
-<<<<<<< HEAD
+import assignmentAPI from '@/api/assignment.js'
+import assignmentImportModal from '@/components/assignment/AssignmentImportModal.vue'
 import linkAssignment from '@/components/lti/LinkAssignment.vue'
-import assignmentImportModal from '@/components/assignment/AssignmentImportModal.vue'
-import assignmentAPI from '@/api/assignment.js'
 import loadWrapper from '@/components/loading/LoadWrapper.vue'
-=======
-import assignmentImportModal from '@/components/assignment/AssignmentImportModal.vue'
-import createAssignment from '@/components/assignment/CreateAssignment.vue'
-import linkAssignment from '@/components/lti/LinkAssignment.vue'
->>>>>>> 235f8f42
 
 export default {
     name: 'LtiCreateLinkAssignment',
