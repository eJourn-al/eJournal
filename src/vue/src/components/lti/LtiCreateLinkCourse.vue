<template>
<<<<<<< HEAD
    <div>
        <load-wrapper
            :loading="loadingCourses"
            :timeBeforeShow="0"
        >
            <p>
                You came here from a learning environment through an unconfigured
                course. Do you want to create a new course on eJournal,
                or link it to an existing one?
            </p>
            <hr/>
            <div class="clearfix">
                <p class="mb-1">
                    If you have not yet preconfigured this course on eJournal, click the button below
                    to create a new course. This will be linked to your learning environment, allowing for automatic
                    grade passback.
                </p>
                <b-button
                    class="add-button float-right"
                    @click="createCourse"
                >
                    <icon name="plus-square"/>
                    Create new course
                </b-button>
            </div>
            <hr/>
            <div class="clearfix">
                <p class="mb-1">
                    If you have already set up a course on eJournal, you can link it to the course in
                    your learning environment by clicking the button below.
                </p>
                <b-button
                    class="change-button float-right"
                    @click="showModal('linkCourseRef')"
                >
                    <icon name="link"/>
                    Link to existing course
                </b-button>
            </div>
        </load-wrapper>
        <b-modal
            ref="linkCourseRef"
            title="Link Course"
            size="lg"
            hideFooter
            noEnforceFocus
        >
            <link-course
                :courses="courses"
                @courseLinked="(course) => $emit('courseLinked', course)"
            />
        </b-modal>
=======
    <div v-if="courses">
        <h2 class="theme-h2 mb-2">
            Configuring a Course
        </h2>
        <p>
            You came here from a learning environment through an unconfigured
            course. Do you want to create a new course on eJournal,
            or link it to an existing one?
        </p>
        <hr/>
        <div class="clearfix">
            <p class="mb-1">
                If you have not yet preconfigured this course on eJournal, click the button below
                to create a new course. This will be linked to your learning environment, allowing for automatic
                grade passback.
            </p>
            <b-button
                class="green-button float-right"
                @click="showModal('createCourseRef')"
            >
                <icon name="plus-square"/>
                Create new course
            </b-button>
        </div>
        <hr/>
        <div class="clearfix">
            <p class="mb-1">
                If you have already set up a course on eJournal, you can link it to the course in
                your learning environment by clicking the button below.
            </p>
            <b-button
                class="orange-button float-right"
                @click="showModal('linkCourseRef')"
            >
                <icon name="link"/>
                Link to existing course
            </b-button>
        </div>

        <create-course-modal
            ref="createCourseRef"
            :lti="lti"
            @handleAction="handleCreation"
        />

        <link-course-modal
            ref="linkCourseRef"
            :lti="lti"
            :courses="courses"
            @handleAction="handleLinked"
        />
>>>>>>> 2353a476
    </div>
</template>

<script>
<<<<<<< HEAD
import courseAPI from '@/api/course.js'
import linkCourse from '@/components/lti/LinkCourse.vue'
import loadWrapper from '@/components/loading/LoadWrapper.vue'
=======
import createCourseModal from '@/components/course/CreateCourseModal.vue'
import linkCourseModal from '@/components/lti/LinkCourseModal.vue'
>>>>>>> 2353a476

export default {
    name: 'LtiCreateLinkCourse',
    components: {
<<<<<<< HEAD
        linkCourse,
        loadWrapper,
    },
    data () {
        return {
            courses: [],
            loadingCourses: true,
        }
    },
    created () {
        courseAPI.getLinkable().then((courses) => {
            if (courses.length) {
                this.courses = courses
                this.loadingCourses = false
            } else {
                this.createCourse()
            }
        })
=======
        createCourseModal,
        linkCourseModal,
>>>>>>> 2353a476
    },
    methods: {
        createCourse () {
            courseAPI.create({ launch_id: this.$route.query.launch_id })
                .then((course) => { this.$emit('courseCreated', course) })
        },
        showModal (ref) {
            this.$refs[ref].show()
        },
    },
}
</script><|MERGE_RESOLUTION|>--- conflicted
+++ resolved
@@ -1,10 +1,12 @@
 <template>
-<<<<<<< HEAD
     <div>
         <load-wrapper
             :loading="loadingCourses"
             :timeBeforeShow="0"
         >
+            <h2 class="theme-h2 mb-2">
+                Configuring a Course
+            </h2>
             <p>
                 You came here from a learning environment through an unconfigured
                 course. Do you want to create a new course on eJournal,
@@ -18,7 +20,7 @@
                     grade passback.
                 </p>
                 <b-button
-                    class="add-button float-right"
+                    class="green-button float-right"
                     @click="createCourse"
                 >
                     <icon name="plus-square"/>
@@ -32,7 +34,7 @@
                     your learning environment by clicking the button below.
                 </p>
                 <b-button
-                    class="change-button float-right"
+                    class="orange-button float-right"
                     @click="showModal('linkCourseRef')"
                 >
                     <icon name="link"/>
@@ -40,89 +42,24 @@
                 </b-button>
             </div>
         </load-wrapper>
-        <b-modal
-            ref="linkCourseRef"
-            title="Link Course"
-            size="lg"
-            hideFooter
-            noEnforceFocus
-        >
-            <link-course
-                :courses="courses"
-                @courseLinked="(course) => $emit('courseLinked', course)"
-            />
-        </b-modal>
-=======
-    <div v-if="courses">
-        <h2 class="theme-h2 mb-2">
-            Configuring a Course
-        </h2>
-        <p>
-            You came here from a learning environment through an unconfigured
-            course. Do you want to create a new course on eJournal,
-            or link it to an existing one?
-        </p>
-        <hr/>
-        <div class="clearfix">
-            <p class="mb-1">
-                If you have not yet preconfigured this course on eJournal, click the button below
-                to create a new course. This will be linked to your learning environment, allowing for automatic
-                grade passback.
-            </p>
-            <b-button
-                class="green-button float-right"
-                @click="showModal('createCourseRef')"
-            >
-                <icon name="plus-square"/>
-                Create new course
-            </b-button>
-        </div>
-        <hr/>
-        <div class="clearfix">
-            <p class="mb-1">
-                If you have already set up a course on eJournal, you can link it to the course in
-                your learning environment by clicking the button below.
-            </p>
-            <b-button
-                class="orange-button float-right"
-                @click="showModal('linkCourseRef')"
-            >
-                <icon name="link"/>
-                Link to existing course
-            </b-button>
-        </div>
-
-        <create-course-modal
-            ref="createCourseRef"
-            :lti="lti"
-            @handleAction="handleCreation"
-        />
 
         <link-course-modal
             ref="linkCourseRef"
-            :lti="lti"
             :courses="courses"
-            @handleAction="handleLinked"
+            @courseLinked="(course) => $emit('courseLinked', course)"
         />
->>>>>>> 2353a476
     </div>
 </template>
 
 <script>
-<<<<<<< HEAD
 import courseAPI from '@/api/course.js'
-import linkCourse from '@/components/lti/LinkCourse.vue'
+import linkCourseModal from '@/components/lti/LinkCourseModal.vue'
 import loadWrapper from '@/components/loading/LoadWrapper.vue'
-=======
-import createCourseModal from '@/components/course/CreateCourseModal.vue'
-import linkCourseModal from '@/components/lti/LinkCourseModal.vue'
->>>>>>> 2353a476
 
 export default {
     name: 'LtiCreateLinkCourse',
     components: {
-<<<<<<< HEAD
-        linkCourse,
+        linkCourseModal,
         loadWrapper,
     },
     data () {
@@ -140,10 +77,6 @@
                 this.createCourse()
             }
         })
-=======
-        createCourseModal,
-        linkCourseModal,
->>>>>>> 2353a476
     },
     methods: {
         createCourse () {
