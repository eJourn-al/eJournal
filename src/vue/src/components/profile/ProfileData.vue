<template>
    <b-row>
        <b-col md="5" sm="12" class="text-center">
<<<<<<< HEAD
            <div class="profile-portrait small-shadow">
                <img :src="image">
                <!-- TODO handle file uploads. The original profile picture upload did not work yet.
                <b-form-file ref="file" v-on:change="updateProfilePicture" class="fileinput form-control" v-model="file" :state="Boolean(file)" placeholder="Upload profile picture..."></b-form-file> -->
                <b-button>
                    <icon name="upload"/>
                    Upload
                </b-button>
            </div>
        </b-col>
        <b-col md="7" sm="12">
            <h2 class="mb-2">User details</h2>
            <b-form-input class="theme-input multi-form" v-model="uname" type="text"/>
            <b-form-input class="theme-input multi-form" v-model="first" type="text"/>
            <b-form-input class="theme-input multi-form" v-model="last" type="text"/>
            <b-button class="add-button multi-form float-right" @click="saveUserdata">
                <icon name="save"/>
                Save
            </b-button>
            <b-button class="multi-form" @click="downloadUserData">
                <icon name="download"/>
                Download Data
            </b-button>
=======
            <img class="profile-portrait" :src="profileImage">
        </b-col>
        <b-col md="7" sm="12">
            <h2 class="mb-2">User data</h2>
            <b-form-input class="theme-input" v-model="uname" type="text"/>
            <b-form-input class="theme-input" v-model="first" type="text"/>
            <b-form-input class="theme-input" v-model="last" type="text"/>
            <b-form-file
                ref="file"
                accept="image/*"
                class="fileinput"
                @change="fileHandler"
                v-model="file"
                :state="Boolean(file)"
                placeholder="Change picture"/>

            <b-button class="add-button" @click="saveUserdata">Save</b-button>
            <b-button @click="downloadUserData">Download Data</b-button>
>>>>>>> 7abc68f1
        </b-col>
    </b-row>
</template>

<script>
import userAPI from '@/api/user.js'
<<<<<<< HEAD
import icon from 'vue-awesome/components/Icon'
=======
>>>>>>> 7abc68f1

export default {
    props: ['uname', 'first', 'last', 'id', 'image'],
    data () {
        return {
            file: null,
            profileImage: null
        }
    },
    methods: {
        saveUserdata () {
            userAPI.updateUserData(this.uname, this.first, this.last)
                .then(this.$toasted.success('Saved profile data'))
        },
        fileHandler (e) {
            let files = e.target.files
            if (!files.length) { return }

            this.file = files[0]

            let formData = new FormData()
            formData.append('file', this.file)

            userAPI.updateProfilePicture(formData)
                .then(_ => { this.setClientProfilePicture(this.file) })
                .catch(_ => { this.$toasted.error('Something went wrong while uploading your profile picture.') })
        },
        setClientProfilePicture (imageFile) {
            var reader = new FileReader()
            var vm = this

            reader.onload = (e) => {
                vm.profileImage = e.target.result
            }
            reader.readAsDataURL(imageFile)
        },
        downloadUserData () {
            userAPI.getUserData(this.id).then(data => {
                /* This is a way to download data. */
                /* Stringify the data and create a data blob of it. */
                data = JSON.stringify(data)
                const blob = new Blob([data], {type: 'text/plain'})

                /* Create a link to download the data and bind the data to it. */
                var downloadElement = document.createElement('a')
                downloadElement.download = 'userdata_of_' + this.uname + '.json'
                downloadElement.href = window.URL.createObjectURL(blob)
                downloadElement.dataset.downloadurl = ['text/json',
                    downloadElement.download, downloadElement.href].join(':')

                /* Create a click event and click on the download link to download the code. */
                const clickEvent = document.createEvent('MouseEvents')
                clickEvent.initEvent('click', true, false, window, 0, 0, 0, 0, 0, false, false, false, false, 0, null)
                downloadElement.dispatchEvent(clickEvent)
            })
        }
    },
<<<<<<< HEAD
    components: {
        'icon': icon
=======
    created () {
        this.profileImage = this.image
>>>>>>> 7abc68f1
    }
}
</script>

<style lang="sass">
.profile-portrait
    display: inline-block
    position: relative
    width: 100%
    max-width: 250px
    margin-bottom: 20px
    border-radius: 50% !important
    overflow: hidden
    img
        position: absolute
        height: 100%
        width: 100%
    .btn
        position: absolute
        width: 100%
        height: 25%
        bottom: -25%
        opacity: 0
    &:hover
        .btn
            bottom: 0px
            opacity: 1

.profile-portrait:after
    content: ""
    display: block
    padding-bottom: 100%
</style><|MERGE_RESOLUTION|>--- conflicted
+++ resolved
@@ -1,7 +1,6 @@
 <template>
     <b-row>
         <b-col md="5" sm="12" class="text-center">
-<<<<<<< HEAD
             <div class="profile-portrait small-shadow">
                 <img :src="image">
                 <!-- TODO handle file uploads. The original profile picture upload did not work yet.
@@ -25,36 +24,13 @@
                 <icon name="download"/>
                 Download Data
             </b-button>
-=======
-            <img class="profile-portrait" :src="profileImage">
-        </b-col>
-        <b-col md="7" sm="12">
-            <h2 class="mb-2">User data</h2>
-            <b-form-input class="theme-input" v-model="uname" type="text"/>
-            <b-form-input class="theme-input" v-model="first" type="text"/>
-            <b-form-input class="theme-input" v-model="last" type="text"/>
-            <b-form-file
-                ref="file"
-                accept="image/*"
-                class="fileinput"
-                @change="fileHandler"
-                v-model="file"
-                :state="Boolean(file)"
-                placeholder="Change picture"/>
-
-            <b-button class="add-button" @click="saveUserdata">Save</b-button>
-            <b-button @click="downloadUserData">Download Data</b-button>
->>>>>>> 7abc68f1
         </b-col>
     </b-row>
 </template>
 
 <script>
 import userAPI from '@/api/user.js'
-<<<<<<< HEAD
 import icon from 'vue-awesome/components/Icon'
-=======
->>>>>>> 7abc68f1
 
 export default {
     props: ['uname', 'first', 'last', 'id', 'image'],
@@ -112,13 +88,11 @@
             })
         }
     },
-<<<<<<< HEAD
     components: {
         'icon': icon
-=======
+    },
     created () {
         this.profileImage = this.image
->>>>>>> 7abc68f1
     }
 }
 </script>
