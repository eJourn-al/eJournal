<template>
    <b-row>
        <b-col md="5" sm="12" class="text-center">
<<<<<<< HEAD
            <img class="profile-portrait" :src="profileImage">
        </b-col>
        <b-col md="7" sm="12">
            <h2 class="mb-2">User data</h2>
            <b-form-input class="theme-input" v-model="username" type="text"/>
            <b-form-input class="theme-input" v-model="first_name" type="text"/>
            <b-form-input class="theme-input" v-model="last_name" type="text"/>
            <b-form-file
                ref="file"
                accept="image/*"
                class="fileinput"
                @change="fileHandler"
                v-model="file"
                :state="Boolean(file)"
                placeholder="Change picture"/>

            <b-button class="add-button" @click="saveUserdata">Save</b-button>
            <b-button>Download Data</b-button>
=======
            <div class="profile-portrait small-shadow">
                <img :src="profileImageDataURL">
                <!-- TODO Add cropping tool to help with the square aspect ratio Croppa seems most active and a solid choice -->
                <b-button @click="$refs.file.click()">
                    <icon name="upload"/>
                    Upload
                </b-button>
                <input
                    class="fileinput"
                    @change="fileHandler"
                    ref="file"
                    accept="image/*"
                    style="display: none"
                    type="file"/>
            </div>
        </b-col>
        <b-col md="7" sm="12">
            <h2 class="mb-2">User details</h2>
            <b-form-input :readonly="true" class="theme-input multi-form" v-model="userData.username" type="text"/>
            <b-form-input :readonly="(userData.lti_id) ? true : false" class="theme-input multi-form" v-model="userData.first_name" type="text"/>
            <b-form-input :readonly="(userData.lti_id) ? true : false" class="theme-input multi-form" v-model="userData.last_name" type="text"/>

            <email :userData="userData"/>

            <b-button v-if="!userData.lti_id" class="add-button multi-form float-right" @click="saveUserdata">
                <icon name="save"/>
                Save
            </b-button>
            <b-button class="multi-form" @click="downloadUserData">
                <icon name="download"/>
                Download Data
            </b-button>
>>>>>>> 6b70f3ed
        </b-col>
    </b-row>
</template>

<script>
<<<<<<< HEAD
import auth from '@/api/auth.js'

export default {
    props: ['username', 'first_name', 'last_name', 'id', 'image'],
=======
import userAPI from '@/api/user.js'
import icon from 'vue-awesome/components/Icon'
import email from '@/components/profile/Email.vue'
import dataHandling from '@/utils/data_handling.js'

export default {
    props: ['userData'],
    components: {
        icon,
        email
    },
>>>>>>> 6b70f3ed
    data () {
        return {
            file: null,
            profileImageDataURL: null,
            showEmailValidationInput: true,
            emailVerificationToken: null,
            emailVerificationTokenMessage: null
        }
    },
    methods: {
        saveUserdata () {
<<<<<<< HEAD
            auth.update('users/' + this.id, {
                username: this.username,
                first_name: this.first_name,
                last_name: this.last_name
            })
                .then(response => this.$toasted.success(response.description))
=======
            userAPI.updateUserData(this.userData.first_name, this.userData.last_name)
                .then(_ => { this.$toasted.success('Saved profile data') })
                .catch(error => { this.$toasted.error(error.response.data.description) })
>>>>>>> 6b70f3ed
        },
        fileHandler (e) {
            let files = e.target.files

            if (!files.length) { return }
            if (files[0].size > this.$root.maxFileSizeBytes) {
                this.$toasted.error('The profile picture exceeds the maximum file size of ' + this.$root.maxFileSizeBytes + ' bytes.')
                return
            }

            var vm = this

<<<<<<< HEAD
            // userAPI.updateProfilePicture(formData)
            //     .then(_ => { this.setClientProfilePicture(this.file) })
            //     .catch(_ => { this.$toasted.error('Something went wrong while uploading your profile picture.') })
        },
        setClientProfilePicture (imageFile) {
=======
>>>>>>> 6b70f3ed
            var reader = new FileReader()
            reader.onload = () => {
                var dataURL = reader.result

                var img = new Image()
                img.onload = () => {
                    if (img.width !== img.height) {
                        this.$toasted.error('Please submit a square image.')
                    } else {
                        userAPI.updateProfilePictureBase64(dataURL)
                            .then(_ => { vm.profileImageDataURL = dataURL })
                            .catch(error => { this.$toasted.error(error.response.data.description) })
                    }
                }
                img.src = dataURL
            }
<<<<<<< HEAD
            reader.readAsDataURL(imageFile)
        }
        // downloadUserData () {
        //     userAPI.getUserData(this.id).then(data => {
        //         /* This is a way to download data. */
        //         /* Stringify the data and create a data blob of it. */
        //         data = JSON.stringify(data)
        //         const blob = new Blob([data], {type: 'text/plain'})
        //
        //         /* Create a link to download the data and bind the data to it. */
        //         var downloadElement = document.createElement('a')
        //         downloadElement.download = 'userdata_of_' + this.uname + '.json'
        //         downloadElement.href = window.URL.createObjectURL(blob)
        //         downloadElement.dataset.downloadurl = ['text/json',
        //             downloadElement.download, downloadElement.href].join(':')
        //
        //         /* Create a click event and click on the download link to download the code. */
        //         const clickEvent = document.createEvent('MouseEvents')
        //         clickEvent.initEvent('click', true, false, window, 0, 0, 0, 0, 0, false, false, false, false, 0, null)
        //         downloadElement.dispatchEvent(clickEvent)
        //     })
        //         .then(response => this.$toasted.success(response.description))
        // }
    },
    created () {
        this.profileImage = this.image
=======
            reader.readAsDataURL(files[0])
        },
        downloadUserData () {
            userAPI.getUserData(this.userData.uID)
                .then(response => {
                    let blob = new Blob([dataHandling.base64ToArrayBuffer(response.data)], { type: response.headers['content-type'] })
                    let link = document.createElement('a')
                    link.href = window.URL.createObjectURL(blob)
                    link.download = /filename=(.*)/.exec(response.headers['content-disposition'])[1]
                    link.click()
                }, error => {
                    this.$toasted.error(error.response.data.description)
                })
                .catch(_ => {
                    this.$toasted.error('Error creating file.')
                })
        }
    },
    mounted () {
        this.profileImageDataURL = this.userData.picture
>>>>>>> 6b70f3ed
    }
}
</script>

<style lang="sass">
@import '~sass/modules/colors.sass'

.profile-portrait
    max-width: 250px
    margin-bottom: 20px
    border-radius: 50% !important
</style><|MERGE_RESOLUTION|>--- conflicted
+++ resolved
@@ -1,26 +1,6 @@
 <template>
     <b-row>
         <b-col md="5" sm="12" class="text-center">
-<<<<<<< HEAD
-            <img class="profile-portrait" :src="profileImage">
-        </b-col>
-        <b-col md="7" sm="12">
-            <h2 class="mb-2">User data</h2>
-            <b-form-input class="theme-input" v-model="username" type="text"/>
-            <b-form-input class="theme-input" v-model="first_name" type="text"/>
-            <b-form-input class="theme-input" v-model="last_name" type="text"/>
-            <b-form-file
-                ref="file"
-                accept="image/*"
-                class="fileinput"
-                @change="fileHandler"
-                v-model="file"
-                :state="Boolean(file)"
-                placeholder="Change picture"/>
-
-            <b-button class="add-button" @click="saveUserdata">Save</b-button>
-            <b-button>Download Data</b-button>
-=======
             <div class="profile-portrait small-shadow">
                 <img :src="profileImageDataURL">
                 <!-- TODO Add cropping tool to help with the square aspect ratio Croppa seems most active and a solid choice -->
@@ -53,18 +33,11 @@
                 <icon name="download"/>
                 Download Data
             </b-button>
->>>>>>> 6b70f3ed
         </b-col>
     </b-row>
 </template>
 
 <script>
-<<<<<<< HEAD
-import auth from '@/api/auth.js'
-
-export default {
-    props: ['username', 'first_name', 'last_name', 'id', 'image'],
-=======
 import userAPI from '@/api/user.js'
 import icon from 'vue-awesome/components/Icon'
 import email from '@/components/profile/Email.vue'
@@ -76,7 +49,6 @@
         icon,
         email
     },
->>>>>>> 6b70f3ed
     data () {
         return {
             file: null,
@@ -88,18 +60,9 @@
     },
     methods: {
         saveUserdata () {
-<<<<<<< HEAD
-            auth.update('users/' + this.id, {
-                username: this.username,
-                first_name: this.first_name,
-                last_name: this.last_name
-            })
-                .then(response => this.$toasted.success(response.description))
-=======
-            userAPI.updateUserData(this.userData.first_name, this.userData.last_name)
+            auth.update('users/' + this.userData.id, this.userData)
                 .then(_ => { this.$toasted.success('Saved profile data') })
                 .catch(error => { this.$toasted.error(error.response.data.description) })
->>>>>>> 6b70f3ed
         },
         fileHandler (e) {
             let files = e.target.files
@@ -112,14 +75,6 @@
 
             var vm = this
 
-<<<<<<< HEAD
-            // userAPI.updateProfilePicture(formData)
-            //     .then(_ => { this.setClientProfilePicture(this.file) })
-            //     .catch(_ => { this.$toasted.error('Something went wrong while uploading your profile picture.') })
-        },
-        setClientProfilePicture (imageFile) {
-=======
->>>>>>> 6b70f3ed
             var reader = new FileReader()
             reader.onload = () => {
                 var dataURL = reader.result
@@ -136,38 +91,10 @@
                 }
                 img.src = dataURL
             }
-<<<<<<< HEAD
-            reader.readAsDataURL(imageFile)
-        }
-        // downloadUserData () {
-        //     userAPI.getUserData(this.id).then(data => {
-        //         /* This is a way to download data. */
-        //         /* Stringify the data and create a data blob of it. */
-        //         data = JSON.stringify(data)
-        //         const blob = new Blob([data], {type: 'text/plain'})
-        //
-        //         /* Create a link to download the data and bind the data to it. */
-        //         var downloadElement = document.createElement('a')
-        //         downloadElement.download = 'userdata_of_' + this.uname + '.json'
-        //         downloadElement.href = window.URL.createObjectURL(blob)
-        //         downloadElement.dataset.downloadurl = ['text/json',
-        //             downloadElement.download, downloadElement.href].join(':')
-        //
-        //         /* Create a click event and click on the download link to download the code. */
-        //         const clickEvent = document.createEvent('MouseEvents')
-        //         clickEvent.initEvent('click', true, false, window, 0, 0, 0, 0, 0, false, false, false, false, 0, null)
-        //         downloadElement.dispatchEvent(clickEvent)
-        //     })
-        //         .then(response => this.$toasted.success(response.description))
-        // }
-    },
-    created () {
-        this.profileImage = this.image
-=======
             reader.readAsDataURL(files[0])
         },
         downloadUserData () {
-            userAPI.getUserData(this.userData.uID)
+            auth.get('user/' + this.userData.id + '/download')
                 .then(response => {
                     let blob = new Blob([dataHandling.base64ToArrayBuffer(response.data)], { type: response.headers['content-type'] })
                     let link = document.createElement('a')
@@ -184,7 +111,6 @@
     },
     mounted () {
         this.profileImageDataURL = this.userData.picture
->>>>>>> 6b70f3ed
     }
 }
 </script>
