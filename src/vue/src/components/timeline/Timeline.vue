--- conflicted
+++ resolved
@@ -20,7 +20,9 @@
             <h3 class="theme-h3 mb-1 mr-2">
                 Timeline
             </h3>
+
             <b-dropdown
+                v-if="assignmentHasCategories"
                 class="timeline-filter"
                 noCaret
                 variant="link"
@@ -31,7 +33,7 @@
                         class="filter-button"
                         :class="{
                             'blue-filled-button': filteredCategories.length > 0,
-                            'grey-filled-button': filteredCategories.length == 0,
+                            'grey-filled-button': filteredCategories.length === 0,
                         }"
                     >
                         <icon name="eye"/>
@@ -39,7 +41,6 @@
                     </b-button>
                 </template>
                 <category-select
-                    v-if="assignmentHasCategories"
                     v-model="filteredCategories"
                     :options="$store.getters['category/assignmentCategories']"
                     :multiple="true"
@@ -48,29 +49,12 @@
                     @input="filterByCategory"
                 />
             </b-dropdown>
+
             <category-display
                 :id="'timeline-filter-categories'"
                 :categories="filteredCategories"
             />
 
-<<<<<<< HEAD
-                <div
-                    v-b-toggle="($root.lgMax) ? 'timeline-outer' : null"
-                    :target="($root.lgMax) ? 'timeline-outer': null"
-                    aria-expanded="false"
-                    aria-controls="timeline-outer"
-                >
-                    <timeline-nodes
-                        :assignment="assignment"
-                        :edit="edit"
-                        :nodes="filteredNodes"
-                        :allNodes="nodes"
-                        :selectedIndex="mappedSelected"
-                        @select-node="mapAndEmitSelectedNode"
-                    />
-                </div>
-            </div>
-=======
             <template
                 v-b-toggle="($root.lgMax) ? 'timeline-container' : null"
                 :target="($root.lgMax) ? 'timeline-container': null"
@@ -82,11 +66,10 @@
                     :edit="edit"
                     :nodes="filteredNodes"
                     :allNodes="nodes"
-                    :selected="mappedSelected"
+                    :selectedIndex="mappedSelected"
                     @select-node="mapAndEmitSelectedNode"
                 />
             </template>
->>>>>>> a288bd46
         </b-collapse>
 
         <div
