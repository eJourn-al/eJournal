<!--
    Mini component representing the date for a node in the Timeline.
    Handles its own style depending on a state given by parent.
-->

<template>
    <span
        :class="{'selected': selected}"
        class="node-info"
    >
        <span
            v-if="nodeTitle"
            class="node-title max-one-line"
            :class="{ dirty: dirty }"
        >
            <icon
                v-if="new Date(nodeDate) > new Date()"
                v-b-tooltip:hover="'Upcoming deadline'"
                :name="nodeIcon"
                class="mb-1 mr-1"
            />
            {{ nodeTitle }}
        </span>

        <category-display
            :id="`timeline-node-${node.id}-categories`"
            :categories="nodeCategories"
            :compact="true"
        />
        <span
            v-if="nodeDate"
            v-b-tooltip:hover="deadlineRange"
            class="node-date"
        >
            {{ $root.beautifyDate(nodeDate) }}
        </span>
    </span>
</template>

<script>
<<<<<<< HEAD
import { mapGetters } from 'vuex'
=======
import CategoryDisplay from '../category/CategoryDisplay.vue'
>>>>>>> 5344ee88

export default {
    components: {
        CategoryDisplay,
    },
    props: ['node', 'selected'],
    computed: {
        ...mapGetters({
            assignment: 'assignment/assignment',
            isPresetNodeDirty: 'assignmentEditor/isPresetNodeDirty',
            isAssignmentDetailsDirty: 'assignmentEditor/isAssignmentDetailsDirty',
        }),
        nodeTitle () {
            if (this.node.deleted_preset) {
                return this.node.entry.title
            }
            switch (this.node.type) {
            case 'e':
                return this.node.entry.title
            case 'd':
            case 'p':
                return this.node.display_name
            case 'n':
                return 'End of assignment'
            case 's':
                return 'Assignment details'
            default:
                return null
            }
        },
        nodeCategories () {
            if (this.node.entry) {
                return this.node.entry.categories
            } else if (this.node.type === 'd') {
                return this.node.template.categories
            }

            return []
        },
        nodeDate () {
            if (this.node.entry && this.node.entry.creation_date) {
                return this.node.entry.creation_date
            } else if (this.node.due_date) {
                return this.node.due_date
            } else {
                return null
            }
        },
        nodeIcon () {
            switch (this.node.type) {
            case 'd':
                return 'calendar'
            case 'p':
            case 'n':
                return 'flag-checkered'
            default:
                return null
            }
        },
        deadlineRange () {
            const unlockDate = this.$root.beautifyDate(this.node.unlock_date)
            const lockDate = this.$root.beautifyDate(this.node.lock_date)

            if (unlockDate && lockDate) {
                return `Available from ${unlockDate} until ${lockDate}`
            } else if (unlockDate) {
                return `Available from ${unlockDate}`
            } else if (lockDate) {
                return `Available until ${lockDate}`
            }

            return ''
        },
        dirty () {
            if (this.$route.name !== 'AssignmentEditor') { return false }

            if (this.node.type === 's') {
                return this.isAssignmentDetailsDirty(this.assignment)
            } else if (this.node.type === 'd' || this.node.type === 'p') {
                return this.isPresetNodeDirty(this.node)
            }

            return false
        },
    },
}
</script>

<style lang="sass">
.node-info
    width: 100%
    user-select: none
    &:not(.selected)
        color: grey
    .node-title
        font-weight: bold
    .node-date
        font-size: 0.9em
</style><|MERGE_RESOLUTION|>--- conflicted
+++ resolved
@@ -38,11 +38,9 @@
 </template>
 
 <script>
-<<<<<<< HEAD
+import CategoryDisplay from '@/components/category/CategoryDisplay.vue'
+
 import { mapGetters } from 'vuex'
-=======
-import CategoryDisplay from '../category/CategoryDisplay.vue'
->>>>>>> 5344ee88
 
 export default {
     components: {
