import { detect as detectBrowser } from 'detect-browser'
import AdminPanel from '@/views/AdminPanel.vue'
import Assignment from '@/views/Assignment.vue'
import Course from '@/views/Course.vue'
<<<<<<< HEAD
import Profile from '@/views/Profile.vue'
import Admin from '@/views/Admin.vue'
import Guest from '@/views/Guest.vue'
=======
import Home from '@/views/Home.vue'
import Journal from '@/views/Journal.vue'
>>>>>>> 235f8f42
import Login from '@/views/Login.vue'
import Logout from '@/views/Logout.vue'
import LtiLaunch from '@/views/LtiLaunch.vue'
import LtiLogin from '@/views/LtiLogin.vue'
import Router from 'vue-router'
import Vue from 'vue'
import routerConstraints from '@/utils/constants/router_constraints.js'
import store from '@/store/index.js'

Vue.use(Router)

const router = new Router({
    mode: 'history',
    routes: [{
        path: '/',
        name: 'Guest',
        component: () => import(/* webpackChunkName: 'guest' */ '@/views/Guest.vue'),
    }, {
        path: '/Home',
        name: 'Home',
        component: Home,
    }, {
        path: '/AdminPanel',
        name: 'AdminPanel',
        component: AdminPanel,
    }, {
        path: '/Login',
        name: 'Login',
        component: Login,
    }, {
        path: '/SetPassword/:username/:token',
        name: 'SetPassword',
        component: () => import(/* webpackChunkName: 'password-recovery' */ '@/views/SetPassword.vue'),
        props: true,
    }, {
        path: '/EmailVerification/:username/:token',
        name: 'EmailVerification',
        component: () => import(/* webpackChunkName: 'email-verification' */ '@/views/EmailVerification.vue'),
        props: true,
    }, {
        path: '/Register',
        name: 'Register',
        component: () => import(/* webpackChunkName: 'register' */ '@/views/Register.vue'),
    }, {
        path: '/Profile',
        name: 'Profile',
        component: () => import(/* webpackChunkName: 'profile' */ '@/views/Profile.vue'),
    }, {
        path: '/LtiLaunch',
        name: 'LtiLaunch',
        component: LtiLaunch,
    }, {
        path: '/LtiLogin',
        name: 'LtiLogin',
        component: LtiLogin,
    }, {
        path: '/Admin',
        name: 'Admin',
        component: Admin,
    }, {
        path: '/AssignmentsOverview',
        name: 'AssignmentsOverview',
        component: () => import(/* webpackChunkName: 'assignments-overview' */ '@/views/AssignmentsOverview.vue'),
    }, {
        path: '/Error',
        name: 'ErrorPage',
        component: () => import(/* webpackChunkName: 'error-page' */ '@/views/ErrorPage.vue'),
        props: true,
    }, {
        path: '/NotSetup',
        name: 'NotSetup',
        component: () => import(/* webpackChunkName: 'not-setup' */ '@/views/NotSetup.vue'),
        props: true,
    }, {
        path: '/Logout',
        name: 'Logout',
        component: Logout,
    }, {
        path: '/Home/Course/:cID',
        name: 'Course',
        component: Course,
        props: route => ({
            cID: Number.parseInt(route.params.cID, 10),
        }),
    }, {
        path: '/Home/Course/:cID/CourseEdit',
        name: 'CourseEdit',
        component: () => import(/* webpackChunkName: 'course-edit' */ '@/views/CourseEdit.vue'),
        props: route => ({
            cID: Number.parseInt(route.params.cID, 10),
        }),
    }, {
        path: '/Home/Course/:cID/CourseEdit/UserRoleConfiguration',
        name: 'UserRoleConfiguration',
        component: () => import(/* webpackChunkName: 'role-config' */ '@/views/UserRoleConfiguration.vue'),
        props: route => ({
            cID: Number.parseInt(route.params.cID, 10),
        }),
    }, {
        path: '/Home/Course/:cID/Assignment/:aID',
        name: 'Assignment',
        component: Assignment,
        props: route => ({
            cID: Number.parseInt(route.params.cID, 10),
            aID: Number.parseInt(route.params.aID, 10),
        }),
    }, {
        path: '/Home/Course/:cID/Assignment/:aID/Format',
        name: 'FormatEdit',
        component: () => import(/* webpackChunkName: 'format-edit' */ '@/views/FormatEdit.vue'),
        props: route => ({
            cID: Number.parseInt(route.params.cID, 10),
            aID: Number.parseInt(route.params.aID, 10),
        }),
    }, {
        path: '/Home/Course/:cID/Assignment/:aID/Journal/New',
        name: 'JoinJournal',
        component: () => import(/* webpackChunkName: 'join-journal' */ '@/views/JoinJournal.vue'),
        props: route => ({
            cID: Number.parseInt(route.params.cID, 10),
            aID: Number.parseInt(route.params.aID, 10),
        }),
    }, {
        path: '/Home/Course/:cID/Assignment/:aID/Journal/:jID',
        name: 'Journal',
        component: Journal,
        props: route => ({
            cID: Number.parseInt(route.params.cID, 10),
            aID: Number.parseInt(route.params.aID, 10),
            jID: Number.parseInt(route.params.jID, 10),
        }),
    }, {
        path: '*',
        name: 'NotFound',
        component: () => import(/* webpackChunkName: 'error-page' */ '@/views/ErrorPage.vue'),
        props: {
            code: '404',
            reasonPhrase: 'Not Found',
            description: 'We\'re sorry but we can\'t find the page you tried to access.',
        },
    }],
})

// Minimal supported browser versions
const SUPPORTED_BROWSERS = {
    chrome: 78,
    safari: 11,
    firefox: 68,
    'edge-chromium': 79,
    edge: 79,
    ie: 12,
}

/* Obtain browser user agent data. */
const browser = detectBrowser()
let browserUpdateNeeded = (browser && browser.name && browser.version && SUPPORTED_BROWSERS[browser.name]
    && parseInt(browser.version.split('.')[0], 10) < SUPPORTED_BROWSERS[browser.name])

router.beforeEach((to, from, next) => {
    const loggedIn = store.getters['user/loggedIn']

    if (from.name) {
        router.app.previousPage = from
    }

    /* Show warning when user visits the website with an outdated browser (to ensure correct functionality).
     * In case the browser is not in our whitelist, no message will be shown. */
    if (browserUpdateNeeded && !(to.name === 'Logout' || from.name === 'Guest' || from.name === 'Login')) {
        router.app.$toasted.clear() // Clear existing toasts.
        setTimeout(() => { // Allow a cooldown for smoother transitions.
            router.app.$toasted.clear() // Clear existing toasts.
            router.app.$toasted.error('Your current browser version is not up to date. For an optimal experience, '
                + 'please update your browser before using eJournal.', {
                action: [
                    {
                        text: 'Info',
                        onClick: (e, toastObject) => {
                            window.open('https://browsehappy.com', '_blank')
                            toastObject.goAway(0)
                        },
                    },
                    {
                        text: 'Dismiss',
                        onClick: (e, toastObject) => {
                            browserUpdateNeeded = false
                            toastObject.goAway(0)
                        },
                    },
                ],
                duration: null,
            })
        }, 1000)
    }

    if (loggedIn && routerConstraints.UNAVAILABLE_WHEN_LOGGED_IN.has(to.name)) {
        next({ name: 'Home' })
    } else if (loggedIn && to.name === 'AdminPanel' && !store.getters['user/isSuperuser']) {
        router.app.$toasted.error('You are not allowed to access that page.')
        next({ name: 'Home' })
    } else if (!loggedIn && !routerConstraints.PERMISSIONLESS_CONTENT.has(to.name)) {
        store.dispatch('user/validateToken')
            .then(() => { next() })
            .catch(() => {
                router.app.previousPage = to
                next({ name: 'Login' })
            })
    } else { next() }
})

export default router<|MERGE_RESOLUTION|>--- conflicted
+++ resolved
@@ -2,14 +2,8 @@
 import AdminPanel from '@/views/AdminPanel.vue'
 import Assignment from '@/views/Assignment.vue'
 import Course from '@/views/Course.vue'
-<<<<<<< HEAD
-import Profile from '@/views/Profile.vue'
-import Admin from '@/views/Admin.vue'
-import Guest from '@/views/Guest.vue'
-=======
 import Home from '@/views/Home.vue'
 import Journal from '@/views/Journal.vue'
->>>>>>> 235f8f42
 import Login from '@/views/Login.vue'
 import Logout from '@/views/Logout.vue'
 import LtiLaunch from '@/views/LtiLaunch.vue'
@@ -68,7 +62,7 @@
     }, {
         path: '/Admin',
         name: 'Admin',
-        component: Admin,
+        component: () => import(/* webpackChunkName: 'admin' */ '@/views/AdminPanel.vue'),
     }, {
         path: '/AssignmentsOverview',
         name: 'AssignmentsOverview',
