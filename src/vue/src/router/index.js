import Vue from 'vue'
import Router from 'vue-router'
import Home from '@/views/Home'
import AssignmentsOverview from '@/views/AssignmentsOverview'
import Journal from '@/views/Journal'
import Assignment from '@/views/Assignment'
import Course from '@/views/Course'
import Profile from '@/views/Profile'
import Guest from '@/views/Guest'
import Register from '@/views/Register'
import LtiLaunch from '@/views/LtiLaunch'
import CourseEdit from '@/views/CourseEdit'
import CourseUserManagement from '@/views/CourseUserManagement'
import AssignmentEdit from '@/views/AssignmentEdit'

Vue.use(Router)

export default new Router({
    routes: [{
        path: '/',
        name: 'Guest',
        component: Guest
    }, {
        path: '/Home',
        name: 'Home',
        component: Home
    }, {
        path: '/Register',
        name: Register,
        component: Register
    }, {
        path: '/Profile',
        name: 'Profile',
        component: Profile
    }, {
        path: '/AssignmentsOverview',
        name: 'AssignmentsOverview',
        component: AssignmentsOverview
    }, {
        path: '/Home/Course/:cID',
        name: 'Course',
        component: Course,
        props: true
    }, {
        path: '/Home/Course/:cID/CourseEdit',
        name: 'CourseEdit',
        component: CourseEdit,
        props: true
    }, {
        path: '/Home/Course/:cID/CourseUserManagement',
        name: 'CourseUserManagement',
        component: CourseUserManagement,
        props: true
    }, {
        path: '/Home/Course/:cID/Assignment/:aID',
        name: 'Assignment',
        component: Assignment,
        props: true
    }, {
<<<<<<< HEAD
        path: '/Home/Course/:cID/Assignment/:aID/AssignmentEdit',
        name: 'AssignmentEdit',
        component: AssignmentEdit,
        props: true
    }, {
        path: '/Home/Course/:cID/Assignment:aID/Journal/:jID',
=======
        path: '/Home/Course/:cID/Assignment/:aID/Journal/:jID',
>>>>>>> 1d3b88d7
        name: 'Journal',
        component: Journal,
        props: true
    }, {
        path: '/lti/launch',
        name: 'LtiLaunch',
        component: LtiLaunch
    }]
})<|MERGE_RESOLUTION|>--- conflicted
+++ resolved
@@ -57,16 +57,12 @@
         component: Assignment,
         props: true
     }, {
-<<<<<<< HEAD
         path: '/Home/Course/:cID/Assignment/:aID/AssignmentEdit',
         name: 'AssignmentEdit',
         component: AssignmentEdit,
         props: true
     }, {
-        path: '/Home/Course/:cID/Assignment:aID/Journal/:jID',
-=======
         path: '/Home/Course/:cID/Assignment/:aID/Journal/:jID',
->>>>>>> 1d3b88d7
         name: 'Journal',
         component: Journal,
         props: true
