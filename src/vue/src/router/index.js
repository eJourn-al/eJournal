import Vue from 'vue'
import Router from 'vue-router'
import Home from '@/views/Home'
import Journal from '@/views/Journal'
import Assignment from '@/views/Assignment'
import Course from '@/views/Course'
import Profile from '@/views/Profile'
import Guest from '@/views/Guest'
import Login from '@/views/Login'
import Register from '@/views/Register'
import LtiLaunch from '@/views/LtiLaunch'
import AssignmentsOverview from '@/views/AssignmentsOverview'
import permissionsApi from '@/api/permissions.js'
import ErrorPage from '@/views/ErrorPage'
import CourseEdit from '@/views/CourseEdit'
import AssignmentEdit from '@/views/AssignmentEdit'
import UserRoleConfiguration from '@/views/UserRoleConfiguration'
import FormatEdit from '@/views/FormatEdit'
import LtiLogin from '@/views/LtiLogin'
import Logout from '@/views/Logout'
import authAPI from '@/api/auth.js'

Vue.use(Router)

var router = new Router({
    mode: 'history',
    routes: [{
        path: '/',
        name: 'Guest',
        component: Guest
    }, {
        path: '/Home',
        name: 'Home',
        component: Home
    }, {
        path: '/Login',
        name: 'Login',
        component: Login
    }, {
        path: '/Register',
        name: 'Register',
        component: Register
    }, {
        path: '/Profile',
        name: 'Profile',
        component: Profile
    }, {
        path: '/LtiLaunch',
        name: 'LtiLaunch',
        component: LtiLaunch
    }, {
        path: '/LtiLogin',
        name: 'LtiLogin',
        component: LtiLogin
    }, {
        path: '/AssignmentsOverview',
        name: 'AssignmentsOverview',
        component: AssignmentsOverview
    }, {
        path: '/Error',
        name: 'ErrorPage',
        component: ErrorPage,
        props: true
    }, {
        path: '/Logout',
        name: 'Logout',
        component: Logout
    }, {
        path: '/Home/Course/:cID',
        name: 'Course',
        component: Course,
        props: true
    }, {
        path: '/Home/Course/:cID/CourseEdit',
        name: 'CourseEdit',
        component: CourseEdit,
        props: true
    }, {
        path: '/Home/Course/:cID/CourseEdit/UserRoleConfiguration',
        name: 'UserRoleConfiguration',
        component: UserRoleConfiguration,
        props: true
    }, {
        path: '/Home/Course/:cID/Assignment/:aID',
        name: 'Assignment',
        component: Assignment,
        props: true
    }, {
        path: '/Home/Course/:cID/Assignment/:aID/AssignmentEdit',
        name: 'AssignmentEdit',
        component: AssignmentEdit,
        props: true
    }, {
        path: '/Home/Course/:cID/Assignment/:aID/Format',
        name: 'FormatEdit',
        component: FormatEdit,
        props: true
    }, {
        path: '/Home/Course/:cID/Assignment/:aID/Journal/:jID',
        name: 'Journal',
        component: Journal,
        props: true
    }]
})

router.beforeEach((to, from, next) => {
    // TODO Caching for permissions, how to handle permission changes when role is altered by teacher
    router.app.previousPage = from

    /* If undefined, this means this is a hard refresh, therefore we have to call up the state. */
    if (router.app.validToken === undefined) {
        authAPI.testValidToken()
    }

    if (to.matched.length === 0) {
        return next({name: 'ErrorPage', params: {code: '404', message: 'Page not found'}})
    }

<<<<<<< HEAD
    /* Returning next because we short circuit the function here, no API calls
    * are desired. */
    if (['Guest', 'Login', 'LtiLogin', 'LtiLaunch', 'Register'].includes(to.name)) {
        if (to.name === 'Guest' && router.app.validToken) {
            return next({name: 'Home'})
=======
    /* If valid token, redirect to Home, if not currently valid, look to see if it is valid.
     * If now valid, redirect as well, otherwise continue to guest page.
     */
    if (to.name === 'Guest') {
        if (router.app.validToken) {
            return next({name: 'Home'})
        } else {
            return authAPI.testValidToken()
                .then(_ => next({name: 'Home'}))
                .catch(_ => next())
>>>>>>> 76d92bd7
        }

        return next()
    } else if (to.name === 'Assignment') {
        if (!router.app.canViewAssignmentParticipants()) {
            return next({name: 'Course', params: {cID: to.params.cID}})
        }
    }

    var params
    if (to.params.cID) {
        params = to.params.cID
    } else {
        /* -1 is used to indicate that the course ID (cID) is not known. This
        is used for sitewide permissions. */
        params = -1
    }

    permissionsApi.get_course_permissions(params)
        .then(response => {
            router.app.permissions = response
        })
        .catch(_ => {
            this.$toasted.error('Error while loading permissions.')
        })

    next()
})

export default router<|MERGE_RESOLUTION|>--- conflicted
+++ resolved
@@ -116,13 +116,6 @@
         return next({name: 'ErrorPage', params: {code: '404', message: 'Page not found'}})
     }
 
-<<<<<<< HEAD
-    /* Returning next because we short circuit the function here, no API calls
-    * are desired. */
-    if (['Guest', 'Login', 'LtiLogin', 'LtiLaunch', 'Register'].includes(to.name)) {
-        if (to.name === 'Guest' && router.app.validToken) {
-            return next({name: 'Home'})
-=======
     /* If valid token, redirect to Home, if not currently valid, look to see if it is valid.
      * If now valid, redirect as well, otherwise continue to guest page.
      */
@@ -133,9 +126,8 @@
             return authAPI.testValidToken()
                 .then(_ => next({name: 'Home'}))
                 .catch(_ => next())
->>>>>>> 76d92bd7
         }
-
+    } else if (['Login', 'LtiLogin', 'LtiLaunch', 'Register'].includes(to.name)) {
         return next()
     } else if (to.name === 'Assignment') {
         if (!router.app.canViewAssignmentParticipants()) {
