import Vue from 'vue'
import Router from 'vue-router'
import Home from '@/views/Home'
import Journal from '@/views/Journal'
import Assignment from '@/views/Assignment'
import Course from '@/views/Course'
import Profile from '@/views/Profile'
import Guest from '@/views/Guest'
import Login from '@/views/Login'
import Register from '@/views/Register'
import LtiLaunch from '@/views/LtiLaunch'
import AssignmentsOverview from '@/views/AssignmentsOverview'
import permissionsApi from '@/api/permissions.js'
import ErrorPage from '@/views/ErrorPage'
import CourseEdit from '@/views/CourseEdit'
import AssignmentEdit from '@/views/AssignmentEdit'
import UserRoleConfiguration from '@/views/UserRoleConfiguration'
import FormatEdit from '@/views/FormatEdit'
import LtiLogin from '@/views/LtiLogin'
import Logout from '@/views/Logout'
import authAPI from '@/api/auth.js'

Vue.use(Router)

var router = new Router({
    routes: [{
        path: '/',
        name: 'Guest',
        component: Guest
    }, {
        path: '/Home',
        name: 'Home',
        component: Home
    }, {
        path: '/Login',
        name: 'Login',
        component: Login
    }, {
        path: '/Register',
        name: 'Register',
        component: Register
    }, {
        path: '/Profile',
        name: 'Profile',
        component: Profile
    }, {
        path: '/LtiLaunch',
        name: 'LtiLaunch',
        component: LtiLaunch
    }, {
        path: '/LtiLogin',
        name: 'LtiLogin',
        component: LtiLogin
    }, {
        path: '/AssignmentsOverview',
        name: 'AssignmentsOverview',
        component: AssignmentsOverview
    }, {
        path: '/Error',
        name: 'ErrorPage',
        component: ErrorPage,
        props: true
    }, {
        path: '/Logout',
        name: 'Logout',
        component: Logout
    }, {
        path: '/Home/Course/:cID',
        name: 'Course',
        component: Course,
        props: true
    }, {
        path: '/Home/Course/:cID/CourseEdit',
        name: 'CourseEdit',
        component: CourseEdit,
        props: true
    }, {
        path: '/Home/Course/:cID/CourseEdit/UserRoleConfiguration',
        name: 'UserRoleConfiguration',
        component: UserRoleConfiguration,
        props: true
    }, {
        path: '/Home/Course/:cID/Assignment/:aID',
        name: 'Assignment',
        component: Assignment,
        props: true
    }, {
        path: '/Home/Course/:cID/Assignment/:aID/AssignmentEdit',
        name: 'AssignmentEdit',
        component: AssignmentEdit,
        props: true
    }, {
        path: '/Home/Course/:cID/Assignment/:aID/Format',
        name: 'FormatEdit',
        component: FormatEdit,
        props: true
    }, {
        path: '/Home/Course/:cID/Assignment/:aID/Journal/:jID',
        name: 'Journal',
        component: Journal,
        props: true
    }]
})

router.beforeEach((to, from, next) => {
    // TODO Caching for permissions, how to handle permission changes when role is altered by teacher
    router.app.previousPage = from

    if (!router.app.validToken) {
        authAPI.testValidToken()
    }

    if (to.matched.length === 0) {
        return next({name: 'ErrorPage', params: {code: '404', message: 'Page not found'}})
    }

    /* Returning next because we short circuit the function here, no API calls
    * are desired. */
<<<<<<< HEAD
    if (['Guest', 'Login', 'LtiLogin', 'LtiLaunch', 'Register'].includes(to.name)) {
=======
    if (to.name === 'Guest') {
        if (router.app.validToken) {
            return next({name: 'Home'})
        } else {
            return next()
        }
    } else if (to.name === 'Login') {
>>>>>>> 266c9f1f
        return next()
    }

    var params
    if (to.params.cID) {
        params = to.params.cID
    } else {
        /* -1 is used to indicate that the course ID (cID) is not known. This
        is used for sitewide permissions. */
        params = -1
    }

    permissionsApi.get_course_permissions(params)
        .then(response => {
            router.app.permissions = response
        })
        .catch(_ => {
            this.$toasted.error('Error while loading permissions.')
        })

    next()
})

export default router<|MERGE_RESOLUTION|>--- conflicted
+++ resolved
@@ -116,17 +116,11 @@
 
     /* Returning next because we short circuit the function here, no API calls
     * are desired. */
-<<<<<<< HEAD
     if (['Guest', 'Login', 'LtiLogin', 'LtiLaunch', 'Register'].includes(to.name)) {
-=======
-    if (to.name === 'Guest') {
-        if (router.app.validToken) {
+        if (to.name === 'Guest' && router.app.validToken) {
             return next({name: 'Home'})
-        } else {
-            return next()
         }
-    } else if (to.name === 'Login') {
->>>>>>> 266c9f1f
+
         return next()
     }
 
