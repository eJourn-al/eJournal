import Vue from 'vue'
import Router from 'vue-router'
<<<<<<< HEAD

=======
import store from '@/store'
>>>>>>> 68a9a02d
import Home from '@/views/Home'
import Test from '@/views/Test'
import Journal from '@/views/Journal'
import Assignment from '@/views/Assignment'
import Course from '@/views/Course'
import Profile from '@/views/Profile'
import Guest from '@/views/Guest'
import Login from '@/views/Login'
import PasswordRecovery from '@/views/PasswordRecovery'
import Register from '@/views/Register'
import LtiLaunch from '@/views/LtiLaunch'
import AssignmentsOverview from '@/views/AssignmentsOverview'
import ErrorPage from '@/views/ErrorPage'
import CourseEdit from '@/views/CourseEdit'
import AssignmentEdit from '@/views/AssignmentEdit'
import UserRoleConfiguration from '@/views/UserRoleConfiguration'
import FormatEdit from '@/views/FormatEdit'
import LtiLogin from '@/views/LtiLogin'
import Logout from '@/views/Logout'
import EmailVerification from '@/views/EmailVerification'

import auth from '@/api/auth'
import common from '@/api/common'

Vue.use(Router)

var router = new Router({
    mode: 'history',
    routes: [{
        path: '/',
        name: 'Guest',
        component: Guest
    }, {
        path: '/test',
        name: 'Test',
        component: Test
    }, {
        path: '/Home',
        name: 'Home',
        component: Home
    }, {
        path: '/Login',
        name: 'Login',
        component: Login
    }, {
        path: '/PasswordRecovery/:username/:recoveryToken',
        name: 'PasswordRecovery',
        component: PasswordRecovery,
        props: true
    }, {
        path: '/EmailVerification/:token',
        name: 'EmailVerification',
        component: EmailVerification,
        props: true
    }, {
        path: '/Register',
        name: 'Register',
        component: Register
    }, {
        path: '/Profile',
        name: 'Profile',
        component: Profile
    }, {
        path: '/LtiLaunch',
        name: 'LtiLaunch',
        component: LtiLaunch
    }, {
        path: '/LtiLogin',
        name: 'LtiLogin',
        component: LtiLogin
    }, {
        path: '/AssignmentsOverview',
        name: 'AssignmentsOverview',
        component: AssignmentsOverview
    }, {
        path: '/Error',
        name: 'ErrorPage',
        component: ErrorPage,
        props: true
    }, {
        path: '/Logout',
        name: 'Logout',
        component: Logout
    }, {
        path: '/Home/Course/:cID',
        name: 'Course',
        component: Course,
        props: true
    }, {
        path: '/Home/Course/:cID/CourseEdit',
        name: 'CourseEdit',
        component: CourseEdit,
        props: true
    }, {
        path: '/Home/Course/:cID/CourseEdit/UserRoleConfiguration',
        name: 'UserRoleConfiguration',
        component: UserRoleConfiguration,
        props: true
    }, {
        path: '/Home/Course/:cID/Assignment/:aID',
        name: 'Assignment',
        component: Assignment,
        props: true
    }, {
        path: '/Home/Course/:cID/Assignment/:aID/AssignmentEdit',
        name: 'AssignmentEdit',
        component: AssignmentEdit,
        props: true
    }, {
        path: '/Home/Course/:cID/Assignment/:aID/Format',
        name: 'FormatEdit',
        component: FormatEdit,
        props: true
    }, {
        path: '/Home/Course/:cID/Assignment/:aID/Journal/:jID',
        name: 'Journal',
        component: Journal,
        props: true
    }, {
        path: '*',
        name: 'NotFound',
        component: ErrorPage,
        props: { code: '404', reasonPhrase: 'Not Found', description: `We're sorry but we can't find the page you tried to access.` }
    }]
})

<<<<<<< HEAD
router.beforeEach((to, from, next) => {
    // TODO Caching for permissions, how to handle permission changes when role is altered by teacher
    router.app.previousPage = from

    /* If undefined, this means this is a hard refresh, therefore we have to call up the state. */
    if (router.app.validToken === undefined) {
        auth.testValidToken().catch(_ => console.error('Token not valid'))
    }
=======
const permissionlessContent = new Set([
    'Login',
    'LtiLogin',
    'LtiLaunch',
    'Register',
    'ErrorPage',
    'PasswordRecovery',
    'EmailVerification',
    'Guest'
])
>>>>>>> 68a9a02d

const unavailableWhenLoggedIn = new Set([
    'Login',
    'Guest',
    'Register'
])

<<<<<<< HEAD
    /* If valid token, redirect to Home, if not currently valid, look to see if it is valid.
     * If now valid, redirect as well, otherwise continue to guest page.
     */
    if (to.name === 'Guest' || to.name === 'Register') {
        if (router.app.validToken) {
            return next({name: 'Home'})
        } else {
            return auth.testValidToken()
                .then(_ => next({name: 'Home'}))
                .catch(_ => next())
        }
    } else if (['Login', 'LtiLogin', 'LtiLaunch', 'Register', 'ErrorPage', 'PasswordRecovery', 'EmailVerification'].includes(to.name)) {
        return next()
    }

    var cID
    if (to.params.cID) {
        cID = to.params.cID
    } else {
        /* -1 is used to indicate that the course ID (cID) is not known. This
        is used for sitewide permissions. */
        cID = -1
    }

    common.getPermissions(cID)
        .then(permissions => {
            router.app.generalPermissions = permissions

            if (to.params.aID) {
                common.getPermissions(cID)
                    .then(permissions => {
                        router.app.assignmentPermissions = permissions
                        return next()
                    })
                    .catch(_ => {
                        router.app.$toasted.error('Error while loading assignment permissions.')
                    })
            } else {
                return next()
            }
        })
        .catch(_ => {
            router.app.$toasted.error('Error while loading course permissions.')
        })
=======
router.beforeEach((to, from, next) => {
    const loggedIn = store.getters['user/loggedIn']
    router.app.previousPage = from

    if (loggedIn && unavailableWhenLoggedIn.has(to.name)) {
        next({name: 'Home'})
    } else if (!loggedIn && !permissionlessContent.has(to.name)) {
        store.dispatch('user/validateToken')
            .then(_ => { next() })
            .catch(_ => {
                next({name: 'Login'})
            })
    } else { next() }
>>>>>>> 68a9a02d
})

export default router<|MERGE_RESOLUTION|>--- conflicted
+++ resolved
@@ -1,10 +1,6 @@
 import Vue from 'vue'
 import Router from 'vue-router'
-<<<<<<< HEAD
-
-=======
 import store from '@/store'
->>>>>>> 68a9a02d
 import Home from '@/views/Home'
 import Test from '@/views/Test'
 import Journal from '@/views/Journal'
@@ -131,16 +127,6 @@
     }]
 })
 
-<<<<<<< HEAD
-router.beforeEach((to, from, next) => {
-    // TODO Caching for permissions, how to handle permission changes when role is altered by teacher
-    router.app.previousPage = from
-
-    /* If undefined, this means this is a hard refresh, therefore we have to call up the state. */
-    if (router.app.validToken === undefined) {
-        auth.testValidToken().catch(_ => console.error('Token not valid'))
-    }
-=======
 const permissionlessContent = new Set([
     'Login',
     'LtiLogin',
@@ -151,7 +137,6 @@
     'EmailVerification',
     'Guest'
 ])
->>>>>>> 68a9a02d
 
 const unavailableWhenLoggedIn = new Set([
     'Login',
@@ -159,52 +144,6 @@
     'Register'
 ])
 
-<<<<<<< HEAD
-    /* If valid token, redirect to Home, if not currently valid, look to see if it is valid.
-     * If now valid, redirect as well, otherwise continue to guest page.
-     */
-    if (to.name === 'Guest' || to.name === 'Register') {
-        if (router.app.validToken) {
-            return next({name: 'Home'})
-        } else {
-            return auth.testValidToken()
-                .then(_ => next({name: 'Home'}))
-                .catch(_ => next())
-        }
-    } else if (['Login', 'LtiLogin', 'LtiLaunch', 'Register', 'ErrorPage', 'PasswordRecovery', 'EmailVerification'].includes(to.name)) {
-        return next()
-    }
-
-    var cID
-    if (to.params.cID) {
-        cID = to.params.cID
-    } else {
-        /* -1 is used to indicate that the course ID (cID) is not known. This
-        is used for sitewide permissions. */
-        cID = -1
-    }
-
-    common.getPermissions(cID)
-        .then(permissions => {
-            router.app.generalPermissions = permissions
-
-            if (to.params.aID) {
-                common.getPermissions(cID)
-                    .then(permissions => {
-                        router.app.assignmentPermissions = permissions
-                        return next()
-                    })
-                    .catch(_ => {
-                        router.app.$toasted.error('Error while loading assignment permissions.')
-                    })
-            } else {
-                return next()
-            }
-        })
-        .catch(_ => {
-            router.app.$toasted.error('Error while loading course permissions.')
-        })
-=======
 router.beforeEach((to, from, next) => {
     const loggedIn = store.getters['user/loggedIn']
     router.app.previousPage = from
@@ -218,7 +157,6 @@
                 next({name: 'Login'})
             })
     } else { next() }
->>>>>>> 68a9a02d
 })
 
 export default router