--- conflicted
+++ resolved
@@ -12,13 +12,9 @@
 import permissionsApi from '@/api/permissions.js'
 import ErrorPage from '@/views/ErrorPage'
 import CourseEdit from '@/views/CourseEdit'
-<<<<<<< HEAD
-import TemplateEdit from '@/views/TemplateEdit'
 import AssignmentEdit from '@/views/AssignmentEdit'
 import UserRoleConfiguration from '@/views/UserRoleConfiguration'
-=======
 import FormatEdit from '@/views/FormatEdit'
->>>>>>> d18949c9
 
 Vue.use(Router)
 
@@ -68,6 +64,11 @@
         component: Assignment,
         props: true
     }, {
+        path: '/Home/Course/:cID/Assignment/:aID/AssignmentEdit',
+        name: 'AssignmentEdit',
+        component: AssignmentEdit,
+        props: true
+    }, {
         path: '/Home/Course/:cID/Assignment/:aID/Format',
         name: 'FormatEdit',
         component: FormatEdit,
