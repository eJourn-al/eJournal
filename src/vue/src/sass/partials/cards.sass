--- conflicted
+++ resolved
@@ -13,7 +13,6 @@
         border-width: 2px
     &:hover:not(.no-hover)
         cursor: pointer
-<<<<<<< HEAD
         background-color: $theme-medium-grey
     &.pink-border
         border-left-color: $theme-pink
@@ -25,9 +24,6 @@
         border-left-color: $theme-red
     &.green-border
         border-left-color: $theme-green
-=======
-        background-color: $theme-dark-grey
->>>>>>> b23bc56b
 
 .settings-card
     display: flex
