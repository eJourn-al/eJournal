import preferencesAPI from '@/api/preferences.js'
import store from '@/store'
import * as types from '../constants/mutation-types.js'
import * as preferenceOptions from '../constants/preference-types.js'

const getters = {
    // Stored user preferences.
<<<<<<< HEAD
    gradeNotifications: state => state.gradeNotifications,
    commentNotifications: state => state.commentNotifications,
    upcomingDeadlineNotifications: state => state.upcomingDeadlineNotifications,
    showFormatTutorial: state => state.showFormatTutorial,
    hideVersionAlert: state => state.hideVersionAlert,
    gradeButtonSetting: state => state.gradeButtonSetting,
    commentButtonSetting: state => state.commentButtonSetting,
    journalImportRequestButtonSetting: state => state.journalImportRequestButtonSetting,
    autoSelectUngradedEntry: state => state.autoSelectUngradedEntry,
    autoProceedNextJournal: state => state.autoProceedNextJournal,
    dismissedJIRs: state => state.dismissedJIRs,
=======
    saved: state => state.saved,
>>>>>>> 6d26dd3f

    // Search filters.
    todoSortBy: state => state.todo.sortBy,
    todoFilterOwnGroups: state => state.todo.filterOwnGroups,
    journalSortAscending: state => state.journal.sortAscending,
    journalGroupFilter: state => state.journal.groupFilter,
    journalSelfSetGroupFilter: state => state.journal.selfSetGroupFilter,
    journalSearchValue: state => state.journal.searchValue,
    journalSortBy: state => state.journal.sortBy,
    journalAID: state => state.journal.aID,
    courseMembersSortAscending: state => state.courseMembers.sortAscending,
    courseMembersViewEnrolled: state => state.courseMembers.viewEnrolled,
    courseMembersGroupFilter: state => state.courseMembers.groupFilter,
    courseMembersSearchValue: state => state.courseMembers.searchValue,
    courseMembersSortBy: state => state.courseMembers.sortBy,
    assignmentOverviewSortAscending: state => state.assignmentOverview.sortAscending,
    assignmentOverviewSearchValue: state => state.assignmentOverview.searchValue,
    assignmentOverviewSortBy: state => state.assignmentOverview.sortBy,
    assignmentOverviewFilterOwnGroups: state => state.assignmentOverview.filterOwnGroups,
}

const mutations = {
<<<<<<< HEAD
    [types.HYDRATE_PREFERENCES] (state, data) {
        const preferences = data.preferences

        state.gradeNotifications = preferences.grade_notifications
        state.commentNotifications = preferences.comment_notifications
        state.upcomingDeadlineNotifications = preferences.upcoming_deadline_notifications
        state.showFormatTutorial = preferences.show_format_tutorial
        state.hideVersionAlert = preferences.hide_version_alert
        state.gradeButtonSetting = preferences.grade_button_setting
        state.commentButtonSetting = preferences.comment_button_setting
        state.autoSelectUngradedEntry = preferences.auto_select_ungraded_entry
        state.autoProceedNextJournal = preferences.auto_proceed_next_journal
    },
    [types.SET_GRADE_NOTIFICATION] (state, val) {
        state.gradeNotifications = val
    },
    [types.SET_COMMENT_NOTIFICATION] (state, val) {
        state.commentNotifications = val
    },
    [types.SET_UPCOMING_DEADLINE_NOTIFICATION] (state, val) {
        state.upcomingDeadlineNotifications = val
    },
    [types.SET_FORMAT_TUTORIAL] (state, val) {
        state.showFormatTutorial = val
    },
    [types.SET_HIDE_VERSION_ALERT] (state, val) {
        state.hideVersionAlert = val
    },
    [types.SET_GRADE_BUTTON_SETTING] (state, val) {
        state.gradeButtonSetting = val
    },
    [types.SET_COMMENT_BUTTON_SETTING] (state, val) {
        state.commentButtonSetting = val
    },
    [types.SET_JOURNAL_IMPORT_REQUEST_BUTTON_SETTING] (state, val) {
        state.journalImportRequestButtonSetting = val
    },
    [types.SET_AUTO_SELECT_UNGRADED_ENTRY] (state, val) {
        state.autoSelectUngradedEntry = val
    },
    [types.SET_AUTO_PROCEED_NEXT_JOURNAL] (state, val) {
        state.autoProceedNextJournal = val
=======
    [types.HYDRATE_PREFERENCES] (state, preferences) {
        state.saved = preferences
    },
    [types.CHANGE_PREFERENCES] (state, preferences) {
        const responseSuccessToast = !Object.keys(preferences).some(key => [
            'hide_version_alert',
            'grade_button_setting',
            'comment_button_setting',
        ].includes(key))
        preferencesAPI.update(
            store.getters['user/uID'],
            preferences,
            { responseSuccessToast },
        ).then(
            Object.keys(preferences).forEach((key) => {
                if (key in state.saved) {
                    state.saved[key] = preferences[key]
                }
            }),
        )
>>>>>>> 6d26dd3f
    },
    [types.SET_TODO_SORT_BY] (state, sortByOption) {
        if (!preferenceOptions.TODO_SORT_OPTIONS.has(sortByOption)) { throw new Error('Invalid TODO sorting option.') }
        state.todo.sortBy = sortByOption
    },
    [types.SET_TODO_FILTER_OWN_GROUPS] (state, filterOwnGroups) {
        state.todo.filterOwnGroups = filterOwnGroups
    },
    [types.SET_JOURNAL_SORT_ASCENDING] (state, sortAscending) {
        state.journal.sortAscending = sortAscending
    },
    [types.SET_JOURNAL_GROUP_FILTER] (state, groupFilter) {
        state.journal.groupFilter = groupFilter
    },
    [types.SET_JOURNAL_SELF_SET_GROUP_FILTER] (state, selfSet) {
        state.journal.selfSetGroupFilter = selfSet
    },
    [types.SET_JOURNAL_SEARCH_VALUE] (state, searchValue) {
        state.journal.searchValue = searchValue
    },
    [types.SET_JOURNAL_SORT_BY] (state, sortByOption) {
        if (!preferenceOptions.JOURNAL_SORT_OPTIONS.has(sortByOption)) {
            throw new Error('Invalid journal sorting option.')
        }
        state.journal.sortBy = sortByOption
    },
    [types.SWITCH_JOURNAL_ASSIGNMENT] (state, aID) {
        if (aID !== state.journal.aID) {
            state.journal.aID = aID
            state.journal.sortAscending = true
            state.journal.groupFilter = null
            state.journal.selfSetGroupFilter = false
            state.journal.searchValue = ''
            state.journal.sortBy = 'markingNeeded'
        }
    },
    [types.SET_COURSE_MEMBERS_SORT_ASCENDING] (state, sortAscending) {
        state.courseMembers.sortAscending = sortAscending
    },
    [types.SET_COURSE_MEMBERS_VIEW_ENROLLED] (state, viewEnrolled) {
        state.courseMembers.viewEnrolled = viewEnrolled
    },
    [types.SET_COURSE_MEMBERS_GROUP_FILTER] (state, groupFilter) {
        state.courseMembers.groupFilter = groupFilter
    },
    [types.SET_COURSE_MEMBERS_SEARCH_VALUE] (state, searchValue) {
        state.courseMembers.searchValue = searchValue
    },
    [types.SET_COURSE_MEMBERS_SORT_BY] (state, sortByOption) {
        if (!preferenceOptions.COURSE_MEMBER_SORT_OPTIONS.has(sortByOption)) {
            throw new Error('Invalid course member sorting option.')
        }
        state.courseMembers.sortBy = sortByOption
    },
    [types.SET_ASSIGNMENT_OVERVIEW_SORT_ASCENDING] (state, sortAscending) {
        state.assignmentOverview.sortAscending = sortAscending
    },
    [types.SET_ASSIGNMENT_OVERVIEW_SEARCH_VALUE] (state, searchValue) {
        state.assignmentOverview.searchValue = searchValue
    },
    [types.SET_ASSIGNMENT_OVERVIEW_SORT_BY] (state, sortByOption) {
        if (!preferenceOptions.ASSIGNMENT_OVERVIEW_SORT_OPTIONS.has(sortByOption)) {
            throw new Error('Invalid assignment overview sorting option.')
        }
        state.assignmentOverview.sortBy = sortByOption
    },
    [types.SET_ASSIGNMENT_OVERVIEW_FILTER_OWN_GROUPS] (state, filterOwnGroups) {
        state.assignmentOverview.filterOwnGroups = filterOwnGroups
    },
    [types.ADD_DISMISSED_JIRS_TO_JOURNAL] (state, data) {
        state.dismissedJIRs = [...state.dismissedJIRs, ...data]
    },
    [types.RESET_PREFERENCES] (state) {
<<<<<<< HEAD
        state.gradeNotifications = null
        state.commentNotifications = null
        state.upcomingDeadlineNotifications = null
        state.showFormatTutorial = null
        state.hideVersionAlert = null
        state.gradeButtonSetting = 'p'
        state.commentButtonSetting = 'p'
        state.journalImportRequestButtonSetting = 'AIG'
        state.autoSelectUngradedEntry = null
        state.autoProceedNextJournal = null
=======
        state.saved = {}
>>>>>>> 6d26dd3f
        state.todo.sortBy = 'date'
        state.todo.filterOwnGroups = true
        state.journal.aID = null
        state.journal.sortAscending = true
        state.journal.groupFilter = null
        state.journal.selfSetGroupFilter = false
        state.journal.searchValue = ''
        state.journal.sortBy = 'markingNeeded'
        state.courseMembers.sortAscending = true
        state.courseMembers.viewEnrolled = true
        state.courseMembers.groupFilter = null
        state.courseMembers.searchValue = ''
        state.courseMembers.sortBy = 'name'
        state.assignmentOverview.sortAscending = true
        state.assignmentOverview.searchValue = ''
        state.assignmentOverview.sortBy = 'name'
        state.assignmentOverview.filterOwnGroups = true
        state.dismissedJIRs = []
    },
}

export default {
    namespaced: true,
    state: {
<<<<<<< HEAD
        gradeNotifications: null,
        commentNotifications: null,
        upcomingDeadlineNotifications: null,
        showFormatTutorial: null,
        hideVersionAlert: null,
        autoSelectUngradedEntry: null,
        autoProceedNextJournal: null,
        gradeButtonSetting: 'p',
        commentButtonSetting: 'p',
        journalImportRequestButtonSetting: 'AIG',
=======
        saved: {},
>>>>>>> 6d26dd3f
        todo: {
            sortBy: 'date',
            filterOwnGroups: true,
        },
        journal: {
            aID: null,
            sortAscending: true,
            groupFilter: null,
            selfSetGroupFilter: false,
            searchValue: '',
            sortBy: 'markingNeeded',
        },
        courseMembers: {
            sortAscending: true,
            viewEnrolled: true,
            groupFilter: null,
            searchValue: '',
            sortBy: 'name',
        },
        assignmentOverview: {
            sortAscending: true,
            searchValue: '',
            sortBy: 'name',
            filterOwnGroups: true,
        },
        dismissedJIRs: [],
    },
    getters,
    mutations,
}<|MERGE_RESOLUTION|>--- conflicted
+++ resolved
@@ -5,21 +5,10 @@
 
 const getters = {
     // Stored user preferences.
-<<<<<<< HEAD
-    gradeNotifications: state => state.gradeNotifications,
-    commentNotifications: state => state.commentNotifications,
-    upcomingDeadlineNotifications: state => state.upcomingDeadlineNotifications,
-    showFormatTutorial: state => state.showFormatTutorial,
-    hideVersionAlert: state => state.hideVersionAlert,
-    gradeButtonSetting: state => state.gradeButtonSetting,
-    commentButtonSetting: state => state.commentButtonSetting,
+    saved: state => state.saved,
+
     journalImportRequestButtonSetting: state => state.journalImportRequestButtonSetting,
-    autoSelectUngradedEntry: state => state.autoSelectUngradedEntry,
-    autoProceedNextJournal: state => state.autoProceedNextJournal,
     dismissedJIRs: state => state.dismissedJIRs,
-=======
-    saved: state => state.saved,
->>>>>>> 6d26dd3f
 
     // Search filters.
     todoSortBy: state => state.todo.sortBy,
@@ -42,50 +31,6 @@
 }
 
 const mutations = {
-<<<<<<< HEAD
-    [types.HYDRATE_PREFERENCES] (state, data) {
-        const preferences = data.preferences
-
-        state.gradeNotifications = preferences.grade_notifications
-        state.commentNotifications = preferences.comment_notifications
-        state.upcomingDeadlineNotifications = preferences.upcoming_deadline_notifications
-        state.showFormatTutorial = preferences.show_format_tutorial
-        state.hideVersionAlert = preferences.hide_version_alert
-        state.gradeButtonSetting = preferences.grade_button_setting
-        state.commentButtonSetting = preferences.comment_button_setting
-        state.autoSelectUngradedEntry = preferences.auto_select_ungraded_entry
-        state.autoProceedNextJournal = preferences.auto_proceed_next_journal
-    },
-    [types.SET_GRADE_NOTIFICATION] (state, val) {
-        state.gradeNotifications = val
-    },
-    [types.SET_COMMENT_NOTIFICATION] (state, val) {
-        state.commentNotifications = val
-    },
-    [types.SET_UPCOMING_DEADLINE_NOTIFICATION] (state, val) {
-        state.upcomingDeadlineNotifications = val
-    },
-    [types.SET_FORMAT_TUTORIAL] (state, val) {
-        state.showFormatTutorial = val
-    },
-    [types.SET_HIDE_VERSION_ALERT] (state, val) {
-        state.hideVersionAlert = val
-    },
-    [types.SET_GRADE_BUTTON_SETTING] (state, val) {
-        state.gradeButtonSetting = val
-    },
-    [types.SET_COMMENT_BUTTON_SETTING] (state, val) {
-        state.commentButtonSetting = val
-    },
-    [types.SET_JOURNAL_IMPORT_REQUEST_BUTTON_SETTING] (state, val) {
-        state.journalImportRequestButtonSetting = val
-    },
-    [types.SET_AUTO_SELECT_UNGRADED_ENTRY] (state, val) {
-        state.autoSelectUngradedEntry = val
-    },
-    [types.SET_AUTO_PROCEED_NEXT_JOURNAL] (state, val) {
-        state.autoProceedNextJournal = val
-=======
     [types.HYDRATE_PREFERENCES] (state, preferences) {
         state.saved = preferences
     },
@@ -106,7 +51,6 @@
                 }
             }),
         )
->>>>>>> 6d26dd3f
     },
     [types.SET_TODO_SORT_BY] (state, sortByOption) {
         if (!preferenceOptions.TODO_SORT_OPTIONS.has(sortByOption)) { throw new Error('Invalid TODO sorting option.') }
@@ -176,24 +120,14 @@
     [types.SET_ASSIGNMENT_OVERVIEW_FILTER_OWN_GROUPS] (state, filterOwnGroups) {
         state.assignmentOverview.filterOwnGroups = filterOwnGroups
     },
+    [types.SET_JOURNAL_IMPORT_REQUEST_BUTTON_SETTING] (state, val) {
+        state.journalImportRequestButtonSetting = val
+    },
     [types.ADD_DISMISSED_JIRS_TO_JOURNAL] (state, data) {
         state.dismissedJIRs = [...state.dismissedJIRs, ...data]
     },
     [types.RESET_PREFERENCES] (state) {
-<<<<<<< HEAD
-        state.gradeNotifications = null
-        state.commentNotifications = null
-        state.upcomingDeadlineNotifications = null
-        state.showFormatTutorial = null
-        state.hideVersionAlert = null
-        state.gradeButtonSetting = 'p'
-        state.commentButtonSetting = 'p'
-        state.journalImportRequestButtonSetting = 'AIG'
-        state.autoSelectUngradedEntry = null
-        state.autoProceedNextJournal = null
-=======
         state.saved = {}
->>>>>>> 6d26dd3f
         state.todo.sortBy = 'date'
         state.todo.filterOwnGroups = true
         state.journal.aID = null
@@ -211,6 +145,7 @@
         state.assignmentOverview.searchValue = ''
         state.assignmentOverview.sortBy = 'name'
         state.assignmentOverview.filterOwnGroups = true
+        state.journalImportRequestButtonSetting = 'AIG'
         state.dismissedJIRs = []
     },
 }
@@ -218,20 +153,7 @@
 export default {
     namespaced: true,
     state: {
-<<<<<<< HEAD
-        gradeNotifications: null,
-        commentNotifications: null,
-        upcomingDeadlineNotifications: null,
-        showFormatTutorial: null,
-        hideVersionAlert: null,
-        autoSelectUngradedEntry: null,
-        autoProceedNextJournal: null,
-        gradeButtonSetting: 'p',
-        commentButtonSetting: 'p',
-        journalImportRequestButtonSetting: 'AIG',
-=======
         saved: {},
->>>>>>> 6d26dd3f
         todo: {
             sortBy: 'date',
             filterOwnGroups: true,
@@ -257,6 +179,7 @@
             sortBy: 'name',
             filterOwnGroups: true,
         },
+        journalImportRequestButtonSetting: 'AIG',
         dismissedJIRs: [],
     },
     getters,
