--- conflicted
+++ resolved
@@ -142,17 +142,11 @@
                     </option>
                 </b-form-select>
 
-                <b class="text-red">Warning:</b> After changing this option, students will not be
+                <b class="text-red">Warning:</b> After changing this option, students might not be
                 able to update their journals for this assignment until they visit the assignment
                 on your LMS at least once.<br/>
 
-<<<<<<< HEAD
-                    <b class="text-red">Warning:</b> After changing this option, students might need to visit the
-                    assignment through the LMS at least once before they can continue working on their journals.<br/>
-                    <hr/>
-=======
                 <template #modal-footer>
->>>>>>> 2353a476
                     <b-button
                         class="green-button d-block float-right"
                         :class="{'input-disabled': assignment.active_lti_course.course_id === newActiveLTICourse}"
