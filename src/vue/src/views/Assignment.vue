--- conflicted
+++ resolved
@@ -116,16 +116,12 @@
         },
         publishGradesAssignment () {
             journal.update_publish_grades_assignment(this.aID, 1)
-<<<<<<< HEAD
-                .then(alert('All the grades for each journal are published.'))
-=======
                 .then(_ => {
                     this.$toasted.success('All the grades for each journal are published.')
                 })
                 .catch(_ => {
                     this.$toasted.error('Error whilest publishing the grades for each journal.')
                 })
->>>>>>> 49f9280b
         }
     },
     computed: {
