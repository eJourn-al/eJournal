--- conflicted
+++ resolved
@@ -5,20 +5,12 @@
 <template>
     <content-columns>
         <bread-crumb @eye-click="customisePage" :currentPage="Placeholder" :course="Placeholder" slot="main-content-column"></bread-crumb>
-<<<<<<< HEAD
         <div v-for="journal in assignmentJournals" :key="journal.student.uID" slot="main-content-column">
-=======
-        <div v-for="j in assignmentJournals" :key="j.uid" slot="main-content-column">
->>>>>>> 31ad5c47
             <b-link tag="b-button" :to="{ name: 'Journal',
                                           params: {
                                               cID: cID,
                                               aID: aID,
-<<<<<<< HEAD
                                               jID: journal.student.uID
-=======
-                                              jID: j.uid
->>>>>>> 31ad5c47
                                           }
                                         }">
                 <student-card
