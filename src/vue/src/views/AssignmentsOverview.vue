<template>
    <content-single-column>
        <bread-crumb :currentPage="'Assignments'"></bread-crumb>

        <b-card class="no-hover">
                <b-row>
                    <b-col sm="6">
                        <b-form-select v-model="selectedSortOption" :select-size="1">
                           <option value="sortDate">Sort by date</option>
                           <option value="sortName">Sort by name</option>
                           <option v-if="$hasPermission('can_add_course')"
                                   value="sortNeedsMarking">Sort by marking needed</option>
                        </b-form-select>
                    </b-col>
                    <b-col sm="6">
                        <input class="theme-input full-width" type="text" v-model="searchVariable" placeholder="Search..."/>
                    </b-col>
                </b-row>
        </b-card>

        <div v-for="(d, i) in computedDeadlines" :key="i">
<<<<<<< HEAD
            <b-link tag="b-button" :to="assignmentRoute(d.course.id, d.id, d.journal ? d.journal.id : null)">
                <todo-card
                    :deadline="d.deadline"
                    :name="d.name"
                    :abbr="d.course.abbreviation"
                    :totalNeedsMarking="d.stats ? d.stats.needs_marking : null"
                    :class="$root.getBorderClass(d.course.id)">
                </todo-card>
=======
            <b-link tag="b-button" :to="assignmentRoute(d.cID, d.aID, d.jID)">
                <todo-card :deadline="d"/>
>>>>>>> 68a9a02d
            </b-link>
        </div>
    </content-single-column>
</template>

<script>
import contentSingleColumn from '@/components/columns/ContentSingleColumn.vue'
import breadCrumb from '@/components/assets/BreadCrumb.vue'
import mainCard from '@/components/assets/MainCard.vue'
import todoCard from '@/components/assets/TodoCard.vue'

import assignmentAPI from '@/api/assignment'

export default {
    name: 'AssignmentsOverview',
    data () {
        return {
            deadlines: [],
            selectedSortOption: 'sortDate',
            searchVariable: ''

        }
    },
    created () {
        assignmentAPI.getUpcoming()
            .then(deadlines => { this.deadlines = deadlines })
            .catch(error => { this.$toasted.error(error.response.data.description) })
    },
    components: {
        'content-single-column': contentSingleColumn,
        'bread-crumb': breadCrumb,
        'main-card': mainCard,
        'todo-card': todoCard
    },
    methods: {
        assignmentRoute (cID, aID, jID) {
            var route = {
                name: 'Assignment',
                params: {
                    cID: cID,
                    aID: aID
                }
            }

            if (jID) {
                route.params.jID = jID
            }

            return route
        }
    },
    computed: {
        computedDeadlines: function () {
            let self = this

            function compareName (a, b) {
                if (a.name < b.name) { return -1 }
                if (a.name > b.name) { return 1 }
                return 0
            }

            function compareDate (a, b) {
                return new Date(a.deadline) - new Date(b.deadline)
            }

            function compareMarkingNeeded (a, b) {
                if (a.stats.needs_marking > b.stats.needs_marking) { return -1 }
                if (a.stats.needs_marking < b.stats.needs_marking) { return 1 }
                return 0
            }

            function searchFilter (assignment) {
                var searchVariable = self.searchVariable.toLowerCase()
                return (assignment.name.toLowerCase().includes(searchVariable) ||
                        assignment.course.abbreviation.toLowerCase().includes(searchVariable))
            }

            if (this.selectedSortOption === 'sortName') {
                return this.deadlines.filter(searchFilter).slice().sort(compareName)
            } else if (this.selectedSortOption === 'sortDate') {
                return this.deadlines.filter(searchFilter).slice().sort(compareDate)
            } else if (this.selectedSortOption === 'sortNeedsMarking') {
                return this.deadlines.filter(searchFilter).slice().sort(compareMarkingNeeded)
            } else {
                return this.deadlines.filter(searchFilter).slice()
            }
        }
    }
}
</script><|MERGE_RESOLUTION|>--- conflicted
+++ resolved
@@ -19,19 +19,8 @@
         </b-card>
 
         <div v-for="(d, i) in computedDeadlines" :key="i">
-<<<<<<< HEAD
             <b-link tag="b-button" :to="assignmentRoute(d.course.id, d.id, d.journal ? d.journal.id : null)">
-                <todo-card
-                    :deadline="d.deadline"
-                    :name="d.name"
-                    :abbr="d.course.abbreviation"
-                    :totalNeedsMarking="d.stats ? d.stats.needs_marking : null"
-                    :class="$root.getBorderClass(d.course.id)">
-                </todo-card>
-=======
-            <b-link tag="b-button" :to="assignmentRoute(d.cID, d.aID, d.jID)">
                 <todo-card :deadline="d"/>
->>>>>>> 68a9a02d
             </b-link>
         </div>
     </content-single-column>
