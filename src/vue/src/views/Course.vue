--- conflicted
+++ resolved
@@ -1,14 +1,10 @@
 <template>
     <content-columns>
-<<<<<<< HEAD
         <bread-crumb
             slot="main-content-column"
             @eye-click="customisePage"
             @edit-click="handleEdit()"/>
 
-=======
-        <bread-crumb @eye-click="customisePage" slot="main-content-column"/>
->>>>>>> 789761b8
         <div slot="main-content-column" v-for="a in assignments" :key="a.aID">
             <b-link tag="b-button" :to="{ name: 'Assignment',
                                           params: {
@@ -121,7 +117,6 @@
         },
         customisePage () {
             alert('Wishlist: Customise page')
-<<<<<<< HEAD
         },
         handleEdit () {
             this.$router.push({
@@ -129,10 +124,6 @@
                 params: {
                     cID: this.cID
                 }
-=======
-            this.assignments.forEach(function (entry) {
-                console.log(entry.aID)
->>>>>>> 789761b8
             })
         }
     }
