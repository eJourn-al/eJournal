--- conflicted
+++ resolved
@@ -295,14 +295,6 @@
                     .then(users => { this.participants = users })
             }
         },
-<<<<<<< HEAD
-=======
-        loadUnenrolledStudents () {
-            participationAPI.getUnenrolled(this.cID)
-                .then(users => { this.unenrolledStudents = users })
-            this.unenrolledLoaded = !this.unenrolledLoaded
-        },
->>>>>>> ced51afd
         routeToEditCourseRoles () {
             this.$router.push({
                 name: 'UserRoleConfiguration',
