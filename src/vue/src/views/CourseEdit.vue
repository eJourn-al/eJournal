--- conflicted
+++ resolved
@@ -47,27 +47,6 @@
             </b-form>
         </b-card>
 
-<<<<<<< HEAD
-        <b-card class="no-hover">
-            <h2 class="mb-2">Manage course members</h2>
-                <b-row>
-                    <b-col sm="6" class="d-flex flex-wrap">
-                        <b-form-select class="flex-grow-1 multi-form" v-model="selectedSortOption" :select-size="1">
-                           <option :value="null">Sort by ...</option>
-                           <option value="sortFullName">Sort by name</option>
-                           <option value="sortUsername">Sort by username</option>
-                        </b-form-select>
-                    </b-col>
-                    <b-col sm="6" class="d-flex flex-wrap">
-                        <b-form-select class="flex-grow-1 multi-form" v-model="selectedView" :select-size="1">
-                            <option value="enrolled">Enrolled</option>
-                            <option value="unenrolled">Unenrolled</option>
-                        </b-form-select>
-                    </b-col>
-                </b-row>
-                <input class="multi-form theme-input full-width" type="text" v-model="searchVariable" placeholder="Search..."/>
-        </b-card>
-=======
         <div v-if="this.participants.length > 0">
             <b-card class="no-hover">
                 <h2 class="mb-2">Manage course members</h2>
@@ -86,9 +65,8 @@
                             </b-form-select>
                         </b-col>
                     </b-row>
-                    <input class="multi-form theme-input full-width" type="text" v-model="searchVariable" placeholder="Search .."/>
+                    <input class="multi-form theme-input full-width" type="text" v-model="searchVariable" placeholder="Search..."/>
             </b-card>
->>>>>>> 9f335eba
 
             <course-participant-card v-if="selectedView === 'enrolled'"
                 @delete-participant="deleteParticipantLocally"
