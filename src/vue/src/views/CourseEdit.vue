--- conflicted
+++ resolved
@@ -8,13 +8,8 @@
                          v-model="course.name"
                          placeholder="Course name"
                          required/>
-<<<<<<< HEAD
-                <b-input class="mb-2 mr-sm-2 mb-sm-0 multi-form"
+                <b-input class="mb-2 mr-sm-2 mb-sm-0 multi-form theme-input"
                          v-model="course.abbreviation"
-=======
-                <b-input class="mb-2 mr-sm-2 mb-sm-0 multi-form theme-input"
-                         v-model="course.abbr"
->>>>>>> 712be13b
                          maxlength="10"
                          placeholder="Course Abbreviation (Max 10 letters)"
                          required/>
@@ -97,20 +92,12 @@
 </template>
 
 <script>
-<<<<<<< HEAD
-import addUsersToCourseCard from '@/components/AddUsersToCourseCard.vue'
-import breadCrumb from '@/components/BreadCrumb.vue'
-import contentSingleColumn from '@/components/ContentSingleColumn.vue'
-import courseParticipantCard from '@/components/CourseParticipantCard.vue'
-
-import auth from '@/api/auth.js'
-=======
 import addUsersToCourseCard from '@/components/course/AddUsersToCourseCard.vue'
 import breadCrumb from '@/components/assets/BreadCrumb.vue'
 import contentSingleColumn from '@/components/columns/ContentSingleColumn.vue'
 import courseParticipantCard from '@/components/course/CourseParticipantCard.vue'
-import courseApi from '@/api/course.js'
->>>>>>> 712be13b
+
+import auth from '@/api/auth.js'
 import store from '@/Store'
 
 export default {
