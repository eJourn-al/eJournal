--- conflicted
+++ resolved
@@ -1,4 +1,9 @@
 <!-- TODO: add loading and saving apis, add links to template editor-->
+<!-- modal edits template -> fine
+     on edit add to list
+     on save update from list
+     save new templates to db and update ids locally
+     save format-->
 
 <template>
     <b-row no-gutters>
@@ -79,11 +84,7 @@
     },
 
     created () {
-<<<<<<< HEAD
-
-=======
-        journalAPI.get_format(this.aID).then(data => { this.fID = data.format.fID; this.templates = data.format.templates; this.presets = data.format.presets; this.convertFromDB(); this.isChanged = false })
->>>>>>> d6b7259e
+
     },
 
     watch: {
@@ -144,11 +145,7 @@
 
             this.convertToDB()
 
-<<<<<<< HEAD
-            formatAPI.update_format(this.aID, this.templates, this.presets).then(data => console.log(data))
-=======
-            journalAPI.update_format(this.fID, this.templates, this.presets).then(data => console.log(data))
->>>>>>> d6b7259e
+            journalAPI.update_format(this.aID, this.templates, this.presets).then(data => console.log(data))
         },
         getWindowWidth (event) {
             this.windowWidth = document.documentElement.clientWidth
@@ -228,7 +225,7 @@
             })
         } else {
             next(vm => {
-                journalAPI.get_format(vm.aID).then(data => { vm.templates = data.nodes.templates; vm.presets = data.nodes.presets; vm.convertFromDB(); vm.isChanged = false })
+                journalAPI.get_format(vm.aID).then(data => { vm.templates = data.format.templates; vm.presets = data.format.presets; vm.convertFromDB(); vm.isChanged = false })
             })
         }
         next()
