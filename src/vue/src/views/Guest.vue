--- conflicted
+++ resolved
@@ -1,11 +1,7 @@
 <template>
     <content-single-column>
         <h1 class="theme-h1">
-<<<<<<< HEAD
-            <span>Welcome to {{ name ? `eJournal - ${name}` : 'eJournal' }}</span>
-=======
             <span>Welcome to eJournal {{ name ? `- ${name}` : '' }}</span>
->>>>>>> 235f8f42
         </h1><br/>
         <h4 class="theme-h4 multi-form">
             <span>Let's get started</span>
