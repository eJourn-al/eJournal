--- conflicted
+++ resolved
@@ -1,9 +1,8 @@
 <template>
-<<<<<<< HEAD
     <content-columns>
-        <bread-crumb :links="['test', 'test2']" :currentPage="'Courses'" slot="main-content-column"></bread-crumb>
+        <bread-crumb slot="main-content-column" :currentPage="'Courses'"></bread-crumb>
         <div v-for="(c, i) in courses" :key="c.cID" slot="main-content-column">
-            <b-link tag="b-button" :to="{name: 'Course', params: {course: c.cID, color: colors[i]}}">
+            <b-link tag="b-button" :to="{name: 'Course', params: {course: c.cID, courseName: c.name, color: colors[i]}}">
                 <main-card :line1="c.name" :line2="c.date" :color="colors[i]">hoi</main-card>
             </b-link>
         </div>
@@ -15,30 +14,6 @@
             </b-link>
         </div>
     </content-columns>
-=======
-    <b-row no-gutters>
-        <b-col lg="3" order="3" order-lg="1" class="left-content d-none d-lg-block"></b-col>
-        <b-col md="12" lg="6" order="2" class="main-content">
-            <bread-crumb :currentPage="'Courses'"></bread-crumb>
-
-            <div v-for="c in courses" :key="c.cID">
-                <b-link tag="b-button" :to="{name: 'Course', params: {course: c.cID, courseName: c.name}}">
-                    <main-card :line1="c.name" :line2="c.date" :color="set_color()">{{ c.cID }}</main-card>
-                </b-link>
-            </div>
-        </b-col>
-        <b-col md="12" lg="3" order="1" order-lg="3">
-            <div class="right-content">
-                <h3>Upcoming</h3>
-                <div v-for="d in deadlines" :key="d.dID">
-                    <b-link tag="b-button" :to="{name: 'Assignment', params: {course: d.cID[0], assign: d.dID}}">
-                        <todo-card :line0="d.datetime" :line1="d.name" :line2="d.course" :color="set_color()">hoi</todo-card>
-                    </b-link>
-                </div>
-            </div>
-        </b-col>
-    </b-row>
->>>>>>> dfca49ce
 </template>
 
 <script>
