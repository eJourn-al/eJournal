--- conflicted
+++ resolved
@@ -23,7 +23,7 @@
 import todoCard from '@/components/TodoCard.vue'
 import course from '@/api/course'
 import getColors from '@/javascripts/colors.js'
-import assignment from '@/api/assignment'
+/* import assignment from '@/api/assignment' */
 
 export default {
     name: 'Home',
@@ -62,15 +62,11 @@
         course.get_user_courses()
             .then(response => { this.courses = response })
             .catch(_ => alert('Error while loading courses'))
-<<<<<<< HEAD
             .then(_ => { this.colors = getColors(this.courses.length) })
-=======
-            .then(_ => {this.colors = getColors(this.courses.length)})
 
-    /*    assignment.get_upcoming_deadlines()
+        /* assignment.get_upcoming_deadlines()
            .then(response => { this.deadlines = response })
-           .catch(_ => alert('Error while loading deadlines'))*/
->>>>>>> c3ec4d7e
+           .catch(_ => alert('Error while loading deadlines')) */
     }
 }
 </script>