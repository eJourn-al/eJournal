--- conflicted
+++ resolved
@@ -79,13 +79,9 @@
         }
     },
     components: {
-<<<<<<< HEAD
         'bread-crumb': breadCrumb,
-        'main-card': mainCard
-=======
         'main-card': mainCard,
         'todo-card': todoCard
->>>>>>> 94151347
     }
 }
 </script>