--- conflicted
+++ resolved
@@ -23,61 +23,17 @@
 <script>
 import breadCrumb from '@/components/BreadCrumb.vue'
 import mainCard from '@/components/MainCard.vue'
-<<<<<<< HEAD
 import todoCard from '@/components/TodoCard.vue'
-=======
 import course from '@/api/course'
->>>>>>> d4c278ab
 
 export default {
     name: 'Home',
     data () {
         return {
-<<<<<<< HEAD
             /* Define the banner colors and set the index to -1 for first setup. */
             colors: ['pink-border', 'peach-border', 'blue-border'],
             color_idx: -1,
-            courses: [{
-                name: 'Webprogrammeren en databases project',
-                auth: 'Rob Belleman',
-                date: '01-01-2017',
-                abbr: 'WDB7',
-                cID: '2017WDB'
-            }, {
-                name: 'Academische vaardigheden informatica 2',
-                auth: 'Robert van Wijk',
-                date: '01-01-2017',
-                abbr: 'AVI2',
-                cID: '2017AVI2'
-            }, {
-                name: 'Academische vaardigheden informatica 1',
-                auth: 'Robert van Wijk',
-                date: '01-01-2017',
-                abbr: 'AVI1',
-                cID: '2017AVI1'
-            }],
-            deadlines: [{
-                name: 'Individueel logboek',
-                course: 'WEDA',
-                cID: ['2017WDB'],
-                dID: '2017IL1',
-                datetime: '8-6-2018 13:00'
-            }, {
-                name: 'Logboek academia',
-                course: 'AVI2',
-                cID: ['2017AVI2'],
-                dID: '2017LA',
-                datetime: '8-6-2018 13:00'
-            }, {
-                name: 'Individueel logboek',
-                course: 'AVI1, AVI2',
-                cID: ['2017AVI1', '2017AVI2'],
-                dID: '2017IL2',
-                datetime: '8-6-2018 13:00'
-            }]
-=======
             courses: []
->>>>>>> d4c278ab
         }
     },
     methods: {
@@ -87,18 +43,14 @@
         }
     },
     components: {
-<<<<<<< HEAD
         'bread-crumb': breadCrumb,
         'main-card': mainCard,
         'todo-card': todoCard
-=======
-        'main-card': mainCard
     },
     created () {
         course.get_user_courses().then(response => {
             this.courses = response
         })
->>>>>>> d4c278ab
     }
 }
 </script>