--- conflicted
+++ resolved
@@ -16,12 +16,7 @@
                 </main-card>
             </b-link>
         </div>
-<<<<<<< HEAD
 
-=======
-        <div slot="main-content-column">
-        </div>
->>>>>>> d6f42b6e
         <main-card
             v-if="this.$root.canAddCourse()"
             slot="main-content-column"
