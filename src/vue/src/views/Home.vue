<template>
<<<<<<< HEAD
    <b-row no-gutters>
        <b-col lg="3" order="3" order-lg="1" class="left-content d-none d-lg-block"></b-col>
        <b-col md="12" lg="6" order="2" class="main-content">
            <h1>Home Page</h1>
            <div v-for="c in courses" :key="c.cID">
                <b-link tag="b-button" :to="{ name: 'Course', params: {course: c.cID} }">
                    <main-card :line1="c.name" :line2="c.date"> <!-- TODO Enter obj3 --> </main-card>
                </b-link>
            </div>
        </b-col>
        <b-col md="12" lg="3" order="1" order-lg="3" class="right-content"></b-col>
=======
    <b-row>
        <b-col cols="3" class="left-content"></b-col>
        <b-col cols="6" class="main-content">
            <bread-crumb :links="['test', 'test2']" :currentPage="'Courses'"></bread-crumb>

            <div v-for="c in courses" :key="c.cID">
                <b-link tag="b-button" :to="{name: 'Course', params: {course: c.cID}}">
                    <main-card :line1="c.name" :line2="c.date" :color="set_color()">hoi</main-card>
                </b-link>
            </div>
        </b-col>
        <b-col cols="3" class="right-content">
            <div v-for="d in deadlines" :key="d.dID">
                <b-link tag="b-button" :to="{name: 'Assignment', params: {course: d.cID[0], assign: d.dID}}">
                    <todo-card :line0="d.datetime" :line1="d.name" :line2="d.course" :color="set_color()">hoi</todo-card>
                </b-link>
            </div>
        </b-col>
>>>>>>> 4c575d4d
    </b-row>
</template>

<script>
import breadCrumb from '@/components/BreadCrumb.vue'
import mainCard from '@/components/MainCard.vue'
import todoCard from '@/components/TodoCard.vue'

export default {
    name: 'Home',
    data () {
        return {
            /* Define the banner colors and set the index to -1 for first setup. */
            colors: ['pink-border', 'peach-border', 'blue-border'],
            color_idx: -1,
            courses: [{
                name: 'Webprogrammeren en databases project',
                auth: 'Rob Belleman',
                date: '01-01-2017',
                abbr: 'WDB7',
                cID: '2017WDB'
            }, {
                name: 'Academische vaardigheden informatica 2',
                auth: 'Robert van Wijk',
                date: '01-01-2017',
                abbr: 'AVI2',
                cID: '2017AVI2'
            }, {
                name: 'Academische vaardigheden informatica 1',
                auth: 'Robert van Wijk',
                date: '01-01-2017',
                abbr: 'AVI1',
                cID: '2017AVI1'
            }],
            deadlines: [{
                name: 'Individueel logboek',
                course: 'WEDA',
                cID: ['2017WDB'],
                dID: '2017IL1',
                datetime: '8-6-2018 13:00'
            }, {
                name: 'Logboek academia',
                course: 'AVI2',
                cID: ['2017AVI2'],
                dID: '2017LA',
                datetime: '8-6-2018 13:00'
            }, {
                name: 'Individueel logboek',
                course: 'AVI1, AVI2',
                cID: ['2017AVI1', '2017AVI2'],
                dID: '2017IL2',
                datetime: '8-6-2018 13:00'
            }]
        }
    },
    methods: {
        set_color () {
            this.color_idx + 1 === this.colors.length ? this.color_idx = 0 : this.color_idx++
            return this.colors[this.color_idx]
        }
    },
    components: {
        'bread-crumb': breadCrumb,
        'main-card': mainCard,
        'todo-card': todoCard
    }
}
</script><|MERGE_RESOLUTION|>--- conflicted
+++ resolved
@@ -1,20 +1,7 @@
 <template>
-<<<<<<< HEAD
     <b-row no-gutters>
         <b-col lg="3" order="3" order-lg="1" class="left-content d-none d-lg-block"></b-col>
         <b-col md="12" lg="6" order="2" class="main-content">
-            <h1>Home Page</h1>
-            <div v-for="c in courses" :key="c.cID">
-                <b-link tag="b-button" :to="{ name: 'Course', params: {course: c.cID} }">
-                    <main-card :line1="c.name" :line2="c.date"> <!-- TODO Enter obj3 --> </main-card>
-                </b-link>
-            </div>
-        </b-col>
-        <b-col md="12" lg="3" order="1" order-lg="3" class="right-content"></b-col>
-=======
-    <b-row>
-        <b-col cols="3" class="left-content"></b-col>
-        <b-col cols="6" class="main-content">
             <bread-crumb :links="['test', 'test2']" :currentPage="'Courses'"></bread-crumb>
 
             <div v-for="c in courses" :key="c.cID">
@@ -23,14 +10,13 @@
                 </b-link>
             </div>
         </b-col>
-        <b-col cols="3" class="right-content">
+        <b-col md="12" lg="3" order="1" order-lg="3" class="right-content">
             <div v-for="d in deadlines" :key="d.dID">
                 <b-link tag="b-button" :to="{name: 'Assignment', params: {course: d.cID[0], assign: d.dID}}">
                     <todo-card :line0="d.datetime" :line1="d.name" :line2="d.course" :color="set_color()">hoi</todo-card>
                 </b-link>
             </div>
         </b-col>
->>>>>>> 4c575d4d
     </b-row>
 </template>
 
