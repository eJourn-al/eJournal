<template>
    <content-columns>
        <bread-crumb slot="main-content-column"/>

        <load-wrapper
            slot="main-content-column"
            :loading="loadingCourses"
        >
            <div v-if="courses.length > 0">
                <div
                    v-for="c in courses"
                    :key="c.id"
                >
                    <b-link :to="{ name: 'Course', params: { cID: c.id, courseName: c.name } }">
                        <main-card
                            :text="c.name"
                            :class="$root.getBorderClass(c.id)"
                        >
                            <b-badge
                                v-if="c.startdate || c.enddate"
                                pill
                                class="background-blue"
                            >
                                {{ courseDateDisplay(c) }}
                            </b-badge>
                        </main-card>
                    </b-link>
                </div>
            </div>
            <main-card
                v-else
                text="No courses found"
                class="no-hover"
            >
                You currently do not participate in any courses.
            </main-card>
            <b-button
                v-if="$hasPermission('can_add_course')"
                class="green-button"
                @click="showModal('createCourseRef')"
            >
                <icon name="plus"/>
                Create new course
            </b-button>
        </load-wrapper>

        <deadline-deck slot="right-content-column"/>

        <b-modal
            slot="main-content-column"
            ref="editCourseRef"
            title="Global Changes"
            size="lg"
            hideFooter
            noEnforceFocus
        >
            <edit-home @handleAction="handleConfirm('editCourseRef')"/>
        </b-modal>

        <b-modal
            slot="main-content-column"
            ref="createCourseRef"
            title="New Course"
            size="lg"
            hideFooter
            noEnforceFocus
        >
            <create-course @handleAction="handleConfirm('createCourseRef')"/>
        </b-modal>
    </content-columns>
</template>

<script>
import breadCrumb from '@/components/assets/BreadCrumb.vue'
import contentColumns from '@/components/columns/ContentColumns.vue'
import createCourse from '@/components/course/CreateCourse.vue'
import deadlineDeck from '@/components/assets/DeadlineDeck.vue'
import loadWrapper from '@/components/loading/LoadWrapper.vue'
import mainCard from '@/components/assets/MainCard.vue'

import courseAPI from '@/api/course.js'

export default {
    name: 'Home',
    components: {
        contentColumns,
        breadCrumb,
        loadWrapper,
        mainCard,
        createCourse,
        deadlineDeck,
    },
    data () {
        return {
            courses: [],
            loadingCourses: true,
        }
    },
    created () {
        this.loadCourses()
    },
    methods: {
        loadCourses () {
            courseAPI.list()
                .then((courses) => {
                    this.courses = courses
                    this.loadingCourses = false
                })
        },
        showModal (ref) {
            this.$refs[ref].show()
        },
        handleConfirm (ref) {
            if (ref === 'createCourseRef') {
                this.loadCourses()
            }

            this.hideModal(ref)
        },
<<<<<<< HEAD
        handleEdit () {
            this.$router.push({
                name: 'Admin',
                params: {
                    cID: this.cID,
                },
            })
        },
=======
>>>>>>> 235f8f42
        hideModal (ref) {
            this.$refs[ref].hide()
        },
        courseDateDisplay (course) {
            let display = ''

            if (course.startdate) { display += course.startdate.substring(0, 4) }
            if (course.startdate && course.enddate) { display += ' - ' }
            if (course.enddate) { display += course.enddate.substring(0, 4) }

            return display
        },
    },
}
</script><|MERGE_RESOLUTION|>--- conflicted
+++ resolved
@@ -117,17 +117,6 @@
 
             this.hideModal(ref)
         },
-<<<<<<< HEAD
-        handleEdit () {
-            this.$router.push({
-                name: 'Admin',
-                params: {
-                    cID: this.cID,
-                },
-            })
-        },
-=======
->>>>>>> 235f8f42
         hideModal (ref) {
             this.$refs[ref].hide()
         },
