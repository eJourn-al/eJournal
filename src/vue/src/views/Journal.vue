--- conflicted
+++ resolved
@@ -12,11 +12,7 @@
                 . -->
                 <entry-template ref="entry-template-card" @edit-data="adaptData" :textbox1="nodes[variable].textbox1"
                 :textbox2="nodes[variable].textbox2"
-<<<<<<< HEAD
-                :deadline="nodes[variable].deadline"> </entry-template>
-=======
                 :date="nodes[variable].date">  </entry-template>
->>>>>>> bbd8db59
             </b-col>
             <b-col cols="3" class="right-content"></b-col>
         </b-row>
