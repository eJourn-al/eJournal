<template>
<<<<<<< HEAD
        <content-columns>
            <edag slot="left-content-column" @select-node="selectNode" :selected="currentNode" :nodes="nodes"></edag>
            <div slot="main-content-column">
                <bread-crumb :currentPage="$route.params.assignmentName" :course="$route.params.courseName"></bread-crumb>
                <div v-if="nodes[currentNode].type == 'entry'">
                    <entry-template ref="entry-template-card" @edit-data="adaptData" :textbox1="nodes[currentNode].textbox1"
                        :textbox2="nodes[currentNode].textbox2"
                        :date="nodes[currentNode].date"></entry-template>
                </div>
                <div v-else-if="nodes[currentNode].type == 'add'">
                    <add-card @add-template="addNode">bhjewk</add-card>
                </div>
                <div v-else-if="nodes[currentNode].type == 'progress'">
                    <entry-template ref="entry-template-card" @edit-data="adaptData" :textbox1="nodes[currentNode].textbox1"
                        :textbox2="nodes[currentNode].textbox2"
                        :date="nodes[currentNode].date"></entry-template>
                </div>
            </div>
        </content-columns>
=======
    <b-row no-gutters>
        <b-col v-if="bootstrapLg()" cols="12">
            <bread-crumb v-if="bootstrapLg()" @eye-click="customisePage" :currentPage="$route.params.assignmentName" :course="$route.params.courseName"/>
            <edag @select-node="selectNode" :selected="variable" :nodes="nodes"/>
        </b-col>
        <b-col v-else xl="3" class="left-content">
            <edag @select-node="selectNode" :selected="variable" :nodes="nodes"/>
        </b-col>
        <b-col lg="12" xl="6" order="2" class="main-content">
            <bread-crumb v-if="!bootstrapLg()" @eye-click="customisePage" :currentPage="$route.params.assignmentName" :course="$route.params.courseName"/>
            <!--
                Fill in the template using the corresponding data
                of the entry
            . -->
            <div v-if="nodes[variable].type == 'entry'">
                <entry-template ref="entry-template-card" @edit-data="adaptData" :textbox1="nodes[variable].textbox1"
                    :textbox2="nodes[variable].textbox2"
                    :date="nodes[variable].date"></entry-template>
            </div>
            <div v-else-if="nodes[variable].type == 'add'">
                <add-card @add-template="addNode">bhjewk</add-card>
            </div>
            <div v-else-if="nodes[variable].type == 'progress'">
                <entry-template ref="entry-template-card" @edit-data="adaptData" :textbox1="nodes[variable].textbox1"
                    :textbox2="nodes[variable].textbox2"
                    :date="nodes[variable].date"></entry-template>
            </div>
        </b-col>
        <b-col cols="12" xl="3" order="3" class="right-content"/>
    </b-row>
>>>>>>> cab78696
</template>

<script>
import contentColumns from '@/components/ContentColumns.vue'
import entryTemplate from '@/components/TemplateCard.vue'
import addCard from '@/components/AddCard.vue'
import edag from '@/components/Edag.vue'
import breadCrumb from '@/components/BreadCrumb.vue'

export default {
    name: 'Journal',
    data () {
        return {
<<<<<<< HEAD
            currentNode: 0,
=======
            windowWidth: 0,
            variable: 0,
>>>>>>> cab78696
            editedData: ['', ''],
            nodes: [{
                type: 'entry',
                textbox1: 'Awesome IT',
                textbox2: 'Waar ging dit ook al weer over?',
                date: new Date(),
                id: 0
            }, {
                type: 'entry',
                textbox1: 'Lezing NNS',
                textbox2: 'Rob Belleman was er ook.',
                date: new Date(),
                id: 1
            }, {
                type: 'add',
                textbox1: 'Add',
                textbox2: 'something',
                text: '+',
                date: new Date(),
                id: 2
            }, {
                type: 'progress',
                textbox1: 'Jaar 1 Deadline',
                textbox2: 'oh no',
                text: '5',
                date: new Date(),
                id: 3
            }]
        }
    },

    methods: {
        adaptData (editedData) {
            this.nodes[this.currentNode].textbox1 = editedData[0]
            this.nodes[this.currentNode].textbox2 = editedData[1]
        },
        selectNode ($event) {
            if ($event === this.currentNode) {
                returncurrentNode
            }

            if (this.nodes[this.currentNode].type !== 'entry') {
                this.currentNode = $event
                return
            }

            if (this.$refs['entry-template-card'].save === 'Save') {
                if (!confirm('Oh no! Progress will not be saved if you leave. Do you wish to continue?')) {
                    return
                }
            }

            this.$refs['entry-template-card'].cancel()
            this.currentNode = $event
        },
        addNode () {
            this.nodes.splice(this.currentNode, 0, {
                type: 'entry',
                textbox1: '',
                textbox2: '',
                text: '',
                date: new Date(),
                id: this.nodes.length
            })
        },
        getWindowWidth (event) {
            this.windowWidth = document.documentElement.clientWidth
        },
        getWindowHeight (event) {
            this.windowHeight = document.documentElement.clientHeight
        },
        bootstrapLg () {
            return this.windowHeight < 1200
        },
        bootstrapMd () {
            return this.windowHeight < 922
        },
        customisePage () {
            alert('Wishlist: Customise page')
        }
    },

    mounted () {
        this.$nextTick(function () {
            window.addEventListener('resize', this.getWindowWidth)

            this.getWindowWidth()
        })
    },
    beforeDestroy () {
        window.removeEventListener('resize', this.getWindowWidth)
    },

    components: {
        'content-columns': contentColumns,
        'bread-crumb': breadCrumb,
        'entry-template': entryTemplate,
        'add-card': addCard,
        'edag': edag
    }
}
</script>

<style>
.noHoverCard:hover {
    background-color: var(--theme-light-grey);
}
</style><|MERGE_RESOLUTION|>--- conflicted
+++ resolved
@@ -1,25 +1,4 @@
 <template>
-<<<<<<< HEAD
-        <content-columns>
-            <edag slot="left-content-column" @select-node="selectNode" :selected="currentNode" :nodes="nodes"></edag>
-            <div slot="main-content-column">
-                <bread-crumb :currentPage="$route.params.assignmentName" :course="$route.params.courseName"></bread-crumb>
-                <div v-if="nodes[currentNode].type == 'entry'">
-                    <entry-template ref="entry-template-card" @edit-data="adaptData" :textbox1="nodes[currentNode].textbox1"
-                        :textbox2="nodes[currentNode].textbox2"
-                        :date="nodes[currentNode].date"></entry-template>
-                </div>
-                <div v-else-if="nodes[currentNode].type == 'add'">
-                    <add-card @add-template="addNode">bhjewk</add-card>
-                </div>
-                <div v-else-if="nodes[currentNode].type == 'progress'">
-                    <entry-template ref="entry-template-card" @edit-data="adaptData" :textbox1="nodes[currentNode].textbox1"
-                        :textbox2="nodes[currentNode].textbox2"
-                        :date="nodes[currentNode].date"></entry-template>
-                </div>
-            </div>
-        </content-columns>
-=======
     <b-row no-gutters>
         <b-col v-if="bootstrapLg()" cols="12">
             <bread-crumb v-if="bootstrapLg()" @eye-click="customisePage" :currentPage="$route.params.assignmentName" :course="$route.params.courseName"/>
@@ -50,7 +29,6 @@
         </b-col>
         <b-col cols="12" xl="3" order="3" class="right-content"/>
     </b-row>
->>>>>>> cab78696
 </template>
 
 <script>
@@ -64,12 +42,8 @@
     name: 'Journal',
     data () {
         return {
-<<<<<<< HEAD
-            currentNode: 0,
-=======
             windowWidth: 0,
             variable: 0,
->>>>>>> cab78696
             editedData: ['', ''],
             nodes: [{
                 type: 'entry',
