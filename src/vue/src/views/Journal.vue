<template>
<<<<<<< HEAD
        <content-columns>
            <edag slot="left-content-column" @select-node="selectNode" :selected="currentNode" :nodes="nodes"></edag>
            <div slot="main-content-column">
                <bread-crumb :currentPage="$route.params.assignmentName" :course="$route.params.courseName"></bread-crumb>
                <div v-if="nodes[currentNode].type == 'entry'">
                    <entry-template ref="entry-template-card" @edit-data="adaptData" :textbox1="nodes[currentNode].textbox1"
                        :textbox2="nodes[currentNode].textbox2"
                        :date="nodes[currentNode].date"></entry-template>
                </div>
                <div v-else-if="nodes[currentNode].type == 'add'">
                    <add-card @add-template="addNode">bhjewk</add-card>
                </div>
                <div v-else-if="nodes[currentNode].type == 'progress'">
                    <entry-template ref="entry-template-card" @edit-data="adaptData" :textbox1="nodes[currentNode].textbox1"
                        :textbox2="nodes[currentNode].textbox2"
                        :date="nodes[currentNode].date"></entry-template>
                </div>
            </div>
        </content-columns>
=======
    <b-row no-gutters>
        <b-col v-if="bootstrapLg()" cols="12">
            <bread-crumb v-if="bootstrapLg()" @eye-click="customisePage" :currentPage="$route.params.assignmentName" :course="$route.params.courseName"/>
            <edag @select-node="selectNode" :selected="variable" :nodes="nodes"/>
        </b-col>
        <b-col v-else xl="3" class="left-content">
            <edag @select-node="selectNode" :selected="variable" :nodes="nodes"/>
        </b-col>
        <b-col lg="12" xl="6" order="2" class="main-content">
            <bread-crumb v-if="!bootstrapLg()" @eye-click="customisePage" :currentPage="$route.params.assignmentName" :course="$route.params.courseName"/>
            <!--
                Fill in the template using the corresponding data
                of the entry
            . -->
            <div v-if="nodes[variable].type == 'entry'">
                <entry-template ref="entry-template-card" @edit-data="adaptData" :textbox1="nodes[variable].textbox1"
                    :textbox2="nodes[variable].textbox2"
                    :date="nodes[variable].date"></entry-template>
            </div>
            <div v-else-if="nodes[variable].type == 'add'">
                <add-card @add-template="addNode">bhjewk</add-card>
            </div>
            <div v-else-if="nodes[variable].type == 'progress'">
                <entry-template ref="entry-template-card" @edit-data="adaptData" :textbox1="nodes[variable].textbox1"
                    :textbox2="nodes[variable].textbox2"
                    :date="nodes[variable].date"></entry-template>
            </div>
        </b-col>
        <b-col cols="12" xl="3" order="3" class="right-content"/>
    </b-row>
>>>>>>> cab78696
</template>

<script>
import contentColumns from '@/components/ContentColumns.vue'
import entryTemplate from '@/components/TemplateCard.vue'
import addCard from '@/components/AddCard.vue'
import edag from '@/components/Edag.vue'
import breadCrumb from '@/components/BreadCrumb.vue'

export default {
    name: 'Journal',
    data () {
        return {
<<<<<<< HEAD
            currentNode: 0,
=======
            windowWidth: 0,
            variable: 0,
>>>>>>> cab78696
            editedData: ['', ''],
            nodes: [{
                type: 'entry',
                textbox1: 'Awesome IT',
                textbox2: 'Waar ging dit ook al weer over?',
                date: new Date(),
                id: 0
            }, {
                type: 'entry',
                textbox1: 'Lezing NNS',
                textbox2: 'Rob Belleman was er ook.',
                date: new Date(),
                id: 1
            }, {
                type: 'add',
                textbox1: 'Add',
                textbox2: 'something',
                text: '+',
                date: new Date(),
                id: 2
            }, {
                type: 'progress',
                textbox1: 'Jaar 1 Deadline',
                textbox2: 'oh no',
                text: '5',
                date: new Date(),
                id: 3
            }]
        }
    },

    methods: {
        adaptData (editedData) {
            this.nodes[this.currentNode].textbox1 = editedData[0]
            this.nodes[this.currentNode].textbox2 = editedData[1]
        },
        selectNode ($event) {
            if ($event === this.currentNode) {
                return this.currentNode
            }

            if (this.nodes[this.currentNode].type !== 'entry') {
                this.currentNode = $event
                return
            }

            if (this.$refs['entry-template-card'].saveEditMode === 'Save') {
                if (!confirm('Oh no! Progress will not be saved if you leave. Do you wish to continue?')) {
                    return
                }
            }

            this.$refs['entry-template-card'].cancel()
            this.currentNode = $event
        },
        addNode () {
            this.nodes.splice(this.currentNode, 0, {
                type: 'entry',
                textbox1: '',
                textbox2: '',
                text: '',
                date: new Date(),
                id: this.nodes.length
            })
        },
        getWindowWidth (event) {
            this.windowWidth = document.documentElement.clientWidth
        },
        getWindowHeight (event) {
            this.windowHeight = document.documentElement.clientHeight
        },
        bootstrapLg () {
            return this.windowHeight < 1200
        },
        bootstrapMd () {
            return this.windowHeight < 922
        },
        customisePage () {
            alert('Wishlist: Customise page')
        }
    },

    mounted () {
        this.$nextTick(function () {
            window.addEventListener('resize', this.getWindowWidth)

            this.getWindowWidth()
        })
    },
    beforeDestroy () {
        window.removeEventListener('resize', this.getWindowWidth)
    },

    components: {
        'content-columns': contentColumns,
        'bread-crumb': breadCrumb,
        'entry-template': entryTemplate,
        'add-card': addCard,
        'edag': edag
    }
}
</script>

<style>
.noHoverCard:hover {
    background-color: var(--theme-light-grey);
}
</style><|MERGE_RESOLUTION|>--- conflicted
+++ resolved
@@ -1,32 +1,11 @@
 <template>
-<<<<<<< HEAD
-        <content-columns>
-            <edag slot="left-content-column" @select-node="selectNode" :selected="currentNode" :nodes="nodes"></edag>
-            <div slot="main-content-column">
-                <bread-crumb :currentPage="$route.params.assignmentName" :course="$route.params.courseName"></bread-crumb>
-                <div v-if="nodes[currentNode].type == 'entry'">
-                    <entry-template ref="entry-template-card" @edit-data="adaptData" :textbox1="nodes[currentNode].textbox1"
-                        :textbox2="nodes[currentNode].textbox2"
-                        :date="nodes[currentNode].date"></entry-template>
-                </div>
-                <div v-else-if="nodes[currentNode].type == 'add'">
-                    <add-card @add-template="addNode">bhjewk</add-card>
-                </div>
-                <div v-else-if="nodes[currentNode].type == 'progress'">
-                    <entry-template ref="entry-template-card" @edit-data="adaptData" :textbox1="nodes[currentNode].textbox1"
-                        :textbox2="nodes[currentNode].textbox2"
-                        :date="nodes[currentNode].date"></entry-template>
-                </div>
-            </div>
-        </content-columns>
-=======
     <b-row no-gutters>
         <b-col v-if="bootstrapLg()" cols="12">
             <bread-crumb v-if="bootstrapLg()" @eye-click="customisePage" :currentPage="$route.params.assignmentName" :course="$route.params.courseName"/>
-            <edag @select-node="selectNode" :selected="variable" :nodes="nodes"/>
+            <edag @select-node="selectNode" :selected="currentNode" :nodes="nodes"/>
         </b-col>
         <b-col v-else xl="3" class="left-content">
-            <edag @select-node="selectNode" :selected="variable" :nodes="nodes"/>
+            <edag @select-node="selectNode" :selected="currentNode" :nodes="nodes"/>
         </b-col>
         <b-col lg="12" xl="6" order="2" class="main-content">
             <bread-crumb v-if="!bootstrapLg()" @eye-click="customisePage" :currentPage="$route.params.assignmentName" :course="$route.params.courseName"/>
@@ -34,23 +13,23 @@
                 Fill in the template using the corresponding data
                 of the entry
             . -->
-            <div v-if="nodes[variable].type == 'entry'">
-                <entry-template ref="entry-template-card" @edit-data="adaptData" :textbox1="nodes[variable].textbox1"
-                    :textbox2="nodes[variable].textbox2"
-                    :date="nodes[variable].date"></entry-template>
+            <div v-if="nodes[currentNode].type == 'entry'">
+                <entry-template ref="entry-template-card" @edit-data="adaptData" :textbox1="nodes[currentNode].textbox1"
+                    :textbox2="nodes[currentNode].textbox2"
+                    :date="nodes[currentNode].date"></entry-template>
             </div>
-            <div v-else-if="nodes[variable].type == 'add'">
+            <div v-else-if="nodes[currentNode].type == 'add'">
                 <add-card @add-template="addNode">bhjewk</add-card>
             </div>
-            <div v-else-if="nodes[variable].type == 'progress'">
-                <entry-template ref="entry-template-card" @edit-data="adaptData" :textbox1="nodes[variable].textbox1"
-                    :textbox2="nodes[variable].textbox2"
-                    :date="nodes[variable].date"></entry-template>
+            <div v-else-if="nodes[currentNode].type == 'progress'">
+                <entry-template ref="entry-template-card" @edit-data="adaptData" :textbox1="nodes[currentNode].textbox1"
+                    :textbox2="nodes[currentNode].textbox2"
+                    :date="nodes[currentNode].date"></entry-template>
             </div>
         </b-col>
         <b-col cols="12" xl="3" order="3" class="right-content"/>
     </b-row>
->>>>>>> cab78696
+
 </template>
 
 <script>
@@ -64,12 +43,8 @@
     name: 'Journal',
     data () {
         return {
-<<<<<<< HEAD
+            windowWidth: 0,
             currentNode: 0,
-=======
-            windowWidth: 0,
-            variable: 0,
->>>>>>> cab78696
             editedData: ['', ''],
             nodes: [{
                 type: 'entry',
