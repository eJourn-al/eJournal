--- conflicted
+++ resolved
@@ -19,16 +19,9 @@
     },
     methods: {
         handleLoginSucces () {
-<<<<<<< HEAD
-            if (this.$root.previousPage === null ||
-                this.$root.previousPage.name === 'Login' ||
-                this.$root.previousPage.name === 'PasswordRecovery' ||
-                this.$root.previousPage.name === 'ErrorPage') {
-=======
             if (this.$root.previousPage === null || this.$root.previousPage.name === null ||
                 this.$root.previousPage.name === 'PasswordRecovery' || this.$root.previousPage.name === 'ErrorPage' ||
                 this.$root.previousPage.name === 'Login') {
->>>>>>> 68a9a02d
                 this.$router.push({name: 'Home'})
             } else {
                 this.$router.push({name: this.$root.previousPage.name, params: this.$root.previousPage.params})
