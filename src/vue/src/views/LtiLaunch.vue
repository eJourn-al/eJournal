<template>
    <content-single-columns>
        <h1 class="mb-2">{{ currentPage }}</h1>
        <b-card class="no-hover" :class="this.$root.colors[1]">
            <lti-create-connect-course v-if="handleCourseChoice" @handleAction="handleActions" :lti="lti"/>
            <lti-create-connect-assignment v-else-if="handleAssignmentChoice" @handleAction="handleActions" :lti="lti" :page="page"/>
            <lti-create-assignment v-else-if="createAssignment" @handleAction="handleActions" :lti="lti" :page="page"/>
        </b-card>

    </content-single-columns>
</template>

<script>
import contentSingleColumn from '@/components/columns/ContentSingleColumn.vue'
import ltiCreateConnectCourse from '@/components/lti/LtiCreateConnectCourse.vue'
import ltiCreateConnectAssignment from '@/components/lti/LtiCreateConnectAssignment.vue'
import ltiCreateAssignment from '@/components/lti/LtiCreateAssignment.vue'

import assignmentAPI from '@/api/assignment'
import ltiAPI from '@/api/ltilaunch'
import router from '@/router'

export default {
    name: 'LtiLaunch',
    components: {
        'content-single-columns': contentSingleColumn,
        'lti-create-connect-course': ltiCreateConnectCourse,
        'lti-create-connect-assignment': ltiCreateConnectAssignment,
        'lti-create-assignment': ltiCreateAssignment
    },
    data () {
        return {
            currentPage: 'LTI Integration',

            /* Variables for loading the right component. */
            handleCourseChoice: false,
            handleAssignmentChoice: false,
            createAssignment: false,
            ltiJWT: '',

            /* Possible states for the control flow. */
            states: {
                state: '',

                /* Extern variables for checking the state of the lti launch. */
                bad_auth: '-1',
                no_course: '0',
                no_assign: '1',
                new_course: '2',
                new_assign: '3',
                finish_t: '4',
                finish_s: '5',
                grade_center: '6',

                /* Intern variables for checking the state of the lti launch. */
                create_assign: '7',
                check_assign: '8'
            },

            /* Set a dictionary with the needed lti variables. */
            lti: {
                ltiCourseID: '',
                ltiCourseName: '',
                ltiCourseAbbr: '',
                ltiCourseStart: '',
                ltiAssignName: '',
                ltiAssignID: '',
                ltiPointsPossible: ''
            },

            /* Set a dictionary with the variables of the linked page. */
            page: {
                cID: '',
                aID: '',
                jID: ''
            }
        }
    },
    methods: {
        loadLtiData () {
            return new Promise((resolve, reject) => {
                ltiAPI.getLtiParams(this.ltiJWT)
                    .then(response => {
                        this.lti.ltiCourseName = response.lti_cName
                        this.lti.ltiCourseAbbr = response.lti_abbr
                        this.lti.ltiCourseID = response.lti_cID
                        this.lti.ltiCourseStart = response.lti_course_start
                        this.lti.ltiAssignName = response.lti_aName
                        this.lti.ltiAssignID = response.lti_aID
                        this.lti.ltiPointsPossible = response.lti_points_possible
                        this.page.cID = response.cID
                        this.page.aID = response.aID
                        this.page.jID = response.jID
                        this.states.state = response.state
                        resolve('success')
                    })
                    .catch(_ => reject(new Error('Error while loading LTI information')))
            })
        },
        handleActions (args) {
            switch (args[0]) {
            case 'courseCreated':
                this.handleCourseChoice = false
                this.page.cID = args[1]
                this.$toasted.success('Course Created!')
                this.states.state = this.states.create_assign
                break
            case 'courseConnected':
                this.handleCourseChoice = false
                this.page.cID = args[1]
                this.$toasted.success('Course Connected!')
                this.states.state = this.states.check_assign
                break
            case 'assignmentIntegrated':
                this.handleAssignmentChoice = false
                this.page.aID = args[1]
                this.$toasted.success('Assignment Integrated!')
                this.states.state = this.states.finish_t
                break
            case 'assignmentCreated':
                this.createAssignment = false
                this.page.aID = args[1]
                this.$toasted.success('Assignment Created!')
                this.states.state = this.states.finish_t
                break
            }
        },
        updateState (state) {
            switch (state) {
            case this.states.new_course:
                this.currentPage = 'Course Integration'
                this.handleCourseChoice = true
                break
            case this.states.new_assign:
                this.currentPage = 'Assignment Integration'
                this.handleAssignmentChoice = true
                break
            case this.states.create_assign:
                this.currentPage = 'Assignment Integration'
                this.createAssignment = true
                break
            case this.states.check_assign:
<<<<<<< HEAD
                assignmentAPI.getWithLti(this.lti.ltiAssignID)
                    .then(assignment => {
                        if (assignment === undefined) {
=======
                assignApi.get_assignment_by_lti_id(this.lti.ltiAssignID)
                    .then(response => {
                        if (response === undefined) {
                            console.log('UNDEFINED RESPONSE JE MOEDER')
>>>>>>> 68a9a02d
                            this.states.state = this.states.new_assign
                        } else {
                            this.page.aID = assignment.id
                            this.states.state = this.states.finish_t
                        }
                    })
                    .catch(error => {
                        if (error.response.status === 404) {
                            this.states.state = this.states.new_assign
                        } else {
                            this.$toasted.error(error.response.description)
                        }
                    })
                break
            case this.states.grade_center:
                this.$router.push({
                    name: 'Journal',
                    params: {
                        cID: this.page.cID,
                        aID: this.page.aID,
                        jID: this.page.jID
                    }
                })
                break
            case this.states.finish_s:
                /* Student has created a journal for an existing assignment, we need to update the store. */
                this.$store.dispatch('user/populateStore').then(_ => {
                    this.$router.push({
                        name: 'Journal',
                        params: {
                            cID: this.page.cID,
                            aID: this.page.aID,
                            jID: this.page.jID
                        }
                    })
                }, error => {
                    this.$router.push({
                        name: 'ErrorPage',
                        params: {
                            code: error.response.status,
                            reasonPhrase: error.response.statusText,
                            description: `Unable to acquire the newly created journal data, please try again.`
                        }
                    })
                })
                break
            case this.states.finish_t:
                /* Teacher has created or coupled a new course and or assignment, we need to update the store. */
                this.$store.dispatch('user/populateStore').then(_ => {
                    this.$router.push({
                        name: 'Assignment',
                        params: {
                            cID: this.page.cID,
                            aID: this.page.aID
                        }
                    })
                }, error => {
                    this.$router.push({
                        name: 'ErrorPage',
                        params: {
                            code: error.response.status,
                            reasonPhrase: error.response.statusText,
                            description: `Unable to acquire the newly created assignment data, please try again.`
                        }
                    })
                })
                break
            }
        }
    },
    watch: {
        'states.state': function (val) {
            this.updateState(this.states.state)
        }
    },
    async mounted () {
        this.ltiJWT = this.$route.query.ltiJWT
        await this.loadLtiData()
            .catch(error => {
                console.log(error)
                this.$router.push({
                    name: 'ErrorPage',
                    params: {
                        code: 400,
                        reasonPhrase: error.response.statusText,
                        description: error.response.data.description
                    }
                })
            })

        if (this.states.state === this.states.bad_auth) {
            router.push({
                name: 'ErrorPage',
                params: {
                    code: '511',
                    reasonPhrase: 'Network authorization required',
                    description: `Invalid credentials from the LTI environment.
                                  Please contact the system administrator.`
                }
            })
        } else if (this.states.state === this.states.no_course) {
            router.push({
                name: 'ErrorPage',
                params: {
                    code: '404',
                    reasonPhrase: 'No course found with given ID',
                    description: `The requested course is not available on
                                  ejournal. Wait for it to become availible or
                                  contact your teacher for more information.`
                }
            })
        } else if (this.states.state === this.states.no_assign) {
            router.push({
                name: 'ErrorPage',
                params: {
                    code: '404',
                    reasonPhrase: 'No assignment found with given ID',
                    description: `The requested assignment is not available on
                                  ejournal. Wait for it to become availible or
                                  contact your teacher for more information.`
                }
            })
        } else {
            this.updateState(this.states.state)
        }
    }
}
</script><|MERGE_RESOLUTION|>--- conflicted
+++ resolved
@@ -140,16 +140,9 @@
                 this.createAssignment = true
                 break
             case this.states.check_assign:
-<<<<<<< HEAD
                 assignmentAPI.getWithLti(this.lti.ltiAssignID)
                     .then(assignment => {
                         if (assignment === undefined) {
-=======
-                assignApi.get_assignment_by_lti_id(this.lti.ltiAssignID)
-                    .then(response => {
-                        if (response === undefined) {
-                            console.log('UNDEFINED RESPONSE JE MOEDER')
->>>>>>> 68a9a02d
                             this.states.state = this.states.new_assign
                         } else {
                             this.page.aID = assignment.id
