<template>
    <content-single-column>
<<<<<<< HEAD
        <profile-card slot="main-content-column"
            :uname="profile.username"
            :first="profile.first_name"
            :last="profile.last_name"
            :image="profile.profile_picture"
            :id="profile.id"
            :gradeUpdate="profile.grade_notifications"
            :commentUpdate="profile.comment_notifications" />
=======
        <bread-crumb>&nbsp;</bread-crumb>
        <b-card v-if="userData" class="no-hover blue-border">
            <profile-data :userData="userData"/>
            <notification-card :userData="userData"/>
            <password-card/>
        </b-card>
>>>>>>> 6b70f3ed
    </content-single-column>
</template>

<script>
import contentSingleColumn from '@/components/columns/ContentSingleColumn.vue'
import profileData from '@/components/profile/ProfileData.vue'
import notificationCard from '@/components/profile/NotificationCard.vue'
import passwordCard from '@/components/profile/PasswordCard.vue'
import breadCrumb from '@/components/assets/BreadCrumb.vue'
<<<<<<< HEAD
import profileCard from '@/components/profile/ProfileCard.vue'

import auth from '@/api/auth.js'
=======
import userAPI from '@/api/user.js'
>>>>>>> 6b70f3ed

export default {
    name: 'Profile',
    data () {
        return {
            userData: null
        }
    },
    components: {
        'content-single-column': contentSingleColumn,
        'bread-crumb': breadCrumb,
        'profile-data': profileData,
        'notification-card': notificationCard,
        'password-card': passwordCard
    },
    created () {
<<<<<<< HEAD
        auth.get('users/0')
            .then(user => { this.profile = user })
=======
        userAPI.getOwnUserData()
            .then(userData => { this.userData = userData })
            .catch(error => { this.$toasted.error(error.response.data.description) })
>>>>>>> 6b70f3ed
    }
}
</script><|MERGE_RESOLUTION|>--- conflicted
+++ resolved
@@ -1,22 +1,11 @@
 <template>
     <content-single-column>
-<<<<<<< HEAD
-        <profile-card slot="main-content-column"
-            :uname="profile.username"
-            :first="profile.first_name"
-            :last="profile.last_name"
-            :image="profile.profile_picture"
-            :id="profile.id"
-            :gradeUpdate="profile.grade_notifications"
-            :commentUpdate="profile.comment_notifications" />
-=======
         <bread-crumb>&nbsp;</bread-crumb>
         <b-card v-if="userData" class="no-hover blue-border">
             <profile-data :userData="userData"/>
             <notification-card :userData="userData"/>
             <password-card/>
         </b-card>
->>>>>>> 6b70f3ed
     </content-single-column>
 </template>
 
@@ -26,13 +15,8 @@
 import notificationCard from '@/components/profile/NotificationCard.vue'
 import passwordCard from '@/components/profile/PasswordCard.vue'
 import breadCrumb from '@/components/assets/BreadCrumb.vue'
-<<<<<<< HEAD
-import profileCard from '@/components/profile/ProfileCard.vue'
 
 import auth from '@/api/auth.js'
-=======
-import userAPI from '@/api/user.js'
->>>>>>> 6b70f3ed
 
 export default {
     name: 'Profile',
@@ -49,14 +33,9 @@
         'password-card': passwordCard
     },
     created () {
-<<<<<<< HEAD
         auth.get('users/0')
-            .then(user => { this.profile = user })
-=======
-        userAPI.getOwnUserData()
             .then(userData => { this.userData = userData })
             .catch(error => { this.$toasted.error(error.response.data.description) })
->>>>>>> 6b70f3ed
     }
 }
 </script>