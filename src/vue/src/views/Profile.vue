<template>
<<<<<<< HEAD
    <content-columns>
        <h1 slot="main-content-column">Profile Page</h1>
        <img slot="main-content-column" src="../assets/ohno.jpeg">
        <router-link slot="main-content-column" tag="button" :to='"/Home"'>Back</router-link>
    </content-columns>
</template>

<script>
import contentColumns from '@/components/ContentColumns.vue'

export default {
    name: 'Profile',
    components: {
        'content-columns': contentColumns
=======
    <b-row no-gutters>
        <b-col lg="3" order="3" order-lg="1" class="left-content d-none d-lg-block"></b-col>

        <b-col md="12" lg="6" order="2" class="main-content">
            <bread-crumb :currentPage="'Settings'"></bread-crumb>

            <profile-card :name="profile[0].name"
                          :email="profile[0].email"
                          :id="profile[0].id">
            </profile-card>
        </b-col>

        <b-col md="12" lg="3" order="1" order-lg="3" class="right-content">
            <router-link tag="button" :to='"/Home"'>Back</router-link>
        </b-col>
    </b-row>
</template>

<script>
import breadCrumb from '@/components/BreadCrumb.vue'
import profileCard from '@/components/ProfileCard.vue'

export default {
    name: 'Profile',
    data () {
        return {
            profile: [{
                name: 'Engel Hamer',
                email: 'e.hamer@uva.nl',
                id: '11256443',
                image: '../assets/ohno.jpeg'
            }]
        }
    },
    components: {
        'bread-crumb': breadCrumb,
        'profile-card': profileCard
>>>>>>> dfca49ce
    }
}
</script><|MERGE_RESOLUTION|>--- conflicted
+++ resolved
@@ -1,39 +1,16 @@
 <template>
-<<<<<<< HEAD
     <content-columns>
-        <h1 slot="main-content-column">Profile Page</h1>
-        <img slot="main-content-column" src="../assets/ohno.jpeg">
-        <router-link slot="main-content-column" tag="button" :to='"/Home"'>Back</router-link>
+        <bread-crumb slot="main-content-column" :currentPage="'Settings'"></bread-crumb>
+
+        <profile-card slot="main-content-column" :name="profile[0].name"
+                      :email="profile[0].email"
+                      :id="profile[0].id">
+        </profile-card>
     </content-columns>
 </template>
 
 <script>
 import contentColumns from '@/components/ContentColumns.vue'
-
-export default {
-    name: 'Profile',
-    components: {
-        'content-columns': contentColumns
-=======
-    <b-row no-gutters>
-        <b-col lg="3" order="3" order-lg="1" class="left-content d-none d-lg-block"></b-col>
-
-        <b-col md="12" lg="6" order="2" class="main-content">
-            <bread-crumb :currentPage="'Settings'"></bread-crumb>
-
-            <profile-card :name="profile[0].name"
-                          :email="profile[0].email"
-                          :id="profile[0].id">
-            </profile-card>
-        </b-col>
-
-        <b-col md="12" lg="3" order="1" order-lg="3" class="right-content">
-            <router-link tag="button" :to='"/Home"'>Back</router-link>
-        </b-col>
-    </b-row>
-</template>
-
-<script>
 import breadCrumb from '@/components/BreadCrumb.vue'
 import profileCard from '@/components/ProfileCard.vue'
 
@@ -50,9 +27,9 @@
         }
     },
     components: {
+        'content-columns': contentColumns,
         'bread-crumb': breadCrumb,
         'profile-card': profileCard
->>>>>>> dfca49ce
     }
 }
 </script>